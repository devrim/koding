{
  "author": "Koding Team <team@koding.com>",
  "name": "Koding",
  "description": "Koding codebase",
  "version": "0.9.2",
  "homepage": "koding.com",
  "private" : true,
  "repository": {
    "type": "git",
    "url": "git@git.koding.com:koding.git"
  },
  "main": "server/index.js",
  "scripts": {
    "preinstall": "rm -rf node_modules; mkdir node_modules; cd node_modules; ln -sf ../node_modules_koding/* .; cd .."
  },
  "dependencies": {
<<<<<<< HEAD
    "aws-sdk"         : "0.9.5-pre.6",
=======
    "async"           : "0.2.5",
>>>>>>> d2405e0d
    "bitly"           : "1.2.4",
    "coffee-script"   : "1.6.1",
    "colors"          : "0.6.0-1",
    "commander"       : "1.0.4",
    "cron"            : "0.3.4",
    "dateformat"      : "1.0.2-1.2.3",
    "embedly"         : "0.6.0",
    "express"         : "3.0.2",
    "gzip"            : "0.1.0",
    "hashish"         : "0.0.4",
    "hat"             : "0.0.3",
    "jsonify"         : "0.0.0",
    "librato-metrics" : "0.0.6",
    "log"             : "1.2.0",
    "log4js"          : "0.4.1",
    "mkdirp"          : "0.3.2",
    "mongodb"         : "1.1.2",
    "mongoskin"       : "0.3.7",
    "nib"             : "0.5.0",
    "nodemailer"      : "0.3.21",
    "noxmox"          : "0.1.8",
    "optimist"        : "0.3.1",
    "progress"        : "0.0.4",
    "prompt"          : "0.1.12",
    "request"         : "2.9.202",
    "source-map"      : "0.1.9",
    "sqwish"          : "0.2.0",
    "stylus"          : "0.29.0",
    "uglify-js"       : "2.2.5",
    "underscore"      : "1.2.3",
    "url"             : "0.4.9",
    "validator"       : "0.2.0"
  },
  "devDependencies": {},
  "optionalDependencies": {},
  "engines": {
    "node": "*"
  }
}<|MERGE_RESOLUTION|>--- conflicted
+++ resolved
@@ -14,11 +14,8 @@
     "preinstall": "rm -rf node_modules; mkdir node_modules; cd node_modules; ln -sf ../node_modules_koding/* .; cd .."
   },
   "dependencies": {
-<<<<<<< HEAD
+    "async"           : "0.2.5",
     "aws-sdk"         : "0.9.5-pre.6",
-=======
-    "async"           : "0.2.5",
->>>>>>> d2405e0d
     "bitly"           : "1.2.4",
     "coffee-script"   : "1.6.1",
     "colors"          : "0.6.0-1",
