name "web-server"
description "The  role for WEB servers"

<<<<<<< HEAD
run_list ["role[base_server]", "recipe[nginx]", "recipe[kd_deploy::nginx_conf]", "recipe[nodejs]", "recipe[golang]", "recipe[supervisord]", "recipe[kd_deploy]", "recipe[build-go]"]
=======
env_run_lists "prod-webstack-a" => ["role[base_server]",
                                    "recipe[nginx]",
                                    "recipe[kd_deploy::nginx_conf]",
                                    "recipe[nodejs]",
                                    "recipe[golang]",
                                    "recipe[papertrail]",
                                    "recipe[kd_deploy]"
                                   ],
              "prod-webstack-b" => ["role[base_server]",
                                    "recipe[nginx]",
                                    "recipe[kd_deploy::nginx_conf]",
                                    "recipe[nodejs]",
                                    "recipe[golang]",
                                    "recipe[papertrail]",
                                    "recipe[kd_deploy]",
                                   ],
               "_default" => ["role[base_server]",
                                    "recipe[nginx]",
                                    "recipe[kd_deploy::nginx_conf]",
                                    "recipe[nodejs]",
                                    "recipe[golang]",
                                    "recipe[papertrail]",
                                    "recipe[kd_deploy]",
                                   ]

>>>>>>> 165487a6

default_attributes({ 
                     "launch" => {
                                "programs" => ["webserver"],
                                "build_client" => true
                     },
                     "log" => {
                                "files" => ["/var/log/upstart/webserver.log"]       
                     }
})<|MERGE_RESOLUTION|>--- conflicted
+++ resolved
@@ -1,9 +1,6 @@
 name "web-server"
 description "The  role for WEB servers"
 
-<<<<<<< HEAD
-run_list ["role[base_server]", "recipe[nginx]", "recipe[kd_deploy::nginx_conf]", "recipe[nodejs]", "recipe[golang]", "recipe[supervisord]", "recipe[kd_deploy]", "recipe[build-go]"]
-=======
 env_run_lists "prod-webstack-a" => ["role[base_server]",
                                     "recipe[nginx]",
                                     "recipe[kd_deploy::nginx_conf]",
@@ -26,10 +23,8 @@
                                     "recipe[nodejs]",
                                     "recipe[golang]",
                                     "recipe[papertrail]",
-                                    "recipe[kd_deploy]",
                                    ]
 
->>>>>>> 165487a6
 
 default_attributes({ 
                      "launch" => {
