--- conflicted
+++ resolved
@@ -64,7 +64,6 @@
           tail -n 100 /var/log/koding/social-pinnedpost.log
           cd go/src/socialapi
           make testapi config=./config/test.toml
-<<<<<<< HEAD
     - script:
         name: testing backend finished
         code: |
@@ -86,9 +85,13 @@
         name: launch test instance
         code: |
           REMOTE_BRANCH=$(git branch -r -v | grep ${WERCKER_GIT_COMMIT:0:7} | awk '{print $1}')
+          echo $REMOTE_BRANCH
           GIT_REF=$(scripts/wercker/get-gitref $REMOTE_BRANCH)
+          echo $GIT_REF
           scripts/wercker/launch-test-instance --gitref "$GIT_REF" | tail -n1 > $INSTANCE_DATA
+          cat $INSTANCE_DATA
           INSTANCE_IP=$(cat $INSTANCE_DATA | awk '{print $2}')
+          if [ -z $INSTANCE_IP ]; then exit 1; fi
           scripts/wercker/check-connectivity $INSTANCE_IP 8090 1m 3
           scripts/wercker/check-connectivity $INSTANCE_IP 4444 1m 2
           sleep 120
@@ -103,43 +106,12 @@
         name: testing client finished
         code: |
           scripts/notify-cebeci.sh "build" ${WERCKER_GIT_COMMIT:0:8} "test backend finished" "testing" 85
-=======
-    # - add-ssh-key:
-    #     keyname: DEPLOYMENT_KEY
-    # - script:
-    #     name: fetch pull requests
-    #     code: |
-    #       git config --add remote.origin.fetch '+refs/pull/*/head:refs/remotes/origin/pull/*'
-    #       git fetch --quiet origin
-    # - mktemp:
-    #     envvar: INSTANCE_DATA
-    # - script:
-    #     name: launch test instance
-    #     code: |
-    #       REMOTE_BRANCH=$(git branch -r -v | grep ${WERCKER_GIT_COMMIT:0:7} | awk '{print $1}')
-    #       echo $REMOTE_BRANCH
-    #       GIT_REF=$(scripts/wercker/get-gitref $REMOTE_BRANCH)
-    #       echo $GIT_REF
-    #       scripts/wercker/launch-test-instance --gitref "$GIT_REF" | tail -n1 > $INSTANCE_DATA
-    #       cat $INSTANCE_DATA
-    #       INSTANCE_IP=$(cat $INSTANCE_DATA | awk '{print $2}')
-    #       if [ -z $INSTANCE_IP ]; then exit 1; fi
-    #       scripts/wercker/check-connectivity $INSTANCE_IP 8090 1m 3
-    #       scripts/wercker/check-connectivity $INSTANCE_IP 4444 1m 2
-    #       sleep 120
-    # - script:
-    #     name: run test suite
-    #     code: |
-    #       INSTANCE_IP=$(cat $INSTANCE_DATA | awk '{print $2}')
-    #       chmod 600 $KODING_DEPLOYMENT_KEY
-    #       ssh -o 'StrictHostKeyChecking no' -i $KODING_DEPLOYMENT_KEY -l ubuntu $INSTANCE_IP 'sudo /opt/koding/tests/test'
->>>>>>> f2d73dcd
   after-steps:
-    # - script:
-    #     name: terminate test instance
-    #     code: |
-    #       INSTANCE_ID=$(cat $INSTANCE_DATA | awk '{print $1}')
-    #       scripts/wercker/terminate-test-instance $INSTANCE_ID
+    - script:
+        name: terminate test instance
+        code: |
+          INSTANCE_ID=$(cat $INSTANCE_DATA | awk '{print $1}')
+          scripts/wercker/terminate-test-instance $INSTANCE_ID
     - jessefulton/slack-notify:
         subdomain: koding
         token: $SLACK_TOKEN
