--- conflicted
+++ resolved
@@ -123,23 +123,16 @@
           scripts/notify-cebeci.sh "BUILD_STARTED" "<$WERCKER_BUILD_URL|build> of $WERCKER_GIT_BRANCH - test client finished" "building" 85
   after-steps:
     - script:
-<<<<<<< HEAD
         name: output social api logs if fails
         code: |
           if [ "$WERCKER_RESULT" = "failed" ]; then
             cat /var/log/koding/social-api.log
           fi
-    # - script:
-    #     name: terminate test instance
-    #     code: |
-    #       INSTANCE_ID=$(cat $INSTANCE_DATA | awk '{print $1}')
-    #       scripts/wercker/terminate-test-instance $INSTANCE_ID
-=======
+    - script:
         name: terminate test instance
         code: |
           INSTANCE_ID=$(cat $INSTANCE_DATA | awk '{print $1}')
           scripts/wercker/terminate-test-instance $INSTANCE_ID
->>>>>>> ac5d858a
     - jessefulton/slack-notify:
         subdomain: koding
         token: $SLACK_TOKEN
