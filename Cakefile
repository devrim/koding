option '-d', '--database [DB]', 'specify the db to connect to [local|vpn|wan]'
option '-D', '--debug', 'runs with node --debug'
option '-P', '--pistachios', "as a post-processing step, it compiles any pistachios inline"
option '-b', '--runBroker', 'should it run the broker locally?'
option '-C', '--buildClient', 'override buildClient flag with yes'
option '-B', '--configureBroker', 'should it configure the broker?'
option '-c', '--configFile [CONFIG]', 'What config file to use.'

{spawn, exec} = require 'child_process'
# mix koding node modules into node_modules
exec "ln -sf `pwd`/node_modules_koding/* `pwd`/node_modules",(a,b,c)->
  # can't run the program if this fails,
  if a or b or c
    console.log "Couldn't mix node_modules_koding into node_modules, exiting. (failed command: ln -sf `pwd`/node_modules_koding/* `pwd`/node_modules)"
    process.exit(0)


ProgressBar = require './builders/node_modules/progress'
Builder     = require './builders/Builder'
S3          = require './builders/s3'
log4js      = require "./builders/node_modules/log4js"
log         = log4js.getLogger("[Main]")
prompt      = require './builders/node_modules/prompt'
hat         = require "./builders/node_modules/hat"
mkdirp      = require './builders/node_modules/mkdirp'
commander     = require './builders/node_modules/commander'

sourceCodeAnalyzer = new (require "./builders/SourceCodeAnalyzer.coffee")
processes       = new (require "processes") main:true
closureCompile  = require 'koding-closure-compiler'
{daisy}         = require 'sinkrow'
fs            = require "fs"
http          = require 'http'
url           = require 'url'
nodePath      = require 'path'
Watcher       = require "koding-watcher"

KODING_CAKE = './node_modules/koding-cake/bin/cake'


# announcement section, don't delete it. comment out old announcements, make important announcements from here.
console.log "###############################################################"
console.log "#    ANNOUNCEMENT: CODEBASE FOLDER STRUCTURE HAS CHANGED      #"
console.log "# ----------------------------------------------------------- #"
console.log "#    1- node_modules_koding is now where we store our node    #"
console.log "#      modules. ./node_modules dir is completely ignored.     #"
console.log "#      ./node_modules_koding is symlinked/mixed into          #"
console.log "#      node_modules so you can use it as usual. Just don't    #"
console.log "#      make a new one in ./node_modules, it will be ignored.  #"
console.log "# ----------------------------------------------------------- #"
console.log "#    2- `cake install` is now equivalent to `npm install`     #"
console.log "# ----------------------------------------------------------- #"
console.log "#    3- do NOT `npm install [module]` add to package.json     #"
console.log "#      and do another `npm install` or you will mess deploy.  #"
console.log "# ----------------------------------------------------------- #"
console.log "#                       questions and complaints 1-877-DEVRIM #"
console.log "###############################################################"
# log =
#   info  : console.log
#   debug : console.log
#   warn  : console.log


# create required folders
mkdirp.sync "./.build/.cache"



# get current version
# version = (fs.readFileSync ".revision").toString().replace("\r","").replace("\n","")
# if process.argv[2] is 'buildForProduction'
#   rev = ((fs.readFileSync ".revision").toString().replace("\n","")).split(".")
#   rev[2]++
#   version = rev.join(".")
# else
#   version = (fs.readFileSync ".revision").toString().replace("\r","").replace("\n","")

clientFileMiddleware  = (options, code, callback)->
  # console.log 'args', options
  # here you can change the content of kd.js before it's written to it's final file.
  # options is the cakefile options, opt is where file is passed in.
  {libraries,kdjs} = code
  {minify}         = options



  kdjs =  "var KD = {};\n" +
          "KD.config = "+JSON.stringify(options.runtimeOptions)+";\n"+
          kdjs

  if minify
    closureCompile (libraries+kdjs),(err,data)->
      unless err
        callback null,data
      else
        # if error just provide the original file. so site isn't down until this is fixed.
        callback null,(libraries+kdjs)
  else
    callback null,(libraries+kdjs)

pipeStd =(children...)->
  for child in children when child?
    child.stdout.pipe process.stdout
    child.stderr.pipe process.stderr

normalizeConfigPath =(path)->
  path ?= './config/dev'
  # console.log __dirname, path
  nodePath.join __dirname, path

buildClient =(options, callback=->)->
  # try
  #   config = require configFile
  # catch e
  #   console.log 'hello', e
  # builder = new Builder config.client, clientFileMiddleware, ""
  # builder.watcher.initialize()
  # builder.watcher.on 'initDidComplete', ->
  #   builder.buildClient "", ->
  #     builder.buildCss "", ->
  #       builder.buildIndex "", ->
  #         callback null

<<<<<<< HEAD

=======
>>>>>>> d81604b5
  configFile = normalizeConfigPath expandConfigFile options.configFile
  config = require configFile
  console.log config
  builder = new Builder config.client,clientFileMiddleware,""


  builder.watcher.initialize()

  builder.watcher.on "initDidComplete",(changes)->
    builder.buildClient options,()->
      builder.buildCss {},()->
        builder.buildIndex {},()->
          if config.client.watch is yes
            log.info "started watching for changes.."
            builder.watcher.start 1000
          else
            log.info "Done building client"
          callback null

  builder.watcher.on "changeDidHappen",(changes)->
    # log.info changes
    if changes.Client? and not changes.StylusFiles
      builder.buildClient "",()->
        builder.buildIndex "",()->
          # log.debug "client build is complete"

    if changes.Client?.StylusFiles?
      builder.buildCss "", ->
        builder.buildIndex "", ->
    if changes.Cake
      log.debug "Cakefile changed.."
      builder.watcher.reInitialize()

  builder.watcher.on "CoffeeScript Compile Error",(filePath,error)->
    log.error "CoffeeScript ERROR, last good known version of #{filePath} is compiled. Please fix this error and recompile. #{error}"
    spawn.apply null, ["say",["coffee script error"]]

task 'buildClient', (options)->
<<<<<<< HEAD
  # configFile = normalizeConfigPath expandConfigFile options.configFile
=======
>>>>>>> d81604b5
  buildClient options

task 'configureRabbitMq',->
  exec 'which rabbitmq-server',(a,stdout,c)->
    if stdout is ''
      console.log "Please install RabbitMQ. (do e.g. brew install rabbitmq)"
    else
      exec 'rabbitmq-plugins enable rabbitmq_tracing',(a,b,c)->
        console.log a,b,c
        exec 'rabbitmq-plugins enable rabbitmq_management_visualiser',(a,b,c)->
          console.log """
            I will TRY to download and install https://github.com/downloads/tonyg/presence-exchange/rabbit_presence_exchange-20120411.01.ez
            you should find the path where rabbitmq plugins are installed, on mac after brew install;
            /usr/local/Cellar/rabbitmq/2.7.1/lib/rabbitmq/erlang/lib/rabbitmq-2.7.1/plugins
            it is here. look at the output below, it might be somehwere there..
            OK TRYING... if that doesn't work, find the path, ping chris on skype :)
            """
          exec 'rabbitmq-plugins --invalidOption',(a,b,c)->
            d = c.split "\n"
            for line in d
              if line.indexOf("/plugins") > 0
                e = line
                break
            e = e.trim().replace /"|]|,/g,""
            rabbitMqPluginPath = e
            exec "wget -O #{rabbitMqPluginPath}/rabbit_presence_exchange.ez https://github.com/downloads/tonyg/presence-exchange/rabbit_presence_exchange-20120411.01.ez",(a,b,c)->
              exec 'rabbitmq-plugins enable rabbit_presence_exchange',(a,b,c)->
                console.log a,b,c
                exec 'rabbitmqctl stop',->
                  console.log "ALL DONE. (hopefully) - start RabbitMQ server, run: rabbitmq-server (to detach: -detached)"

expandConfigFile = (short="dev")->
  switch short
    when "dev","prod","local","stage","local-go"
      long = "./config/#{short}.coffee"
    else
      short

configureBroker = (options,callback=->)->
  configFilePath = expandConfigFile options.configFile
  configFile = normalizeConfigPath configFilePath
  config = require configFile
  
  vhosts = "{vhosts,[" + (config.mq.vhosts or []).
    map(({rule, vhost})-> """{"#{rule}",<<"#{vhost}">>}""").
    join(',') +
    "]}"

  brokerConfig = """
  {application, broker,
   [
    {description, ""},
    {vsn, "1"},
    {registered, []},
    {applications, [
                    kernel,
                    stdlib,
                    sockjs,
                    cowboy
                   ]},
    {mod, { broker_app, []}},
    {env, [
      {mq_host, "#{config.mq.host}"},
      {mq_user, <<"#{config.mq.login}">>},
      {mq_pass, <<"#{config.mq.password}">>},
      {mq_vhost, <<"#{config.mq.vhost ? '/'}">>},
      {pid_file, <<"#{config.mq.pidFile}">>},
      #{vhosts},
      {verbosity, info},
      {privateRegEx, ".private$"},
      {precondition_failed, <<"Request not allowed">>}
      ]}
   ]}.
  """
  fs.writeFileSync "#{config.projectRoot}/broker/apps/broker/src/broker.app.src", brokerConfig
  callback null

task 'buildforproduction','set correct flags, and get ready to run in production servers.',(options)->
  invoke 'buildForProduction'

task 'buildForProduction','set correct flags, and get ready to run in production servers.',(options)->

  config = require './config/prod.coffee'

  prompt.start()
  prompt.get [{message:"I will build revision:#{version} is this ok? (yes/no)",name:'p'}],  (err, result) ->

    if result.p is "yes"
      log.debug 'version',version
      fs.writeFileSync "./.revision",version
      invoke 'run',options
      console.log "YOU HAVE 10 SECONDS TO DO CTRL-C. CURRENT REV:#{version}"
    else
      process.exit()

task 'configureBroker',(options)->
  configureBroker options

task 'buildBroker', (options)->
  configureBroker options, ->
    pipeStd(spawn './broker/build.sh')

run =(options)->

  configFile = normalizeConfigPath expandConfigFile options.configFile
  config = require configFile

  fs.writeFileSync config.monit.webCake, process.pid, 'utf-8' if config.monit?.webCake?

  pipeStd(spawn './broker/start.sh') if options.runBroker

  if config.runGoBroker
    processes.run
      name  : 'goBroker'
      cmd   : "./go/bin/broker -c #{options.configFile}"
      restart: yes
      restartInterval: 100
      stdout  : process.stdout
      stderr  : process.stderr
      verbose : yes

  if config.guests
    processes.run
      name  : 'guestCleanup'
      cmd   : "coffee ./workers/guestcleanup/guestcleanup -c #{configFile}"
      restart: yes
      restartInterval: 100
      stdout: process.stdout
      stderr: process.stderr
      verbose: no

  processes.run
    name    : 'social'
    cmd     : "#{KODING_CAKE} ./workers/social -c #{configFile} -n #{config.social.numberOfWorkers} run"
    restart : yes
    restartInterval : 1000
    stdout  : process.stdout
    stderr  : process.stderr
    verbose : yes

  processes.run
    name    : 'server'
    cmd     : "#{KODING_CAKE} ./server -c #{configFile} run"
    restart : yes
    restartInterval : 1000
    log     : no

  pipeStd(
    processes.get "server"
    processes.get "social"
  )
  if config.social.watch?
    watcher = new Watcher
      groups        :
        social      :
          folders   : ['./workers/social']
          onChange  : (path) ->
            processes.kill "social"
        server      :
          folders   : ['./server']
          onChange  : ->
            processes.kill "server"

assureVhost =(uri, vhost, vhostFile, callback)->
  addVhost uri, vhost, (res)->
    if res.type is 'error'
      console.log 'received an error:'.yellow
      console.error res.message
      console.log "it probably doesn't matter; ignoring...".yellow
    fs.writeFileSync vhostFile, vhost, 'utf8'
    callback null

addVhost =(uri, vhost, callback)->
  options = url.parse uri+"?vhost=#{vhost}"
  req = http.request options, (res)->
    responseText = ''
    res.on 'data', (data)-> responseText += data
    res.on 'end', ->
      response =\
        try
          JSON.parse(responseText)
        catch e
          responseText
      callback response
  req.on 'error', console.log
  req.end()

configureVhost =(config, callback)->
  {uri} = config.vhostConfigurator
  vhostFile = nodePath.join(config.projectRoot, '.rabbitvhost')
  try
    vhost = fs.readFileSync vhostFile, 'utf8'
    assureVhost uri, vhost, vhostFile, callback
  catch e
    if e.code is 'ENOENT'
      {explanation} = config.vhostConfigurator
      console.log explanation.bold.red
      commander.prompt 'Please give your vhost a name: ', (name)->
        assureVhost uri, name, vhostFile, callback
    else throw e

task 'run', (options)->
  # invoke 'checkModules'
  configFile = normalizeConfigPath expandConfigFile options.configFile
  config = require configFile

  config.buildClient = yes if options.buildClient

  queue = []
  if config.vhostConfigurator?
    queue.push -> configureVhost config, -> queue.next()
    queue.push ->
      # we need to clear the cache so that other modules will get the
      # config that reflects our latest changes to the .rabbitvhost file:
      delete require.cache[require.resolve configFile]
      queue.next()

  if options.buildClient ? config.buildClient
    queue.push -> buildClient options, -> queue.next()
  if options.configureBroker ? config.configureBroker
    queue.push -> configureBroker options, -> queue.next()
  queue.push -> run options
  daisy queue

task 'buildAll',"build chris's modules", ->

  buildables = ["processes","pistachio","scrubber","sinkrow","mongoop","koding-dnode-protocol","jspath","bongo-client"]
  # log.info "building..."
  b = (next) ->
    cmd = "cd ./node_modules_koding/#{buildables[next]} && cake build"
    log.info "building... cmd: #{cmd}"
    processes.run
      cmd     : cmd
      log     : yes       # or provide a path for log file
      restart : no        # or provide a function
      onExit  : (id)->
        # log.debug "pid.#{id} said: 'im done.'[#{cmd}]"
        if next is buildables.length-1
          log.info "build complete. now running cake build."
          # process.exit()
          invoke "build"
        else
          b next+1
  b 0


task 'resetGuests', (options)->
  configFile = normalizeConfigPath options.configFile
  {resetGuests} = require './workers/guestcleanup/guestinit'
  resetGuests configFile

task 'install', 'install all modules in CakeNodeModules.coffee, get ready for build',(options)->
  # l = (d) -> log.info d.replace /\n+$/, ''
  # {our_modules, npm_modules} = require "./CakeNodeModules"
  # reqs = npm_modules
  # for name,ver of reqs
  processes.run
    name    : "npm install"
    cmd     : "npm install"
    restart : no
    stdout  : process.stdout
    stderr  : process.stderr
    verbose : yes
  # exe = ("npm i "+name+"@"+ver for name,ver of reqs).join ";\n"
  # a = exec exe,->
  # a.stdout.on 'data', l
  # a.stderr.on 'data', l

task 'uninstall', 'uninstall all modules listed in CakeNodeModules.coffee',(options)->
  l = (d) -> log.info d.replace /\n+$/, ''
  {our_modules, npm_modules} = require "./CakeNodeModules"
  reqs = npm_modules
  exe = "npm uninstall "+(name for name,ver of reqs).join " "
  a = exec exe,->
  a.stdout.on 'data', l
  a.stderr.on 'data', l

task 'checkModules', 'check node_modules dir',(options)->
  {our_modules, npm_modules} = require "./CakeNodeModules"
  required_versions = npm_modules
  npm_modules = (name for name,ver of npm_modules)
  gitIgnore = ((fs.readFileSync "./.gitignore").toString().replace(/\r\n/g,"\n").split "\n")

  data = fs.readdirSync "./node_modules"
  untracked_mods = (mod for mod in data when mod not in our_modules and mod not in npm_modules and "/node_modules/#{mod}" not in gitIgnore)
  if untracked_mods.length > 0
    for umod,i in untracked_mods
      console.log umod,i
      try
        untracked_mods[i] = umod+"@"+(JSON.parse(fs.readFileSync "./node_modules/#{umod}/package.json")).version
      catch e
        console.log umod
    console.log "[ERROR] UNTRACKED MODULES FOUND:",untracked_mods
    console.log "Untracked modules detected add each either to CakeNodeModules.coffee, and/or to .gitignore (exactly as: e.g. /node_modules/#{untracked_mods[0]}). Exiting."
    process.exit()

  unignored_mods = (mod for mod in data when mod not in our_modules and "/node_modules/#{mod}" not in gitIgnore)
  if unignored_mods.length > 0
    console.log "[ERROR] UN-IGNORED NPM MODULES FOUND:",unignored_mods
    console.log "Don't do git-add before adding them to .gitignore (exactly as: e.g. /node_modules/#{unignored_mods[0]}). Exiting."
    process.exit()

  # check if versions match
  for mod,ver of required_versions when (packageVersion = (JSON.parse(fs.readFileSync "./node_modules/#{mod}/package.json")).version) isnt required_versions[mod]
    log.error "[ERROR] NPM MODULE VERSION MISMATCH: #{mod} version is incorrect:#{packageVersion}. it has to be #{ver}."
    log.info  "If you want to keep this version edit CakeNodeModules.coffee or run: npm install #{mod}@#{ver}"
    process.exit()

  all_mods = npm_modules.concat our_modules
  uninstalled_mods = (mod for mod in all_mods when mod not in data)
  if uninstalled_mods.length > 0
    console.log "[ERROR] UNINSTALLED MODULES FOUND:",uninstalled_mods
    console.log "Please run: npm install #{uninstalled_mods.join(" ")} (or cake install)"
    console.log "Exiting."
    process.exit()
  else
    console.log "./node_modules check complete."



task 'writeGitIgnore','updates a part of .gitignore file to avoid conflicts in ./node_modules',(options)->

  fs.readFile "./.gitignore",'utf8',(err,data)->
    arr = data.split "\n"

task 'build', 'optimized version for deployment', (options)->
  # invoke 'checkModules'
  # # require './server/dependencies.coffee' # check if you have all npm libs to run kfmjs
  # options.port      or= 3000
  # options.host      or= "localhost"
  # options.watch     or= 1000
  # options.database  ?= "mongohq-dev"
  # options.port      ?= "3000"
  # options.dontStart ?= no
  # options.uglify    ?= no


  # options.target = targetPaths.server ? "/tmp/kd-server.js"

  # {dontStart,uglify,database} = options
  # build options





























# ------------ OTHER LESS IMPORTANT STUFF ---------------------#

task 'deploy','',(options)->

  fs.readFile "./.revision","utf8",(err,data)->
    throw err if err
    rev = data.replace "\n",""
    filename = "kfmjs-#{rev}.tar.gz"
    execStr = "cd .. && /usr/bin/tar -czf #{filename} --exclude 'kites/*' --exclude '.git/*' kfmjs"
    log.info "executing #{execStr}"
    exec execStr,(err,stdout,stderr)->
      s3 = new S3
        key     : "AKIAJO74E23N33AFRGAQ"
        secret  : "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"
        bucket  : "koding-updater"
      log.info "starting to upload to s3"
      s3.putFile "../#{filename}",filename,(err,res)->
        console.log err,res
        foo = exec "./build/install_sl_vm/install.py --hourly --cores 1 --ram 1 --port 10 --bandwidth 1000 --fqdn web1.prod.system.koding.com",(err,stdout,stderr)->
          # console.log arguments
          depStr = "./build/install_ec2/install_ec2.py --fqdn web#{Date.now()}.beta.system.aws.koding.com --int --kfmjs #{rev} "
          log.info "deploying #{depStr}"
          foo = exec depStr,(err,stdout,stderr)->
            console.log "deployment complete."
        foo.stdout.on 'data', (data)-> log.info "#{data}".replace /\n+$/, ''
        foo.stderr.on 'data', (data)-> log.info "#{data}".replace /\n+$/, ''

task 'parseAnalyzedCss','',(options)->

  fs.readFile "/tmp/identicals.css",'utf8',(err,data)->
    stuff = JSON.parse data

    log.info stuff

task 'analyzeCss','',(options)->
  configFile = normalizeConfigPath options.configFile
  config = require configFile
  compareArrays = (arrA, arrB) ->
    return false if arrA?.length isnt arrB?.length
    if arrA?.slice()?.sort?
      cA = arrA.slice().sort().join("")
      cB = arrB.slice().sort().join("")
      cA is cB
    else
      # log.error "something wrong with this pair of arrays",arrA,arrB



  fs.readFile config.client.css,'utf8',(err,data)->
    br = 'body,html'+(data.split "body,html")[1]
    # log.debug arr
    arr = br.split "\n"
    css = {}
    for own line in arr
      ln = line.split "{"
      ln1 = ln[1]?.substr 0,ln[1].length-1
      css[ln[0]] = ln1?.split ";"
      # unless ln1? then log.error line
    log.info "getting in"
    # fs.writeFileSync "/tmp/f.css", JSON.stringify css,"utf8"
    # log.info "written."
    identicals = {}
    counter=
      chars : 0
      fns   : 0
    for own name,selector of css
      for own name2,selector2 of css
        fl = firstLetter = name.substr(0,1)
        unless fl is "@" or fl is " " or fl is "{" or fl is "}"
          res = compareArrays selector2,selector
          if res and name isnt name2
            unless identicals[name2]?[name]?
              # log.info fl
              log.info "#{name} --------- is identical to -----------> #{name2}"
              identicals[name] ?= {}
              identicals[name][name2] = 1
              identicals[name].__content = selector
              counter.chars+=selector.join(";").length
              counter.fns++
          # log.debug selector,selector2
    fs.writeFileSync "/tmp/identicals.css", JSON.stringify identicals,"utf8"
    log.info "------------------"
    log.info "log file is at /tmp/identicals.css"
    log.info "#{counter.fns} selectors contain identical CSS properties"
    log.info "possible savings:",Math.floor(counter.chars/1024)+" kbytes"
    log.info "this tool works only if u did 'cake -usd vpn beta' before running analyzeCss."

task 'uploadToS3','',(options)->
  S3 = new require("./build/s3")
  s3 = new S3
    key     : "AKIAJO74E23N33AFRGAQ"
    secret  : "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"
    bucket  : "koding"

  s3.putFile targetPaths.client,"js/kd.js",()->
  s3.putFile targetPaths.css,"css/kd.css",()->
  s3.putFile targetPaths.index,"index.html",()-><|MERGE_RESOLUTION|>--- conflicted
+++ resolved
@@ -121,10 +121,6 @@
   #       builder.buildIndex "", ->
   #         callback null
 
-<<<<<<< HEAD
-
-=======
->>>>>>> d81604b5
   configFile = normalizeConfigPath expandConfigFile options.configFile
   config = require configFile
   console.log config
@@ -163,10 +159,6 @@
     spawn.apply null, ["say",["coffee script error"]]
 
 task 'buildClient', (options)->
-<<<<<<< HEAD
-  # configFile = normalizeConfigPath expandConfigFile options.configFile
-=======
->>>>>>> d81604b5
   buildClient options
 
 task 'configureRabbitMq',->
