--- conflicted
+++ resolved
@@ -41,7 +41,7 @@
 nodePath           = require 'path'
 Watcher            = require "koding-watcher"
 
-KODING_CAKE        = './node_modules/koding-cake/bin/cake'
+KODING_CAKE = './node_modules/koding-cake/bin/cake'
 
 # create required folders
 mkdirp.sync "./.build/.cache"
@@ -296,29 +296,6 @@
   invoke 'webserver'
 
 
-<<<<<<< HEAD
-  if config.social.watch?
-    watcher = new Watcher
-      groups        :
-        auth        :
-          folders   : ['./workers/auth']
-          onChange  : (path) ->
-            processes.kill "authWorker"
-        social      :
-          folders   : ['./workers/social']
-          onChange  : (path) ->
-            processes.kill "social"
-        server      :
-          folders   : ['./server']
-          onChange  : ->
-            processes.kill "server"
-        # cacherCake  :
-        #   folders   : ['./workers/cacher']
-        #   onChange  : ->
-        #     processes.kill "cacherCake"
-
-=======
->>>>>>> 6522550b
 
 task 'run', (options)->
   {configFile} = options
