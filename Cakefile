option '-d', '--database [DB]', 'specify the db to connect to [local|vpn|wan]'
option '-D', '--debug', 'runs with node --debug'
option '-P', '--pistachios', "as a post-processing step, it compiles any pistachios inline"
option '-b', '--runBroker', 'should it run the broker locally?'
option '-C', '--buildClient', 'override buildClient flag with yes'
option '-B', '--configureBroker', 'should it configure the broker?'
option '-c', '--configFile [CONFIG]', 'What config file to use.'

{spawn, exec} = require 'child_process'
# mix koding node modules into node_modules
exec "ln -sf `pwd`/node_modules_koding/* `pwd`/node_modules",(a,b,c)->
  # can't run the program if this fails,
  if a or b or c
    console.log "Couldn't mix node_modules_koding into node_modules, exiting. (failed command: ln -sf `pwd`/node_modules_koding/* `pwd`/node_modules)"
    process.exit(0)


ProgressBar = require './builders/node_modules/progress'
Builder     = require './builders/Builder'
S3          = require './builders/s3'
log4js      = require "./builders/node_modules/log4js"
log         = log4js.getLogger("[Main]")
prompt      = require './builders/node_modules/prompt'
hat         = require "./builders/node_modules/hat"
mkdirp      = require './builders/node_modules/mkdirp'
commander     = require './builders/node_modules/commander'

sourceCodeAnalyzer = new (require "./builders/SourceCodeAnalyzer.coffee")
processes       = new (require "processes") main:true
closureCompile  = require 'koding-closure-compiler'
{daisy}         = require 'sinkrow'
fs            = require "fs"
http          = require 'http'
url           = require 'url'
nodePath      = require 'path'
Watcher       = require "koding-watcher"

KODING_CAKE = './node_modules/koding-cake/bin/cake'


# announcement section, don't delete it. comment out old announcements, make important announcements from here.
console.log "###############################################################"
console.log "#    ANNOUNCEMENT: CODEBASE FOLDER STRUCTURE HAS CHANGED      #"
console.log "# ----------------------------------------------------------- #"
console.log "#    1- node_modules_koding is now where we store our node    #"
console.log "#      modules. ./node_modules dir is completely ignored.     #"
console.log "#      ./node_modules_koding is symlinked/mixed into          #"
console.log "#      node_modules so you can use it as usual. Just don't    #"
console.log "#      make a new one in ./node_modules, it will be ignored.  #"
console.log "# ----------------------------------------------------------- #"
console.log "#    2- `cake install` is now equivalent to `npm install`     #"
console.log "# ----------------------------------------------------------- #"
console.log "#    3- do NOT `npm install [module]` add to package.json     #"
console.log "#      and do another `npm install` or you will mess deploy.  #"
console.log "# ----------------------------------------------------------- #"
console.log "#                       questions and complaints 1-877-DEVRIM #"
console.log "###############################################################"
# log =
#   info  : console.log
#   debug : console.log
#   warn  : console.log


# create required folders
mkdirp.sync "./.build/.cache"



# get current version
# version = (fs.readFileSync ".revision").toString().replace("\r","").replace("\n","")
# if process.argv[2] is 'buildForProduction'
#   rev = ((fs.readFileSync ".revision").toString().replace("\n","")).split(".")
#   rev[2]++
#   version = rev.join(".")
# else
#   version = (fs.readFileSync ".revision").toString().replace("\r","").replace("\n","")

clientFileMiddleware  = (options, code, callback)->
  # console.log 'args', options
  # here you can change the content of kd.js before it's written to it's final file.
  # options is the cakefile options, opt is where file is passed in.
  {libraries,kdjs} = code
  {minify}         = options



  kdjs =  "var KD = {};\n" +
          "KD.config = "+JSON.stringify(options.runtimeOptions)+";\n"+
          kdjs

  if minify
    closureCompile (libraries+kdjs),(err,data)->
      unless err
        callback null,data
      else
        # if error just provide the original file. so site isn't down until this is fixed.
        callback null,(libraries+kdjs)
  else
    callback null,(libraries+kdjs)

normalizeConfigPath =(path)->
  path ?= './config/dev'
  nodePath.join __dirname, path

buildClient =(options, configFile, callback=->)->
  # try
  #   config = require configFile
  # catch e
  #   console.log 'hello', e
  # builder = new Builder config.client, clientFileMiddleware, ""
  # builder.watcher.initialize()
  # builder.watcher.on 'initDidComplete', ->
  #   builder.buildClient "", ->
  #     builder.buildCss "", ->
  #       builder.buildIndex "", ->
  #         callback null

  configFile = expandConfigFile configFile
  console.log arguments
  config = require configFile
  console.log config
  builder = new Builder config.client,clientFileMiddleware,""


  builder.watcher.initialize()

  builder.watcher.on "initDidComplete",(changes)->
    builder.buildClient options,()->
      builder.buildCss {},()->
        builder.buildIndex {},()->
          if config.client.watch is yes
            log.info "started watching for changes.."
            builder.watcher.start 1000
          else
            log.info "Done building client"
          callback null

  builder.watcher.on "changeDidHappen",(changes)->
    # log.info changes
    if changes.Client? and not changes.StylusFiles
      builder.buildClient options,()->
        builder.buildIndex {},()->
          # log.debug "client build is complete"

    if changes.Client?.StylusFiles?
      builder.buildCss {}, ->
        builder.buildIndex {}, ->
    if changes.Cake
      log.debug "Cakefile changed.."
      builder.watcher.reInitialize()

  builder.watcher.on "CoffeeScript Compile Error",(filePath,error)->
    log.error "CoffeeScript ERROR, last good known version of #{filePath} is compiled. Please fix this error and recompile. #{error}"
    spawn.apply null, ["say",["coffee script error"]]

task 'buildClient', (options)->
  configFile = normalizeConfigPath expandConfigFile options.configFile
  buildClient options, configFile

task 'configureRabbitMq',->
  exec 'which rabbitmq-server',(a,stdout,c)->
    if stdout is ''
      console.log "Please install RabbitMQ. (do e.g. brew install rabbitmq)"
    else
      exec 'rabbitmq-plugins enable rabbitmq_tracing',(a,b,c)->
        console.log a,b,c
        exec 'rabbitmq-plugins enable rabbitmq_management_visualiser',(a,b,c)->
          console.log """
            I will TRY to download and install https://github.com/downloads/tonyg/presence-exchange/rabbit_presence_exchange-20120411.01.ez
            you should find the path where rabbitmq plugins are installed, on mac after brew install;
            /usr/local/Cellar/rabbitmq/2.7.1/lib/rabbitmq/erlang/lib/rabbitmq-2.7.1/plugins
            it is here. look at the output below, it might be somehwere there..
            OK TRYING... if that doesn't work, find the path, ping chris on skype :)
            """
          exec 'rabbitmq-plugins --invalidOption',(a,b,c)->
            d = c.split "\n"
            for line in d
              if line.indexOf("/plugins") > 0
                e = line
                break
            e = e.trim().replace /"|]|,/g,""
            rabbitMqPluginPath = e
            exec "wget -O #{rabbitMqPluginPath}/rabbit_presence_exchange.ez https://github.com/downloads/tonyg/presence-exchange/rabbit_presence_exchange-20120411.01.ez",(a,b,c)->
              exec 'rabbitmq-plugins enable rabbit_presence_exchange',(a,b,c)->
                console.log a,b,c
                exec 'rabbitmqctl stop',->
                  console.log "ALL DONE. (hopefully) - start RabbitMQ server, run: rabbitmq-server (to detach: -detached)"

expandConfigFile = (short="dev")->
  switch short
    when "dev","prod","local","stage","local-go"
      long = "./config/#{short}.coffee"
    else
      short

configureBroker = (options,callback=->)->
  configFilePath = expandConfigFile options.configFile
  configFile = normalizeConfigPath configFilePath
  config = require configFile
  vhosts = "{vhosts,["+
<<<<<<< HEAD
    (config.vhosts or []).
=======
    (config.mq.vhosts or []).
>>>>>>> 7eefbaf9
    map(({rule, vhost})-> "{\"#{rule}\",<<\"#{vhost}\">>}").
    join(',')+"]}"

  brokerConfig = """
  {application, broker,
   [
    {description, ""},
    {vsn, "1"},
    {registered, []},
    {applications, [
                    kernel,
                    stdlib,
                    sockjs,
                    cowboy
                   ]},
    {mod, { broker_app, []}},
    {env, [
      {mq_host, "#{config.mq.host}"},
      {mq_user, <<"#{config.mq.login}">>},
      {mq_pass, <<"#{config.mq.password}">>},
      {mq_vhost, <<"#{config.mq.vhost ? '/'}">>},
      {pid_file, <<"#{config.mq.pidFile}">>},
      #{vhosts},
      {verbosity, info},
      {privateRegEx, ".private$"},
      {precondition_failed, <<"Request not allowed">>}
      ]}
   ]}.
  """
  fs.writeFileSync "#{config.projectRoot}/broker/apps/broker/src/broker.app.src",brokerConfig
  callback null

task 'buildforproduction','set correct flags, and get ready to run in production servers.',(options)->
  invoke 'buildForProduction'

task 'buildForProduction','set correct flags, and get ready to run in production servers.',(options)->

  config = require './config/prod.coffee'

  prompt.start()
  prompt.get [{message:"I will build revision:#{version} is this ok? (yes/no)",name:'p'}],  (err, result) ->

    if result.p is "yes"
      log.debug 'version',version
      fs.writeFileSync "./.revision",version
      invoke 'run',options
      console.log "YOU HAVE 10 SECONDS TO DO CTRL-C. CURRENT REV:#{version}"
    else
      process.exit()

task 'configureBroker',(options)->
  configureBroker options

task 'buildBroker', (options)->
  configureBroker options, ->
    pipeStd(spawn './broker/build.sh')

pipeStd =(children...)->
  for child in children when child?
    child.stdout.pipe process.stdout
    child.stderr.pipe process.stderr

run =(options)->

  configFile = normalizeConfigPath expandConfigFile options.configFile
  config = require configFile

  fs.writeFileSync config.monit.webCake, process.pid, 'utf-8' if config.monit?.webCake?

  pipeStd(spawn './broker/start.sh') if options.runBroker

  debug = if options.debug then ' -D' else ''

  if config.runGoBroker
    processes.run
      name  : 'goBroker'
      cmd   : "./go/bin/broker -c #{options.configFile}"
      restart: yes
      restartInterval: 100
      stdout  : process.stdout
      stderr  : process.stderr
      verbose : yes

  processes.run
    name    : 'socialCake'
    cmd     : "#{KODING_CAKE} ./workers/social -c #{configFile} -n #{config.social.numberOfWorkers}#{debug} run"
    restart : yes
    restartInterval : 1000
    stdout  : process.stdout
    stderr  : process.stderr
    verbose : yes

  processes.run
    name    : 'serverCake'
    cmd     : "#{KODING_CAKE} ./server -c #{configFile}#{debug} run"
    restart : yes
    restartInterval : 1000
    stdout  : process.stdout
    stderr  : process.stderr
    verbose : yes
  # pipeStd(
  #   processes.get "server"
  #   processes.get "social"
  # )
  if config.social.watch? is yes
    watcher = new Watcher
      groups:
        social :
          folders : ['./workers/social']
          onChange : (path) ->
            processes.kill "socialCake"
        server :
          folders : ['./server']
          onChange : (path)->
            console.log "changed",path
            processes.kill "serverCake"

assureVhost =(uri, vhost, vhostFile, callback)->
  addVhost uri, vhost, (res)->
    if res.type is 'error'
      console.log 'received an error:'.yellow
      console.error res.message
      console.log "it probably doesn't matter; ignoring...".yellow
    fs.writeFileSync vhostFile, vhost, 'utf8'
    callback null

addVhost =(uri, vhost, callback)->
  options = url.parse uri+"?vhost=#{vhost}"
  req = http.request options, (res)->
    responseText = ''
    res.on 'data', (data)-> responseText += data
    res.on 'end', ->
      response =\
        try
          JSON.parse(responseText)
        catch e
          responseText
      callback response
  req.on 'error', console.log
  req.end()

configureVhost =(config, callback)->
  {uri} = config.vhostConfigurator
  vhostFile = nodePath.join(config.projectRoot, '.rabbitvhost')
  try
    vhost = fs.readFileSync vhostFile, 'utf8'
    assureVhost uri, vhost, vhostFile, callback
  catch e
    if e.code is 'ENOENT'
      {explanation} = config.vhostConfigurator
      console.log explanation.bold.red
      commander.prompt 'Please give your vhost a name: ', (name)->
        assureVhost uri, name, vhostFile, callback
    else throw e

task 'run', (options)->
  # invoke 'checkModules'
  configFile = normalizeConfigPath expandConfigFile options.configFile
  config = require configFile

  config.buildClient = yes if options.buildClient

  queue = []
  if config.vhostConfigurator?
    queue.push -> configureVhost config, -> queue.next()
    queue.push ->
      # we need to clear the cache so that other modules will get the
      # config that reflects our latest changes to the .rabbitvhost file:
      configModulePath = require.resolve configFile
      delete require.cache[configModulePath]
      queue.next()

  if options.buildClient ? config.buildClient
    queue.push -> buildClient options, options.configFile, -> queue.next()
  if options.configureBroker ? config.configureBroker
    queue.push -> configureBroker options, -> queue.next()
  queue.push -> run options
  daisy queue

task 'buildAll',"build chris's modules", ->

  buildables = ["processes","pistachio","scrubber","sinkrow","mongoop","koding-dnode-protocol","jspath","bongo-client"]
  # log.info "building..."
  b = (next) ->
    cmd = "cd ./node_modules_koding/#{buildables[next]} && cake build"
    log.info "building... cmd: #{cmd}"
    processes.run
      cmd     : cmd
      log     : yes       # or provide a path for log file
      restart : no        # or provide a function
      onExit  : (id)->
        # log.debug "pid.#{id} said: 'im done.'[#{cmd}]"
        if next is buildables.length-1
          log.info "build complete. now running cake build."
          # process.exit()
          invoke "build"
        else
          b next+1
  b 0


task 'resetGuests', (options)->
  configFile = normalizeConfigPath options.configFile
  {resetGuests} = require './workers/guestcleanup/guestinit'
  resetGuests configFile

task 'install', 'install all modules in CakeNodeModules.coffee, get ready for build',(options)->
  # l = (d) -> log.info d.replace /\n+$/, ''
  # {our_modules, npm_modules} = require "./CakeNodeModules"
  # reqs = npm_modules
  # for name,ver of reqs
  processes.run
    name    : "npm install"
    cmd     : "npm install"
    restart : no
    stdout  : process.stdout
    stderr  : process.stderr
    verbose : yes
  # exe = ("npm i "+name+"@"+ver for name,ver of reqs).join ";\n"
  # a = exec exe,->
  # a.stdout.on 'data', l
  # a.stderr.on 'data', l

task 'uninstall', 'uninstall all modules listed in CakeNodeModules.coffee',(options)->
  l = (d) -> log.info d.replace /\n+$/, ''
  {our_modules, npm_modules} = require "./CakeNodeModules"
  reqs = npm_modules
  exe = "npm uninstall "+(name for name,ver of reqs).join " "
  a = exec exe,->
  a.stdout.on 'data', l
  a.stderr.on 'data', l

task 'checkModules', 'check node_modules dir',(options)->
  {our_modules, npm_modules} = require "./CakeNodeModules"
  required_versions = npm_modules
  npm_modules = (name for name,ver of npm_modules)
  gitIgnore = ((fs.readFileSync "./.gitignore").toString().replace(/\r\n/g,"\n").split "\n")

  data = fs.readdirSync "./node_modules"
  untracked_mods = (mod for mod in data when mod not in our_modules and mod not in npm_modules and "/node_modules/#{mod}" not in gitIgnore)
  if untracked_mods.length > 0
    for umod,i in untracked_mods
      console.log umod,i
      try
        untracked_mods[i] = umod+"@"+(JSON.parse(fs.readFileSync "./node_modules/#{umod}/package.json")).version
      catch e
        console.log umod
    console.log "[ERROR] UNTRACKED MODULES FOUND:",untracked_mods
    console.log "Untracked modules detected add each either to CakeNodeModules.coffee, and/or to .gitignore (exactly as: e.g. /node_modules/#{untracked_mods[0]}). Exiting."
    process.exit()

  unignored_mods = (mod for mod in data when mod not in our_modules and "/node_modules/#{mod}" not in gitIgnore)
  if unignored_mods.length > 0
    console.log "[ERROR] UN-IGNORED NPM MODULES FOUND:",unignored_mods
    console.log "Don't do git-add before adding them to .gitignore (exactly as: e.g. /node_modules/#{unignored_mods[0]}). Exiting."
    process.exit()

  # check if versions match
  for mod,ver of required_versions when (packageVersion = (JSON.parse(fs.readFileSync "./node_modules/#{mod}/package.json")).version) isnt required_versions[mod]
    log.error "[ERROR] NPM MODULE VERSION MISMATCH: #{mod} version is incorrect:#{packageVersion}. it has to be #{ver}."
    log.info  "If you want to keep this version edit CakeNodeModules.coffee or run: npm install #{mod}@#{ver}"
    process.exit()

  all_mods = npm_modules.concat our_modules
  uninstalled_mods = (mod for mod in all_mods when mod not in data)
  if uninstalled_mods.length > 0
    console.log "[ERROR] UNINSTALLED MODULES FOUND:",uninstalled_mods
    console.log "Please run: npm install #{uninstalled_mods.join(" ")} (or cake install)"
    console.log "Exiting."
    process.exit()
  else
    console.log "./node_modules check complete."



task 'writeGitIgnore','updates a part of .gitignore file to avoid conflicts in ./node_modules',(options)->

  fs.readFile "./.gitignore",'utf8',(err,data)->
    arr = data.split "\n"

task 'build', 'optimized version for deployment', (options)->
  # invoke 'checkModules'
  # # require './server/dependencies.coffee' # check if you have all npm libs to run kfmjs
  # options.port      or= 3000
  # options.host      or= "localhost"
  # options.watch     or= 1000
  # options.database  ?= "mongohq-dev"
  # options.port      ?= "3000"
  # options.dontStart ?= no
  # options.uglify    ?= no


  # options.target = targetPaths.server ? "/tmp/kd-server.js"

  # {dontStart,uglify,database} = options
  # build options





























# ------------ OTHER LESS IMPORTANT STUFF ---------------------#

task 'deploy','',(options)->

  fs.readFile "./.revision","utf8",(err,data)->
    throw err if err
    rev = data.replace "\n",""
    filename = "kfmjs-#{rev}.tar.gz"
    execStr = "cd .. && /usr/bin/tar -czf #{filename} --exclude 'kites/*' --exclude '.git/*' kfmjs"
    log.info "executing #{execStr}"
    exec execStr,(err,stdout,stderr)->
      s3 = new S3
        key     : "AKIAJO74E23N33AFRGAQ"
        secret  : "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"
        bucket  : "koding-updater"
      log.info "starting to upload to s3"
      s3.putFile "../#{filename}",filename,(err,res)->
        console.log err,res
        foo = exec "./build/install_sl_vm/install.py --hourly --cores 1 --ram 1 --port 10 --bandwidth 1000 --fqdn web1.prod.system.koding.com",(err,stdout,stderr)->
          # console.log arguments
          depStr = "./build/install_ec2/install_ec2.py --fqdn web#{Date.now()}.beta.system.aws.koding.com --int --kfmjs #{rev} "
          log.info "deploying #{depStr}"
          foo = exec depStr,(err,stdout,stderr)->
            console.log "deployment complete."
        foo.stdout.on 'data', (data)-> log.info "#{data}".replace /\n+$/, ''
        foo.stderr.on 'data', (data)-> log.info "#{data}".replace /\n+$/, ''

task 'parseAnalyzedCss','',(options)->

  fs.readFile "/tmp/identicals.css",'utf8',(err,data)->
    stuff = JSON.parse data

    log.info stuff

task 'analyzeCss','',(options)->
  configFile = normalizeConfigPath options.configFile
  config = require configFile
  compareArrays = (arrA, arrB) ->
    return false if arrA?.length isnt arrB?.length
    if arrA?.slice()?.sort?
      cA = arrA.slice().sort().join("")
      cB = arrB.slice().sort().join("")
      cA is cB
    else
      # log.error "something wrong with this pair of arrays",arrA,arrB



  fs.readFile config.client.css,'utf8',(err,data)->
    br = 'body,html'+(data.split "body,html")[1]
    # log.debug arr
    arr = br.split "\n"
    css = {}
    for own line in arr
      ln = line.split "{"
      ln1 = ln[1]?.substr 0,ln[1].length-1
      css[ln[0]] = ln1?.split ";"
      # unless ln1? then log.error line
    log.info "getting in"
    # fs.writeFileSync "/tmp/f.css", JSON.stringify css,"utf8"
    # log.info "written."
    identicals = {}
    counter=
      chars : 0
      fns   : 0
    for own name,selector of css
      for own name2,selector2 of css
        fl = firstLetter = name.substr(0,1)
        unless fl is "@" or fl is " " or fl is "{" or fl is "}"
          res = compareArrays selector2,selector
          if res and name isnt name2
            unless identicals[name2]?[name]?
              # log.info fl
              log.info "#{name} --------- is identical to -----------> #{name2}"
              identicals[name] ?= {}
              identicals[name][name2] = 1
              identicals[name].__content = selector
              counter.chars+=selector.join(";").length
              counter.fns++
          # log.debug selector,selector2
    fs.writeFileSync "/tmp/identicals.css", JSON.stringify identicals,"utf8"
    log.info "------------------"
    log.info "log file is at /tmp/identicals.css"
    log.info "#{counter.fns} selectors contain identical CSS properties"
    log.info "possible savings:",Math.floor(counter.chars/1024)+" kbytes"
    log.info "this tool works only if u did 'cake -usd vpn beta' before running analyzeCss."

task 'uploadToS3','',(options)->
  S3 = new require("./build/s3")
  s3 = new S3
    key     : "AKIAJO74E23N33AFRGAQ"
    secret  : "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"
    bucket  : "koding"

  s3.putFile targetPaths.client,"js/kd.js",()->
  s3.putFile targetPaths.css,"css/kd.css",()->
  s3.putFile targetPaths.index,"index.html",()-><|MERGE_RESOLUTION|>--- conflicted
+++ resolved
@@ -116,7 +116,6 @@
   #         callback null
 
   configFile = expandConfigFile configFile
-  console.log arguments
   config = require configFile
   console.log config
   builder = new Builder config.client,clientFileMiddleware,""
@@ -198,11 +197,7 @@
   configFile = normalizeConfigPath configFilePath
   config = require configFile
   vhosts = "{vhosts,["+
-<<<<<<< HEAD
-    (config.vhosts or []).
-=======
     (config.mq.vhosts or []).
->>>>>>> 7eefbaf9
     map(({rule, vhost})-> "{\"#{rule}\",<<\"#{vhost}\">>}").
     join(',')+"]}"
 
