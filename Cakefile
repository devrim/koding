option '-d', '--database [DB]', 'specify the db to connect to [local|vpn|wan]'
option '-D', '--debug', 'runs with node --debug'
option '-P', '--pistachios', "as a post-processing step, it compiles any pistachios inline"
option '-b', '--runBroker', 'should it run the broker locally?'
option '-C', '--buildClient', 'override buildClient flag with yes'
option '-B', '--configureBroker', 'should it configure the broker?'
option '-c', '--configFile [CONFIG]', 'What config file to use.'
option '-u', '--username [USER]', 'User for with execution rights (probably your local username)'
option '-n', '--name [NAME]', 'The name of the new VPN user'
option '-e', '--email [EMail]', 'EMail address to send the new VPN config to'
option '-v', '--version [VERSION]', 'Switch to a specific version'

{argv} = require 'optimist'
{spawn, exec} = require 'child_process'
# mix koding node modules into node_modules
# exec "ln -sf `pwd`/node_modules_koding/* `pwd`/node_modules",(a,b,c)->
#   # can't run the program if this fails,
#   if a or b or c
#     console.log "Couldn't mix node_modules_koding into node_modules, exiting. (failed command: ln -sf `pwd`/node_modules_koding/* `pwd`/node_modules)"
#     process.exit(0)

ProgressBar = require 'progress'
Builder     = require './builders/Builder'
# log4js      = require "log4js"
# log         = log4js.getLogger("[Main]")

log =
  info  : console.log
  error : console.log
  debug : console.log
  warn  : console.log

prompt    = require 'prompt'
hat       = require "hat"
mkdirp    = require 'mkdirp'
commander = require 'commander'

processes          = new (require "processes") main : true
{daisy}            = require 'sinkrow'
fs                 = require "fs"
http               = require 'http'
url                = require 'url'
nodePath           = require 'path'
portchecker        = require 'portchecker'
Watcher            = require "koding-watcher"
KODING_CAKE = './node_modules/koding-cake/bin/cake'

# create required folders
mkdirp.sync "./.build"

compilePistachios = require 'pistachio-compiler'

compileGoBinaries = (configFile,callback)->

  ###
  #   TBD - CHECK FOR ERRORS
  ###

  compileGo = require('koding-config-manager').load("main.#{configFile}").compileGo
  if compileGo
    processes.spawn
      name: 'build'
      cmd : './go/build.sh'
      stdout : process.stdout
      stderr : process.stderr
      verbose : yes
      onExit :->
        callback null
  else
    callback null

task 'compileGo',({configFile})->
  compileGoBinaries configFile,->

task 'runKites', ({configFile})->

  compileGoBinaries configFile,->
    invoke 'sharedHostingKite'
    invoke 'databasesKite'
    invoke 'applicationsKite'
    invoke 'webtermKite'

task 'webtermKite',({configFile})->
  configFile = "dev" if configFile in ["",undefined,"undefined"]
  processes.spawn
    name    : 'webterm'
    cmd     : __dirname+"/kites/webterm -c #{configFile}"
    restart : yes
    verbose : yes

task 'sharedHostingKite',({configFile})->
  {numberOfWorkers} = require('koding-config-manager').load("kite.sharedHosting.#{configFile}")
  numberOfWorkers ?= config.numberOfWorkers ? 1

  for _, i in Array +numberOfWorkers
    processes.fork
      name    : "sharedHosting"
      cmd     : __dirname+"/kites/sharedHosting/index -c #{configFile} --sharedHosting"
      restart : yes

task 'databasesKite',({configFile})->
  processes.fork
    name    : "databases"
    cmd     : __dirname+"/kites/databases/index -c #{configFile} --databases"
    restart : yes

task 'applicationsKite',({configFile})->
  processes.fork
    name    : "applications"
    cmd     : __dirname+"/kites/applications/index -c #{configFile} --applications"
    restart : yes

task 'webserver', ({configFile}) ->
  KONFIG = require('koding-config-manager').load("main.#{configFile}")
  {webserver,sourceServer} = KONFIG

  runServer = (config, port) ->
    processes.fork
      name            : 'server'
      cmd             : __dirname + "/server/index -c #{config} -p #{port}"
      restart         : no
      restartInterval : 100

<<<<<<< HEAD
  if webserver.clusterSize > 1
    webPortStart = webserver.port
    webPortEnd   = webserver.port + webserver.clusterSize - 1
    webPort = [webPortStart..webPortEnd]
  else
    webPort = [webserver.port]

=======
  if sourceServer?.enabled
    processes.fork
      name            : 'sourceserver'
      cmd             : __dirname + "/server/sourceserver -c #{configFile} -p #{sourceServer.port}"
      restart         : yes
      restartInterval : 100

  webPort = webserver.port
  webPort = [webPort] unless Array.isArray webPort
>>>>>>> 37855186
  webPort.forEach (port) ->
    runServer configFile, port

  if webserver.watch is yes
    watcher = new Watcher
      groups        :
        server      :
          folders   : ['./server']
          onChange  : ->
            processes.kill "server"

task 'socialWorker', ({configFile}) ->
  KONFIG = require('koding-config-manager').load("main.#{configFile}")
  {social} = KONFIG

  for i in [1..social.numberOfWorkers]
    processes.fork
      name  : "socialWorker-#{i}"
      cmd   : __dirname + "/workers/social/index -c #{configFile}"
      restart : yes
      restartInterval : 100
      # onMessage: (msg) ->
      #   if msg.exiting
      #     exitingProcesses[msg.pid] = yes
      #     runProcess(0)
      # onExit: (pid, name) ->
      #   unless exitingProcesses[pid]
      #     runProcess(0)
      #   else
      #     delete exitingProcesses[pid]


  if social.watch?
    watcher = new Watcher
      groups   :
        social   :
          folders   : ['./workers/social']
          onChange  : (path) ->
            processes.kill "socialWorker-#{i}" for i in [1..social.numberOfWorkers]


task 'authWorker',({configFile}) ->
  config = require('koding-config-manager').load("main.#{configFile}").authWorker
  numberOfWorkers = if config.numberOfWorkers then config.numberOfWorkers else 1

  for _, i in Array +numberOfWorkers
    processes.fork
      name  : "authWorker-#{i}"
      cmd   : __dirname+"/workers/auth/index -c #{configFile}"
      restart : yes
      restartInterval : 1000

  if config.watch is yes
    watcher = new Watcher
      groups        :
        auth        :
          folders   : ['./workers/auth']
          onChange  : (path) ->
            processes.kill "authWorker-#{i}" for _, i in Array +numberOfWorkers

task 'guestCleanup',({configFile})->

  processes.fork
    name  : 'guestCleanup'
    cmd   : "./workers/guestcleanup/index -c #{configFile}"
    restart: yes
    restartInterval: 100

task 'emailWorker',({configFile})->

  processes.fork
    name            : 'emailWorker'
    cmd             : "./workers/emailnotifications/index -c #{configFile}"
    restart         : yes
    restartInterval : 100

  watcher = new Watcher
    groups        :
      email       :
        folders   : ['./workers/emailnotifications']
        onChange  : (path) ->
          processes.kill "emailWorker"

task 'goBroker',({configFile})->

  processes.spawn
    name  : 'goBroker'
    cmd   : "./go/bin/broker -c #{configFile}"
    restart: yes
    restartInterval: 100
    stdout  : process.stdout
    stderr  : process.stderr
    verbose : yes

  watchBroker = (url, interval, kills, failedReqs) ->
    kills =  if kills then kills else 0
    failedReqs = if failedReqs then failedReqs else 0

    setTimeout ->
      http.get url, (res) ->
        watchBroker(url, interval)
      .on 'error', (e) ->
        failedReqs++
        console.log("WARN: Broker did not respond", failedReqs, "times.")
        if failedReqs > 1 # account for random errors, manual restarts
          kills++
          processes.killAllChildren process.pid, ->
            console.log("WARN: Killed broker #{kills} times since it stopped responding.")
        watchBroker(url, interval, kills, failedReqs)
    , interval

  config = require('koding-config-manager').load("main.#{configFile}")
  watchGoBroker = config.watchGoBroker
  sockjs_url = "http://localhost:8008/subscribe" # config.client.runtimeOptions.broker.sockJS
  if watchGoBroker is yes
    watchBroker(sockjs_url, 10000)

task 'libratoWorker',({configFile})->

  processes.fork
    name  : 'libratoWorker'
    cmd   : "#{KODING_CAKE} ./workers/librato -c #{configFile} run"
    restart: yes
    restartInterval: 100
    verbose: yes

task 'cacheWorker',({configFile})->
  KONFIG = require('koding-config-manager').load("main.#{configFile}")
  {cacheWorker} = KONFIG

  processes.fork
    name            : 'cacheWorker'
    cmd             : "./workers/cacher/index -c #{configFile}"
    restart         : yes
    restartInterval : 100

  if cacheWorker.watch is yes
    watcher = new Watcher
      groups        :
        server      :
          folders   : ['./workers/cacher']
          onChange  : ->
            processes.kill "cacheWorker"


task 'checkConfig',({configFile})->
  console.log "[KONFIG CHECK] If you don't see any errors, you're fine."
  require('koding-config-manager').load("main.#{configFile}")
  require('koding-config-manager').load("kite.applications.#{configFile}")
  require('koding-config-manager').load("kite.databases.#{configFile}")
  require('koding-config-manager').load("kite.sharedHosting.#{configFile}")


run =({configFile})->
  config = require('koding-config-manager').load("main.#{configFile}")

  compileGoBinaries configFile,->
    invoke 'goBroker'       if config.runGoBroker
    invoke 'authWorker'     if config.authWorker
    invoke 'guestCleanup'   if config.guests
    invoke 'libratoWorker'  if config.librato?.push
    invoke 'cacheWorker'    if config.cacheWorker?.run is yes
    invoke 'compileGo'      if config.compileGo
    invoke 'socialWorker'
    invoke 'emailWorker'    if config.emailWorker?.run is yes
    invoke 'webserver'


task 'run', (options)->
  {configFile} = options
  options.configFile = "dev" if configFile in ["",undefined,"undefined"]
  KONFIG = config = require('koding-config-manager').load("main.#{configFile}")

  config.buildClient = yes if options.buildClient

  queue = []
  if config.buildClient is yes
    queue.push ->
      (new Builder).buildClient options
      queue.next()
  queue.push -> run options
  daisy queue

task 'buildClient', (options)->
  (new Builder).buildClient options

task 'release',(options)->
  # Release and shared data directories
  dataDir         = nodePath.join __dirname, "../koding-data"
  releaseDir      = nodePath.join __dirname, "../koding-release"

  unless fs.existsSync dataDir
    fs.mkdirSync dataDir
  unless fs.existsSync releaseDir
    fs.mkdirSync releaseDir

  # Temporary file for runnings bash scripts
  tmpFile         = "/tmp/#{Date.now()}"

  # Get ready for new release
  config          = require('koding-config-manager').load("main.#{options.configFile}")
  version         = parseInt config.version

  buildDir        = "#{releaseDir}/#{version}"
  dynCfgPath      = "#{buildDir}/config/.dynamic-config.json"

  # Starting ports
  webPort = config.haproxy.webPort + (version % 10) * 100 + 1

  newRelease = ->
    # Get previous dynamic config
    if fs.existsSync dataDir+"/dynamic-config.json"
      conf = JSON.parse fs.readFileSync dataDir+"/dynamic-config.json"
    else
      conf = JSON.parse fs.readFileSync __dirname+"/config/.dynamic-config.json"

    # Build dynamic config
    conf.webInternalPort   = webPort
    conf.webClusterSize    = config.webserver.clusterSize
    conf.webPort           = config.haproxy.webPort
    unless conf.releaseDir == buildDir
      conf.oldReleaseDir   = conf.releaseDir
    conf.releaseDir        = buildDir

    # Install new release
    bash = """
      echo Preparing new release...
      rm -rf #{buildDir}
      mkdir -p #{buildDir}
      cp -R . #{buildDir}
      cd #{buildDir}
      npm install --unsafe-perm
      echo
    """

    fs.writeFileSync tmpFile,bash

    processes.exec "bash #{tmpFile}",()->
      # Save config to release directory
      fs.writeFileSync dynCfgPath,JSON.stringify conf

      # Show release information
      console.log "Version        : " + version
      console.log "Release Folder : " + buildDir
      console.log "Web Port       : " + webPort

  # Deploy new release if necessary
  if fs.existsSync dynCfgPath
    oldConf = JSON.parse fs.readFileSync dynCfgPath
    portchecker.isOpen oldConf.webInternalPort, '0.0.0.0', (webOpen, port, host) ->
      if webOpen
        console.log "Version #{version} is running. Creating a new release."
        version++
        fs.writeFileSync 'VERSION', version
        buildDir        = "#{releaseDir}/#{version}"
        # proxyCfgPath    = "#{buildDir}/config/.haproxy.cfg"
        dynCfgPath      = "#{buildDir}/config/.dynamic-config.json"
        webPort = config.haproxy.webPort + (version % 10) * 100 + 1
      newRelease()
  else
    newRelease()

task 'switchProxy', (options) ->
  releaseDir      = nodePath.join __dirname, "../koding-release"
  dataDir         = nodePath.join __dirname, "../koding-data"

  dynCfgPath      = "#{dataDir}/dynamic-config.json"
  proxyCfgPath    = "#{dataDir}/haproxy.cfg"
  haPidFile       = "#{dataDir}/haproxy.pid"

  unless options.version
    console.log "Available versions:"
    for version in fs.readdirSync releaseDir
      vConf = JSON.parse fs.readFileSync "#{releaseDir}/#{version}/config/.dynamic-config.json"
      console.log "  #{version} : port #{vConf.webInternalPort}" 
    console.log ""
    console.log "Use cake -v [VERSION] switchProxy"
    process.exit()

  newDynCfg   = "#{releaseDir}/#{options.version}/config/.dynamic-config.json"

  unless fs.existsSync newDynCfg
    console.log "No such version."
    console.log "Drop -v argument to see deployed versions."
    process.exit()

  conf        = JSON.parse fs.readFileSync newDynCfg

  updateProxy = ->
    haproxyCfg = """
      global
          daemon
          maxconn 512

      defaults
          mode http
          timeout connect 5000ms
          timeout client 50000ms
          timeout server 50000ms

      listen stats :1234
          mode http
          stats enable
          stats hide-version
          stats realm 'Koding'
          stats uri /
          stats auth admin:admin

      listen http-in
          bind *:#{conf.webPort}
          option httpchk GET /index.html HTTP/1.0
      
    """

    ports = [conf.webInternalPort..conf.webInternalPort+conf.webClusterSize-1]
    for port, i in ports
      haproxyCfg += "    server server#{i} 127.0.0.1:#{port} maxconn 128 check port #{port}\n"

    # Save proxy configuration to release directory
    fs.writeFileSync proxyCfgPath, haproxyCfg

    if fs.existsSync dynCfgPath
      fs.unlinkSync dynCfgPath
    fs.symlinkSync newDynCfg, dynCfgPath
    fs.readFile haPidFile, (err, data) ->
      unless err
        haProxyBash = "haproxy -f #{proxyCfgPath} -p #{haPidFile} -st #{data.toString().trim()}"
      else
        haProxyBash = "haproxy -f #{proxyCfgPath} -p #{haPidFile}"

      processes.exec haProxyBash, ()->
        console.log ""
        console.log "Done."

  # Update proxy configuration
  tries = 10
  tryProxy = ->
    portchecker.isOpen conf.webInternalPort, '0.0.0.0', (webOpen, port, host) ->
      console.log "Checking if new release is up and running..."
      if webOpen
        updateProxy()
      else
        tries--
        if tries > 0
          setTimeout tryProxy, 5000
        else
          console.log ""
          console.log "This release is not running: #{conf.releaseDir}"
          console.log "CD into #{conf.releaseDir}/ and execute cake run"
          console.log ""
          console.log ""

  tryProxy()

task 'deleteCache',(options)->
  exec "rm -rf #{__dirname}/.build",->
    console.log "Cache is pruned."

task 'deploy', (options) ->
  {configFile,username} = options
  {aws} = config = require('koding-config-manager').load("main.#{configFile}")

  exec "git branch | grep '*' | awk -F ' ' '{print $2}'", (error, stdout, stderr) ->
    git_branch = stdout
    username ?= process.env['USER']

    proc = spawn 'builders/aws/cloud-formation/pushDev.py', ['-a', aws.key, '-s', aws.secret, '-u', username, '-g', git_branch]
    proc.stdout.on 'data', (data) ->
      console.log data.toString().trim()
    proc.stderr.on 'data', (data) ->
      console.log data.toString().trim()

task 'destroy', (options) ->
  {configFile,username} = options
  {aws} = config = require('koding-config-manager').load("main.#{configFile}")

  username ?= process.env['USER']

  proc = spawn 'builders/aws/cloud-formation/pushDev.py', ['-a', aws.key, '-s', aws.secret, '-u', username, '-X']
  proc.stdout.on 'data', (data) ->
    console.log data.toString().trim()
  proc.stderr.on 'data', (data) ->
    console.log data.toString().trim()

task 'deploy-info', (options) ->
  {configFile,username} = options
  {aws} = config = require('koding-config-manager').load("main.#{configFile}")

  username ?= process.env['USER']

  proc = spawn 'builders/aws/cloud-formation/pushDev.py', ['-a', aws.key, '-s', aws.secret, '-u', username, '-i']
  proc.stdout.on 'data', (data) ->
    console.log data.toString().trim()
  proc.stderr.on 'data', (data) ->
    console.log data.toString().trim()

task 'buildAll',"build chris's modules", ->

  buildables = ["pistachio","scrubber","sinkrow","mongoop","koding-dnode-protocol","jspath","bongo-client"]
  # log.info "building..."
  b = (next) ->
    cmd = "cd ./node_modules_koding/#{buildables[next]} && cake build"
    log.info "building... cmd: #{cmd}"
    processes.run
      cmd     : cmd
      log     : yes       # or provide a path for log file
      restart : no        # or provide a function
      onExit  : (id)->
        # log.debug "pid.#{id} said: 'im done.'[#{cmd}]"
        if next is buildables.length-1
          log.info "build complete. now running cake build."
          # process.exit()
          invoke "build"
        else
          b next+1
  b 0


task 'resetGuests', (options)->
  configFile = normalizeConfigPath options.configFile
  {resetGuests} = require './workers/guestcleanup/guestinit'
  resetGuests configFile

task 'addVPNuser', "adds a VPN user, use with -n, -u and -e", (options) ->
  {name, username, email} = options
  if name in ["",undefined,"undefined"]
    log.warn "name not set! Use -n flag"
    return false
  if username in ["",undefined,"undefined"]
    log.warn "username not set! Use -u flag"
    return false
  if email in ["",undefined,"undefined"]
    log.warn "email not set! Use -e flag"
    return false

  # cmd = "ssh cblum@gateway.dev.service.aws.koding.com && sudo su && source /etc/openvpn/easy-rsa/vars && /etc/openvpn/easy-rsa/pkitool #{username}"
  cmd = "ssh #{username}@vpn.in.koding.com -- sudo /root/addVPNuser.sh #{name} #{email}"
  log.info "executing... cmd: #{cmd}"
  processes.spawn
    name: 'addUser'
    cmd : cmd
    stdout : process.stdout
    stderr : process.stderr
    verbose : yes
    onExit : null
      




































# ------------ OTHER LESS IMPORTANT STUFF ---------------------#


task 'parseAnalyzedCss','',(options)->

  fs.readFile "/tmp/identicals.css",'utf8',(err,data)->
    stuff = JSON.parse data

    log.info stuff

task 'analyzeCss','',(options)->
  configFile = normalizeConfigPath options.configFile
  config = require configFile
  compareArrays = (arrA, arrB) ->
    return false if arrA?.length isnt arrB?.length
    if arrA?.slice()?.sort?
      cA = arrA.slice().sort().join("")
      cB = arrB.slice().sort().join("")
      cA is cB
    else
      # log.error "something wrong with this pair of arrays",arrA,arrB



  fs.readFile config.client.css,'utf8',(err,data)->
    br = 'body,html'+(data.split "body,html")[1]
    # log.debug arr
    arr = br.split "\n"
    css = {}
    for own line in arr
      ln = line.split "{"
      ln1 = ln[1]?.substr 0,ln[1].length-1
      css[ln[0]] = ln1?.split ";"
      # unless ln1? then log.error line
    log.info "getting in"
    # fs.writeFileSync "/tmp/f.css", JSON.stringify css,"utf8"
    # log.info "written."
    identicals = {}
    counter=
      chars : 0
      fns   : 0
    for own name,selector of css
      for own name2,selector2 of css
        fl = firstLetter = name.substr(0,1)
        unless fl is "@" or fl is " " or fl is "{" or fl is "}"
          res = compareArrays selector2,selector
          if res and name isnt name2
            unless identicals[name2]?[name]?
              # log.info fl
              log.info "#{name} --------- is identical to -----------> #{name2}"
              identicals[name] ?= {}
              identicals[name][name2] = 1
              identicals[name].__content = selector
              counter.chars+=selector.join(";").length
              counter.fns++
          # log.debug selector,selector2
    fs.writeFileSync "/tmp/identicals.css", JSON.stringify identicals,"utf8"
    log.info "------------------"
    log.info "log file is at /tmp/identicals.css"
    log.info "#{counter.fns} selectors contain identical CSS properties"
    log.info "possible savings:",Math.floor(counter.chars/1024)+" kbytes"
    log.info "this tool works only if u did 'cake -usd vpn beta' before running analyzeCss."<|MERGE_RESOLUTION|>--- conflicted
+++ resolved
@@ -121,7 +121,6 @@
       restart         : no
       restartInterval : 100
 
-<<<<<<< HEAD
   if webserver.clusterSize > 1
     webPortStart = webserver.port
     webPortEnd   = webserver.port + webserver.clusterSize - 1
@@ -129,19 +128,15 @@
   else
     webPort = [webserver.port]
 
-=======
+  webPort.forEach (port) ->
+    runServer configFile, port
+
   if sourceServer?.enabled
     processes.fork
       name            : 'sourceserver'
       cmd             : __dirname + "/server/sourceserver -c #{configFile} -p #{sourceServer.port}"
       restart         : yes
       restartInterval : 100
-
-  webPort = webserver.port
-  webPort = [webPort] unless Array.isArray webPort
->>>>>>> 37855186
-  webPort.forEach (port) ->
-    runServer configFile, port
 
   if webserver.watch is yes
     watcher = new Watcher
