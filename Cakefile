option '-d', '--database [DB]', 'specify the db to connect to [local|vpn|wan]'
option '-D', '--debug', 'runs with node --debug'
option '-P', '--pistachios', "as a post-processing step, it compiles any pistachios inline"
option '-b', '--runBroker', 'should it run the broker locally?'
option '-C', '--buildClient', 'override buildClient flag with yes'
option '-B', '--configureBroker', 'should it configure the broker?'
option '-c', '--configFile [CONFIG]', 'What config file to use.'

{argv} = require 'optimist'
{spawn, exec} = require 'child_process'
# mix koding node modules into node_modules
# exec "ln -sf `pwd`/node_modules_koding/* `pwd`/node_modules",(a,b,c)->
#   # can't run the program if this fails,
#   if a or b or c
#     console.log "Couldn't mix node_modules_koding into node_modules, exiting. (failed command: ln -sf `pwd`/node_modules_koding/* `pwd`/node_modules)"
#     process.exit(0)

ProgressBar = require './builders/node_modules/progress'
Builder     = require './builders/Builder'
S3          = require './builders/s3'
# log4js      = require "./builders/node_modules/log4js"
# log         = log4js.getLogger("[Main]")

log =
  info  : console.log
  error : console.log
  debug : console.log
  warn  : console.log

prompt    = require './builders/node_modules/prompt'
hat       = require "./builders/node_modules/hat"
mkdirp    = require './builders/node_modules/mkdirp'
commander = require './builders/node_modules/commander'

sourceCodeAnalyzer = new (require "./builders/SourceCodeAnalyzer.coffee")
processes          = new (require "processes") main : true
closureCompile     = require 'koding-closure-compiler'
{daisy}            = require 'sinkrow'
fs                 = require "fs"
http               = require 'http'
url                = require 'url'
nodePath           = require 'path'
Watcher            = require "koding-watcher"
<<<<<<< HEAD
KODING_CAKE = './node_modules/koding-cake/bin/cake'
=======

KODING_CAKE        = './node_modules/koding-cake/bin/cake'
>>>>>>> d1e0666f

# create required folders
mkdirp.sync "./.build/.cache"

compilePistachios = require 'pistachio-compiler'

compileGoBinaries = (configFile,callback)->

  ###
  #   TBD - CHECK FOR ERRORS
  ###

  compileGo = require('koding-config-manager').load("main.#{configFile}").compileGo
  if compileGo
    processes.spawn
      name: 'build'
      cmd : './go/build.sh'
      stdout : process.stdout
      stderr : process.stderr
      verbose : yes
      onExit :->
        callback null
  else
    callback null

task 'compileGo',({configFile})->
  compileGoBinaries configFile,->

task 'runKites', ({configFile})->

  compileGoBinaries configFile,->
    invoke 'sharedHostingKite'
    invoke 'databasesKite'
    invoke 'applicationsKite'
    invoke 'webtermKite'

task 'webtermKite',({configFile})->
  configFile = "dev-new" if configFile in ["",undefined,"undefined"]
  processes.spawn
    name    : 'webterm'
    cmd     : __dirname+"/kites/webterm -c #{configFile}"
    restart : yes
    verbose : yes

task 'sharedHostingKite',({configFile})->
  {numberOfWorkers} = require('koding-config-manager').load("kite.sharedHosting.#{configFile}")
  numberOfWorkers ?= config.numberOfWorkers ? 1

  for _, i in Array +numberOfWorkers
    processes.fork
      name    : "sharedHosting"
      cmd     : __dirname+"/kites/sharedHosting/index -c #{configFile} --sharedHosting"
      restart : yes

task 'databasesKite',({configFile})->
  processes.fork
    name    : "databases"
    cmd     : __dirname+"/kites/databases/index -c #{configFile} --databases"
    restart : yes

task 'applicationsKite',({configFile})->
  processes.fork
    name    : "applications"
    cmd     : __dirname+"/kites/applications/index -c #{configFile} --applications"
    restart : yes

task 'webserver', ({configFile}) ->
  KONFIG = require('koding-config-manager').load("main.#{configFile}")
  {webserver} = KONFIG

  runServer = (config, port) ->
    processes.fork
      name            : 'server'
      cmd             : __dirname + "/server/index -c #{config} -p #{port}"
      restart         : yes
      restartInterval : 100

  webPort = webserver.port
  webPort = [webPort] unless Array.isArray webPort
  webPort.forEach (port) ->
    runServer configFile, port
    return # MORE THAN 1 PORT IS NOT ALLOWED. CONFUSES PROCESS MODULE.

  if webserver.watch is yes
    watcher = new Watcher
      groups        :
        server      :
          folders   : ['./server']
          onChange  : ->
            processes.kill "server"

task 'socialWorker', ({configFile}) ->
  KONFIG = require('koding-config-manager').load("main.#{configFile}")
  {social} = KONFIG

  for i in [1..social.numberOfWorkers]
    processes.fork
      name  : "socialWorker-#{i}"
      cmd   : __dirname + "/workers/social/index -c #{configFile}"
      restart : yes
      restartInterval : 100
      # onMessage: (msg) ->
      #   if msg.exiting
      #     exitingProcesses[msg.pid] = yes
      #     runProcess(0)
      # onExit: (pid, name) ->
      #   unless exitingProcesses[pid]
      #     runProcess(0)
      #   else
      #     delete exitingProcesses[pid]


  if social.watch?
    watcher = new Watcher
      groups   :
        social   :
          folders   : ['./workers/social']
          onChange  : (path) ->
            processes.kill "socialWorker-#{i}" for i in [1..social.numberOfWorkers]


task 'authWorker',({configFile}) ->
  config = require('koding-config-manager').load("main.#{configFile}").authWorker
  numberOfWorkers = if config.numberOfWorkers then config.numberOfWorkers else 1

  for _, i in Array +numberOfWorkers
    processes.fork
      name  : "authWorker-#{i}"
      cmd   : __dirname+"/workers/auth/index -c #{configFile}"
      restart : yes
      restartInterval : 1000

  if config.watch is yes
    watcher = new Watcher
      groups        :
        auth        :
          folders   : ['./workers/auth']
          onChange  : (path) ->
            processes.kill "authWorker-#{i}" for _, i in Array +numberOfWorkers
<<<<<<< HEAD
=======


>>>>>>> d1e0666f

task 'guestCleanup',({configFile})->

  processes.fork
    name  : 'guestCleanup'
    cmd   : "./workers/guestcleanup/index -c #{configFile}"
    restart: yes
    restartInterval: 100

task 'emailWorker',({configFile})->

  processes.fork
    name            : 'emailWorker'
    cmd             : "./workers/emailnotifications/index -c #{configFile}"
    restart         : yes
    restartInterval : 100

  watcher = new Watcher
    groups        :
      email       :
        folders   : ['./workers/emailnotifications']
        onChange  : (path) ->
          processes.kill "emailWorker"

task 'goBroker',({configFile})->

  processes.spawn
    name  : 'goBroker'
    cmd   : "./go/bin/broker -c #{configFile}"
    restart: yes
    restartInterval: 100
    stdout  : process.stdout
    stderr  : process.stderr
    verbose : yes

task 'libratoWorker',({configFile})->

  processes.fork
    name  : 'libratoWorker'
    cmd   : "#{KODING_CAKE} ./workers/librato -c #{configFile} run"
    restart: yes
    restartInterval: 100
    verbose: yes

task 'cacheWorker',({configFile})->
  KONFIG = require('koding-config-manager').load("main.#{configFile}")
  {cacheWorker} = KONFIG

  processes.fork
    name            : 'cacheWorker'
    cmd             : "./workers/cacher/index -c #{configFile}"
    restart         : yes
    restartInterval : 100

  if cacheWorker.watch is yes
    watcher = new Watcher
      groups        :
        server      :
          folders   : ['./workers/cacher']
          onChange  : ->
            processes.kill "cacheWorker"


task 'checkConfig',({configFile})->
  console.log "[KONFIG CHECK] If you don't see any errors, you're fine."
  require('koding-config-manager').load("main.#{configFile}")
  require('koding-config-manager').load("kite.applications.#{configFile}")
  require('koding-config-manager').load("kite.databases.#{configFile}")
  require('koding-config-manager').load("kite.sharedHosting.#{configFile}")


run =({configFile})->
  config = require('koding-config-manager').load("main.#{configFile}")

  compileGoBinaries configFile,->
    invoke 'goBroker'       if config.runGoBroker
    invoke 'authWorker'     if config.authWorker
    invoke 'guestCleanup'   if config.guests
    invoke 'libratoWorker'  if config.librato?.push
    invoke 'compileGo'      if config.compileGo
    invoke 'socialWorker'
    invoke 'emailWorker'
    invoke 'webserver'


task 'run', (options)->
  {configFile} = options
  KONFIG = config = require('koding-config-manager').load("main.#{configFile}")


  config.buildClient = yes if options.buildClient

  queue = []
  if config.buildClient is yes
    queue.push -> buildClient options, -> queue.next()
  queue.push -> run options
  daisy queue



clientFileMiddleware  = (options, commandLineOptions, code, callback)->
  # console.log 'args', options
  # here you can change the content of kd.js before it's written to it's final file.
  # options is the cakefile options, opt is where file is passed in.
  {libraries,kdjs}      = code
  {minify, pistachios}  = options


  kdjs =  "var KD = {};\n" +
          "KD.config = "+JSON.stringify(options.runtimeOptions)+";\n"+
          kdjs

  if commandLineOptions.pistachios or pistachios
    console.log "[PISTACHIO] compiler started."
    kdjs = compilePistachios kdjs
    console.log "[PISTACHIO] compiler finished."

  js = "#{libraries}#{kdjs}"

  if minify
    closureCompile js,(err,data)->
      unless err
        callback null, data
      else
        # if error just provide the original file. so site isn't down until this is fixed.
        callback null, js
  else
    callback null, js

buildClient =(options, callback=->)->

  config = require('koding-config-manager').load("main.#{options.configFile}")

  builderOptions =
    config      : config.client
    commandLine : options

  builder = new Builder builderOptions,clientFileMiddleware,""


  builder.watcher.initialize()

  builder.watcher.on "initDidComplete",(changes)->
    builder.buildClient options,()->
      builder.buildCss {},()->
        builder.buildIndex {},()->
          if config.client.watch is yes
            log.info "started watching for changes.."
            builder.watcher.start 1000
          else
            log.info "Done building client"
          callback null

  builder.watcher.on "changeDidHappen",(changes)->
    # log.info changes
    if changes.Client? and not changes.StylusFiles
      builder.buildClient options,()->
        builder.buildIndex {},()->
          # log.debug "client build is complete"

    if changes.Client?.StylusFiles?
      builder.buildCss {}, ->
        builder.buildIndex {}, ->
    if changes.Cake
      log.debug "Cakefile changed.."
      builder.watcher.reInitialize()

  builder.watcher.on "CoffeeScript Compile Error",(filePath,error)->
    log.error "CoffeeScript ERROR, last good known version of #{filePath} is compiled. Please fix this error and recompile. #{error}"
    spawn.apply null, ["say",["coffee script error"]]

task 'buildClient', (options)->
  buildClient options
<<<<<<< HEAD

=======
>>>>>>> d1e0666f



task 'deleteCache',(options)->
  exec "rm -rf #{__dirname}/.build/.cache",->
    console.log "Cache is pruned."


<<<<<<< HEAD


=======
run =({configFile})->
  config = require('koding-config-manager').load("main.#{configFile}")

  invoke 'goBroker'       if config.runGoBroker
  invoke 'authWorker'     if config.authWorker
  invoke 'guestCleanup'   if config.guests
  invoke 'libratoWorker'  if config.librato?.push
  invoke 'cacheWorker'    if config.cacheWorker?.run is yes
  invoke 'socialWorker'
  invoke 'webserver'



task 'run', (options)->
  {configFile} = options
  KONFIG = config = require('koding-config-manager').load("main.#{configFile}")

  config.buildClient = yes if options.buildClient

  queue = []
  if config.buildClient is yes
    queue.push -> buildClient options, -> queue.next()
  queue.push -> run options
  daisy queue

>>>>>>> d1e0666f






task 'buildAll',"build chris's modules", ->

  buildables = ["pistachio","scrubber","sinkrow","mongoop","koding-dnode-protocol","jspath","bongo-client"]
  # log.info "building..."
  b = (next) ->
    cmd = "cd ./node_modules_koding/#{buildables[next]} && cake build"
    log.info "building... cmd: #{cmd}"
    processes.run
      cmd     : cmd
      log     : yes       # or provide a path for log file
      restart : no        # or provide a function
      onExit  : (id)->
        # log.debug "pid.#{id} said: 'im done.'[#{cmd}]"
        if next is buildables.length-1
          log.info "build complete. now running cake build."
          # process.exit()
          invoke "build"
        else
          b next+1
  b 0


task 'resetGuests', (options)->
  configFile = normalizeConfigPath options.configFile
  {resetGuests} = require './workers/guestcleanup/guestinit'
  resetGuests configFile






































# ------------ OTHER LESS IMPORTANT STUFF ---------------------#


task 'parseAnalyzedCss','',(options)->

  fs.readFile "/tmp/identicals.css",'utf8',(err,data)->
    stuff = JSON.parse data

    log.info stuff

task 'analyzeCss','',(options)->
  configFile = normalizeConfigPath options.configFile
  config = require configFile
  compareArrays = (arrA, arrB) ->
    return false if arrA?.length isnt arrB?.length
    if arrA?.slice()?.sort?
      cA = arrA.slice().sort().join("")
      cB = arrB.slice().sort().join("")
      cA is cB
    else
      # log.error "something wrong with this pair of arrays",arrA,arrB



  fs.readFile config.client.css,'utf8',(err,data)->
    br = 'body,html'+(data.split "body,html")[1]
    # log.debug arr
    arr = br.split "\n"
    css = {}
    for own line in arr
      ln = line.split "{"
      ln1 = ln[1]?.substr 0,ln[1].length-1
      css[ln[0]] = ln1?.split ";"
      # unless ln1? then log.error line
    log.info "getting in"
    # fs.writeFileSync "/tmp/f.css", JSON.stringify css,"utf8"
    # log.info "written."
    identicals = {}
    counter=
      chars : 0
      fns   : 0
    for own name,selector of css
      for own name2,selector2 of css
        fl = firstLetter = name.substr(0,1)
        unless fl is "@" or fl is " " or fl is "{" or fl is "}"
          res = compareArrays selector2,selector
          if res and name isnt name2
            unless identicals[name2]?[name]?
              # log.info fl
              log.info "#{name} --------- is identical to -----------> #{name2}"
              identicals[name] ?= {}
              identicals[name][name2] = 1
              identicals[name].__content = selector
              counter.chars+=selector.join(";").length
              counter.fns++
          # log.debug selector,selector2
    fs.writeFileSync "/tmp/identicals.css", JSON.stringify identicals,"utf8"
    log.info "------------------"
    log.info "log file is at /tmp/identicals.css"
    log.info "#{counter.fns} selectors contain identical CSS properties"
    log.info "possible savings:",Math.floor(counter.chars/1024)+" kbytes"
    log.info "this tool works only if u did 'cake -usd vpn beta' before running analyzeCss."

task 'uploadToS3','',(options)->
  S3 = new require("./build/s3")
  s3 = new S3
    key     : "AKIAJO74E23N33AFRGAQ"
    secret  : "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"
    bucket  : "koding"

  s3.putFile targetPaths.client,"js/kd.js",()->
  s3.putFile targetPaths.css,"css/kd.css",()->
  s3.putFile targetPaths.index,"index.html",()-><|MERGE_RESOLUTION|>--- conflicted
+++ resolved
@@ -41,12 +41,7 @@
 url                = require 'url'
 nodePath           = require 'path'
 Watcher            = require "koding-watcher"
-<<<<<<< HEAD
 KODING_CAKE = './node_modules/koding-cake/bin/cake'
-=======
-
-KODING_CAKE        = './node_modules/koding-cake/bin/cake'
->>>>>>> d1e0666f
 
 # create required folders
 mkdirp.sync "./.build/.cache"
@@ -186,11 +181,6 @@
           folders   : ['./workers/auth']
           onChange  : (path) ->
             processes.kill "authWorker-#{i}" for _, i in Array +numberOfWorkers
-<<<<<<< HEAD
-=======
-
-
->>>>>>> d1e0666f
 
 task 'guestCleanup',({configFile})->
 
@@ -270,6 +260,7 @@
     invoke 'authWorker'     if config.authWorker
     invoke 'guestCleanup'   if config.guests
     invoke 'libratoWorker'  if config.librato?.push
+    invoke 'cacheWorker'    if config.cacheWorker?.run is yes
     invoke 'compileGo'      if config.compileGo
     invoke 'socialWorker'
     invoke 'emailWorker'
@@ -364,10 +355,7 @@
 
 task 'buildClient', (options)->
   buildClient options
-<<<<<<< HEAD
-
-=======
->>>>>>> d1e0666f
+
 
 
 
@@ -376,36 +364,8 @@
     console.log "Cache is pruned."
 
 
-<<<<<<< HEAD
-
-
-=======
-run =({configFile})->
-  config = require('koding-config-manager').load("main.#{configFile}")
-
-  invoke 'goBroker'       if config.runGoBroker
-  invoke 'authWorker'     if config.authWorker
-  invoke 'guestCleanup'   if config.guests
-  invoke 'libratoWorker'  if config.librato?.push
-  invoke 'cacheWorker'    if config.cacheWorker?.run is yes
-  invoke 'socialWorker'
-  invoke 'webserver'
-
-
-
-task 'run', (options)->
-  {configFile} = options
-  KONFIG = config = require('koding-config-manager').load("main.#{configFile}")
-
-  config.buildClient = yes if options.buildClient
-
-  queue = []
-  if config.buildClient is yes
-    queue.push -> buildClient options, -> queue.next()
-  queue.push -> run options
-  daisy queue
-
->>>>>>> d1e0666f
+
+
 
 
 
