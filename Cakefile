option '-C', '--buildClient', 'override buildClient flag with yes'
option '-c', '--configFile [CONFIG]', 'What config file to use.'
option '-s', '--dontBuildSprites', 'dont build sprites'
option '-g', '--evengo', 'pass evengo to corresponding command'
option '-r', '--region [REGION]', 'region flag'
option '-w', '--worker [WORKER]', 'run a specific worker'
<<<<<<< HEAD
option '-i', '--IP [IP]', 'droplet IP'
=======
>>>>>>> 94c8f2b7

require 'colors'

require('coffee-script').register()
{argv}            = require 'optimist'
{exec}            = require 'child_process'
processes         = new (require "processes") main : true
{daisy}           = require 'sinkrow'
nodePath          = require 'path'
fs                = require 'fs'
<<<<<<< HEAD
{exec}            = require 'child_process'
=======
>>>>>>> 94c8f2b7
DigitalOceanAPI   = 
doApi             = new (require 'digitalocean-api')('2d314ba76e8965c451f62d7e6a4bc56f', '4c88127b50c0c731aeb5129bdea06deb')
Watcher           = require 'koding-watcher'
KONFIG            = require('koding-config-manager').load("main.#{argv.c}")
publicKey         = fs.readFileSync(process.env['HOME']+"/.ssh/id_rsa.pub")




checkConfig = (options,callback=->)->
  console.log "[KONFIG CHECK] If you don't see any errors, you're fine."
  require('koding-config-manager').load("main.#{options.configFile}")
  require('koding-config-manager').load("kite.applications.#{options.configFile}")
  require('koding-config-manager').load("kite.databases.#{options.configFile}")
    
    

importDB = (options, callback = ->)->
  return callback null unless options.configFile in ['vagrant', 'kodingme']  
  exec "bash ./install/createBlankMongo.sh", (err, stdout, stderr)->
    console.log stdout
    console.error stderr if stderr          
    callback null


task 'x',->
  # doApi.domainNew "koding.io", "1.1.1.1", (err,res)-> console.log res
  doApi.imageGetAll (err,res)-> console.log arguments
  # doApi.sizeGetAll (err,res)-> console.log arguments
  # doApi.sshKeyGetAll (err,res)->  console.log arguments  
  # doApi.domainGetAll (err,res)-> console.log res
  # doApi.domainRecordNew 325644, "A", "1.1.1.1", {name:"devrim.koding.io"}, (err,res)-> console.log err, res
  # doApi.domainRecordNew 325644, "A", droplet.ip_address, {name:domainName}, (err,res)-> 
task 'y',->
  konnect "162.243.137.6","root","",->
    console.log "donnnnee."
  
task 'z',->
<<<<<<< HEAD
  doApi.sshKeyGetAll (err,res)->  console.log arguments

task "konnect",'',->
  konnect argv.i

konnect = (IP,username="root",password,callback) ->
=======
  doApi.sshKeyAdd "foo", publicKey, (err,res)->
    console.log arguments

konnect = (IP,username,password,callback) ->
>>>>>>> 94c8f2b7

  Connection = require("ssh2")
  conn = new Connection()
  
  conn.on "ready", ->
    console.log "Connection :: ready"  
    conn.sftp (err, sftp) ->
      throw err  if err
      sftp.fastPut "./install/singleboxbuild.sh","/root/build.sh", (err, res) ->
      # sftp.fastPut "./test.sh","/root/build.sh", (err, res) ->
        throw err  if err
        # console.log arguments
        # conn.end()
  
        console.log "building the droplet..."
        conn.exec "GOPATH=/opt/koding/go bash /root/build.sh", (err, stream) ->
          throw err  if err
      
          stream.on "exit", (code, signal) ->
            console.log "Stream :: exit :: code: " + code + ", signal: " + signal
      
          stream.on "close", ->
            console.log "Stream :: close"
            conn.end()
      
<<<<<<< HEAD
          stream.on "data", (data) -> 
            console.log (data+"").replace("\n","")
=======
          stream.on "data", (data) -> data.replace("\n","")
>>>>>>> 94c8f2b7
  
  #     stream.stderr.on "data", (data) ->
  #       console.log "STDERR: " + data
  
  conn.connect
    host         : IP
    port         : 22
    username     : username
    privateKey   : require("fs").readFileSync(process.env['HOME']+"/.ssh/id_rsa")
<<<<<<< HEAD
    publicKey    : publicKey
    readyTimeout : 60000
=======
    readyTimeout : 30000
>>>>>>> 94c8f2b7

task "cleanDroplets","",->

  doApi.dropletGetAll (err,droplets)->
    # console.log droplets
    
    droplets.forEach (droplet)->

      if droplet.name.indexOf("koding.me") isnt -1 or 
      droplet.name.indexOf("koding.io") isnt -1 or
      droplet.name.indexOf("koding.dvr") isnt -1 or
      droplet.name.indexOf("devrim-") isnt -1 or
      droplet.name.indexOf("koding-") isnt -1 or
      droplet.name.indexOf("cache-") isnt -1 or
      droplet.name.indexOf("gokmen-") isnt -1            
        doApi.dropletDestroy droplet.id,(err,res)->
          unless err
            console.log "#{droplet.name} is destroyed"
          else
            console.log "error destroying " + droplet.name
      else
        console.log "skipping "+droplet.name



task 'droplet',"",->
  eden = require('node-eden')
  cf = require('cloudflare').createClient
    email: 'devrim@kodingen.com',
    token: '14102694c54ad092c62265d45f90c797d7927'

  # doApi.imageGetAll (err,res)-> console.log arguments
  # doApi.sizeGetAll (err,res)-> console.log arguments
  # doApi.sshKeyGetAll (err,res)->  console.log arguments
  # size ids: 512mb = 66 64gb = 69
  # ubuntu image id 3240036 - LAMP id 3961756
  subdomain  = eden.eve().toLowerCase()
  domainName = subdomain+".koding.me"

  doApi.sshKeyAdd domainName, publicKey+"", (err,sshKey)->
    if err
      console.log err
    else
      console.log "publicKey with id #{sshKey.id} is added. creating droplet..."
      doApi.dropletNew domainName, 69, 3240036, 3, { ssh_key_ids: [sshKey.id], private_networking: false, backups_enabled: false }, (err,newDroplet)->
      # doApi.dropletNew domainName, 66,3961756, 3,{}, (err,res)->
        if err
          console.log "[ERROR]", err
          return null
        #console.log "droplet:", res

        perc = 0
        instancePoll = setInterval ->

          doApi.eventGet newDroplet.event_id,(err,event)->

            if perc isnt event.percentage
              console.log  "creating #{domainName} "+event.percentage+"% done"
              perc = event.percentage          

            if event.percentage is "100" 
              clearInterval instancePoll

              doApi.dropletGet event.droplet_id,(err,droplet)->
                if err
                  console.log "[error] creating #{domainName}",err
                else
                  console.log "droplet is ready: "+domainName                     
                  cf.addDomainRecord 'koding.me',
                    type    : "A"
                    name    : subdomain
                    content : droplet.ip_address
                    , (err,cfRecord) ->
                      console.log "Cloudflare record added A:#{domainName} -> #{droplet.ip_address}"
                      unless err
                        console.log "droplet is ready."
                        console.log "ssh root@"+domainName
<<<<<<< HEAD
                        console.log "ssh root@"+droplet.ip_address
                        setTimeout ->                      
                          konnect droplet.ip_address,"root","",->
                            console.log "done"
                        ,10000
=======
                        console.log "ssh root@"+droplet.ip_address                      
                        konnect droplet.ip_address,"root","",->
                          console.log "done"
>>>>>>> 94c8f2b7
        ,1000

task 'run', (options)->
  process.stdout.setMaxListeners 100
  process.stderr.setMaxListeners 100

  if options.worker
    if KONFIG[options.worker]?.process?.run
      KONFIG[options.worker].process.name = options.worker
      processes.spawn KONFIG[options.worker].process
    else
      console.log "no such worker."
  else  
    for key,val of KONFIG when val?.process?.run
      val.process.name = key
      processes.spawn val.process
<<<<<<< HEAD

=======
>>>>>>> 94c8f2b7


buildEverything = (options, callback = ->)->

  exec "./go/build.sh",(err,stdout,stderr)->
    console.log arguments
    daisy queue = [
      ->
        oldIndex = nodePath.join __dirname, "website/index.html"
        fs.unlinkSync oldIndex  if fs.existsSync oldIndex
        queue.next()
    ,
      ->
        if options.buildClient
          options.callback = -> queue.next()
          buildClient options
        else
          queue.next()
    ,
      -> importDB options, -> queue.next()
    ,
      -> callback null
    ]


task 'buildEverything', "Build everything and exit.", (options)->

  options.buildClient = yes
  options.watch = no
  buildEverything options

buildClient = (options)->
  buildMethod = if options.dontBuildSprites then 'buildClient' else 'buildSprites'
  (new (require('./Builder')))[buildMethod] options


task 'buildClient', "Build the static web pages for webserver", (options)-> buildClient options
task 'deleteCache', "Delete the local webserver cache", (options)-> (exec "rm -rf #{__dirname}/.build",-> console.log "Cache is pruned.")

task 'cleanup', "Removes every cache, and file which is not committed yet", (options)->
  sure = if options.yes then "" else "-n"
  evengo = if options.evengo then "" else "-e go"
  exec "git clean -d -f #{sure} -x -e .vagrant -e node_modules -e node_modules_koding #{evengo}", (err, res)->
    if res isnt ''
      console.log "\n\n#{res}"
      unless options.yes
        console.log "If you are sure to remove these files run:\n\n  $ cake --yes cleanup \n"
        console.warn "Doing `vagrant halt` is recommended before cleanup!"
      else
        console.log "All remaining files removed, it's a new era for you!\n"
    else
      console.log "Everything seems fine, nothing to remove."





<|MERGE_RESOLUTION|>--- conflicted
+++ resolved
@@ -4,10 +4,6 @@
 option '-g', '--evengo', 'pass evengo to corresponding command'
 option '-r', '--region [REGION]', 'region flag'
 option '-w', '--worker [WORKER]', 'run a specific worker'
-<<<<<<< HEAD
-option '-i', '--IP [IP]', 'droplet IP'
-=======
->>>>>>> 94c8f2b7
 
 require 'colors'
 
@@ -18,10 +14,6 @@
 {daisy}           = require 'sinkrow'
 nodePath          = require 'path'
 fs                = require 'fs'
-<<<<<<< HEAD
-{exec}            = require 'child_process'
-=======
->>>>>>> 94c8f2b7
 DigitalOceanAPI   = 
 doApi             = new (require 'digitalocean-api')('2d314ba76e8965c451f62d7e6a4bc56f', '4c88127b50c0c731aeb5129bdea06deb')
 Watcher           = require 'koding-watcher'
@@ -60,19 +52,10 @@
     console.log "donnnnee."
   
 task 'z',->
-<<<<<<< HEAD
-  doApi.sshKeyGetAll (err,res)->  console.log arguments
-
-task "konnect",'',->
-  konnect argv.i
-
-konnect = (IP,username="root",password,callback) ->
-=======
   doApi.sshKeyAdd "foo", publicKey, (err,res)->
     console.log arguments
 
 konnect = (IP,username,password,callback) ->
->>>>>>> 94c8f2b7
 
   Connection = require("ssh2")
   conn = new Connection()
@@ -98,12 +81,7 @@
             console.log "Stream :: close"
             conn.end()
       
-<<<<<<< HEAD
-          stream.on "data", (data) -> 
-            console.log (data+"").replace("\n","")
-=======
           stream.on "data", (data) -> data.replace("\n","")
->>>>>>> 94c8f2b7
   
   #     stream.stderr.on "data", (data) ->
   #       console.log "STDERR: " + data
@@ -113,12 +91,7 @@
     port         : 22
     username     : username
     privateKey   : require("fs").readFileSync(process.env['HOME']+"/.ssh/id_rsa")
-<<<<<<< HEAD
-    publicKey    : publicKey
-    readyTimeout : 60000
-=======
     readyTimeout : 30000
->>>>>>> 94c8f2b7
 
 task "cleanDroplets","",->
 
@@ -196,17 +169,9 @@
                       unless err
                         console.log "droplet is ready."
                         console.log "ssh root@"+domainName
-<<<<<<< HEAD
-                        console.log "ssh root@"+droplet.ip_address
-                        setTimeout ->                      
-                          konnect droplet.ip_address,"root","",->
-                            console.log "done"
-                        ,10000
-=======
                         console.log "ssh root@"+droplet.ip_address                      
                         konnect droplet.ip_address,"root","",->
                           console.log "done"
->>>>>>> 94c8f2b7
         ,1000
 
 task 'run', (options)->
@@ -223,10 +188,7 @@
     for key,val of KONFIG when val?.process?.run
       val.process.name = key
       processes.spawn val.process
-<<<<<<< HEAD
-
-=======
->>>>>>> 94c8f2b7
+
 
 
 buildEverything = (options, callback = ->)->
