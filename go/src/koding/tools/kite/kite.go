--- conflicted
+++ resolved
@@ -16,16 +16,10 @@
 )
 
 type Kite struct {
-<<<<<<< HEAD
-	Name         string
-	Handlers     map[string]Handler
-	LoadBalancer func(correlationName string, username string, deadService string) string
-=======
 	Name              string
 	Handlers          map[string]Handler
 	ServiceUniqueName string
 	LoadBalancer      func(correlationName string, username string, deadService string) string
->>>>>>> 78d5844a
 }
 
 type Handler struct {
@@ -80,17 +74,10 @@
 	consumeChannel := amqputil.CreateChannel(consumeConn)
 
 	hostname, _ := os.Hostname()
-<<<<<<< HEAD
-	serviceUniqueName := "kite-" + k.Name + "-" + strconv.Itoa(os.Getpid()) + "|" + strings.Replace(hostname, ".", "_", -1)
-	amqputil.JoinPresenceExchange(consumeChannel, "services-presence", "kite", "kite-"+k.Name, serviceUniqueName, k.LoadBalancer != nil)
-
-	stream := amqputil.DeclareBindConsumeQueue(consumeChannel, "fanout", serviceUniqueName, "", true)
-=======
 	k.ServiceUniqueName = "kite-" + k.Name + "-" + strconv.Itoa(os.Getpid()) + "|" + strings.Replace(hostname, ".", "_", -1)
 	amqputil.JoinPresenceExchange(consumeChannel, "services-presence", "kite", "kite-"+k.Name, k.ServiceUniqueName, k.LoadBalancer != nil)
 
 	stream := amqputil.DeclareBindConsumeQueue(consumeChannel, "fanout", k.ServiceUniqueName, "", true)
->>>>>>> 78d5844a
 	for {
 		select {
 		case message, ok := <-stream:
@@ -168,11 +155,7 @@
 
 							if err != nil {
 								if _, ok := err.(*WrongChannelError); ok {
-<<<<<<< HEAD
-									if err := publishChannel.Publish("broker", client.RoutingKey+".cycleChannel", false, false, amqp.Publishing{}); err != nil {
-=======
 									if err := publishChannel.Publish("broker", session.RoutingKey+".cycleChannel", false, false, amqp.Publishing{}); err != nil {
->>>>>>> 78d5844a
 										log.LogError(err, 0)
 									}
 									return
@@ -199,23 +182,14 @@
 					go func() {
 						defer log.RecoverAndLog()
 						for data := range d.SendChan {
-<<<<<<< HEAD
-							log.Debug("Write", client.RoutingKey, data)
-							if err := publishChannel.Publish("broker", client.RoutingKey, false, false, amqp.Publishing{Body: data}); err != nil {
-=======
 							log.Debug("Write", session.RoutingKey, data)
 							if err := publishChannel.Publish("broker", session.RoutingKey, false, false, amqp.Publishing{Body: data}); err != nil {
->>>>>>> 78d5844a
 								log.LogError(err, 0)
 							}
 						}
 					}()
 
-<<<<<<< HEAD
-					d.Send("ready", serviceUniqueName)
-=======
 					d.Send("ready", k.ServiceUniqueName)
->>>>>>> 78d5844a
 
 					for {
 						select {
@@ -249,15 +223,9 @@
 
 			case "auth.who":
 				var client struct {
-<<<<<<< HEAD
-					RoutingKey        string `json:"routingKey"`
-					CorrelationName   string `json:"correlationName"`
-					Username          string `json:"username"`
-=======
 					Username          string `json:"username"`
 					RoutingKey        string `json:"routingKey"`
 					CorrelationName   string `json:"correlationName"`
->>>>>>> 78d5844a
 					DeadService       string `json:"deadService"`
 					ServiceUniqueName string `json:"serviceUniqueName"` // used only for response
 				}
