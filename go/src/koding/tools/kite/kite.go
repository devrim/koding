package kite

import (
	"encoding/json"
	"fmt"
	"github.com/streadway/amqp"
	"koding/tools/amqputil"
	"koding/tools/dnode"
	"koding/tools/lifecycle"
	"koding/tools/log"
	"os"
	"os/signal"
	"syscall"
)

type Kite struct {
	Name     string
	Handlers map[string]Handler
}

type Handler struct {
	Concurrent bool
	Callback   func(args *dnode.Partial, session *Session) (interface{}, error)
}

func New(name string) *Kite {
	return &Kite{
		Name:     name,
		Handlers: make(map[string]Handler),
	}
}

func (k *Kite) Handle(method string, concurrent bool, callback func(args *dnode.Partial, session *Session) (interface{}, error)) {
	k.Handlers[method] = Handler{concurrent, callback}
}

func (k *Kite) Run() {
	lifecycle.RunStatusLogger()

	sigtermChannel := make(chan os.Signal)
	signal.Notify(sigtermChannel, syscall.SIGTERM)

<<<<<<< HEAD
	consumeConn := amqputil.CreateConnection(k.Name + "-kite")
	defer consumeConn.Close()

	publishConn := amqputil.CreateConnection(k.Name + "-kite")
=======
	consumeConn := utils.CreateAmqpConnection("kite-" + k.Name)
	defer consumeConn.Close()

	publishConn := utils.CreateAmqpConnection("kite-" + k.Name)
>>>>>>> 492d70f3
	defer publishConn.Close()

	routeMap := make(map[string](chan<- []byte))
	defer func() {
		for _, channel := range routeMap {
			close(channel)
		}
	}()

	publishChannel := amqputil.CreateChannel(publishConn)
	defer publishChannel.Close()

	consumeChannel := amqputil.CreateChannel(consumeConn)
	amqputil.DeclarePresenceExchange(consumeChannel, "services-presence", "kite", "kite-"+k.Name, "kite-"+k.Name)
	stream := amqputil.DeclareBindConsumeQueue(consumeChannel, "fanout", "kite-"+k.Name, "")

	for {
		select {
		case message, ok := <-stream:
			if !ok {
				return
			}

			switch message.RoutingKey {
			case "auth.join":
				var client struct {
					Username   string
					RoutingKey string
				}
				err := json.Unmarshal(message.Body, &client)
				if err != nil || client.Username == "" || client.RoutingKey == "" {
					log.Err("Invalid auth.join message.", message.Body)
					continue
				}

				if _, found := routeMap[client.RoutingKey]; found {
					continue // duplicate key
				}
				channel := make(chan []byte, 1024)
				routeMap[client.RoutingKey] = channel

				go func() {
					defer log.RecoverAndLog()

					lifecycle.ChangeNumClients <- 1
					log.Debug("Client connected: " + client.Username)
					defer func() {
						lifecycle.ChangeNumClients <- -1
						log.Debug("Client disconnected: " + client.Username)
					}()

					session := NewSession(client.Username)
					defer session.Close()

					d := dnode.New()
					defer d.Close()
					d.OnRootMethod = func(method string, args *dnode.Partial) {
						defer log.RecoverAndLog()

						if method == "ping" {
							d.Send("pong")
							return
						}

						var partials []*dnode.Partial
						err := args.Unmarshal(&partials)
						if err != nil {
							panic(err)
						}

						var options struct {
							WithArgs *dnode.Partial
						}
						err = partials[0].Unmarshal(&options)
						if err != nil {
							panic(err)
						}
						var resultCallback dnode.Callback
						err = partials[1].Unmarshal(&resultCallback)
						if err != nil {
							panic(err)
						}

						handler, found := k.Handlers[method]
						if !found {
							resultCallback(fmt.Sprintf("Method '%v' not known.", method), nil)
							return
						}

						execHandler := func() {
							result, err := handler.Callback(options.WithArgs, session)
							if b, ok := result.([]byte); ok {
								result = string(b)
							}

							if err != nil {
								resultCallback(err.Error(), result)
								return
							}

							resultCallback(nil, result)
						}

						if handler.Concurrent {
							go func() {
								defer log.RecoverAndLog()
								execHandler()
							}()
							return
						}

						execHandler()
					}

					go func() {
						defer log.RecoverAndLog()
						for data := range d.SendChan {
							log.Debug("Write", client.RoutingKey, data)
							err := publishChannel.Publish("broker", client.RoutingKey, false, false, amqp.Publishing{Body: data})
							if err != nil {
								log.LogError(err, 0)
							}
						}
					}()

					d.Send("ready", "kite-"+k.Name)

					for message := range channel {
						log.Debug("Read", client.RoutingKey, message)
						d.ProcessMessage(message)
					}
				}()

			case "auth.leave":
				var client struct {
					RoutingKey string
				}
				err := json.Unmarshal(message.Body, &client)
				if err != nil || client.RoutingKey == "" {
					log.Err("Invalid auth.leave message.", message.Body)
					continue
				}

				channel, found := routeMap[client.RoutingKey]
				if found {
					close(channel)
					delete(routeMap, client.RoutingKey)
				}

			default:
				channel, found := routeMap[message.RoutingKey]
				if found {
					select {
					case channel <- message.Body:
						// successful
					default:
						close(channel)
						delete(routeMap, message.RoutingKey)
						log.Warn("Dropped client because of message buffer overflow.")
					}
				}
			}

		case <-sigtermChannel:
			log.Info("Received TERM signal. Beginning shutdown...")
			lifecycle.BeginShutdown()
			consumeChannel.Close()
		}
	}
}

type Session struct {
	Username     string
	Alive        bool
	onDisconnect []func()
}

func NewSession(username string) *Session {
	return &Session{
		Username: username,
		Alive:    true,
	}
}

func (session *Session) OnDisconnect(f func()) {
	session.onDisconnect = append(session.onDisconnect, f)
}

func (session *Session) Close() {
	session.Alive = false
	for _, f := range session.onDisconnect {
		f()
	}
	session.onDisconnect = nil
}<|MERGE_RESOLUTION|>--- conflicted
+++ resolved
@@ -40,17 +40,10 @@
 	sigtermChannel := make(chan os.Signal)
 	signal.Notify(sigtermChannel, syscall.SIGTERM)
 
-<<<<<<< HEAD
-	consumeConn := amqputil.CreateConnection(k.Name + "-kite")
+	consumeConn := amqputil.CreateConnection("kite-" + k.Name)
 	defer consumeConn.Close()
 
-	publishConn := amqputil.CreateConnection(k.Name + "-kite")
-=======
-	consumeConn := utils.CreateAmqpConnection("kite-" + k.Name)
-	defer consumeConn.Close()
-
-	publishConn := utils.CreateAmqpConnection("kite-" + k.Name)
->>>>>>> 492d70f3
+	publishConn := amqputil.CreateConnection("kite-" + k.Name)
 	defer publishConn.Close()
 
 	routeMap := make(map[string](chan<- []byte))
