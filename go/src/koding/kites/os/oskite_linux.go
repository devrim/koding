--- conflicted
+++ resolved
@@ -72,13 +72,10 @@
 	shuttingDown     = false
 	requestWaitGroup sync.WaitGroup
 
-<<<<<<< HEAD
 	// kite unique name of this main process, will be set with kite.ServiceUniqueName
 	serviceUniqueName string
 
-=======
 	vmTimeout         = time.Minute * 50
->>>>>>> ca6799c1
 	prepareQueueLimit = 8 + 1 // number of concurrent VM preparations, shoulde be CPU + 1
 	prepareQueue      = make(chan func(chan struct{}))
 )
@@ -127,7 +124,6 @@
 	}
 	serviceUniqueName = k.ServiceUniqueName
 
-<<<<<<< HEAD
 	runNewKite()
 
 	handleCurrentVMS() // handle leftover VMs
@@ -135,12 +131,6 @@
 
 	// handle SIGUSR1 and other signals. Shutdown gracely when USR1 is received
 	setupSignalHandler()
-=======
-	runNewKite(k.ServiceUniqueName)
-	handleCurrentVMS(k)   // handle leftover VMs
-	startPinnedVMS(k)     // start pinned always-on VMs
-	setupSignalHandler(k) // handle SIGUSR1 and other signals.
->>>>>>> ca6799c1
 
 	// startPrepareWorkers starts multiple workers (based on prepareQueueLimit)
 	// that accepts vmPrepare/vmStart functions.
