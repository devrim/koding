package main

import (
	"koding/tools/config"
	"koding/tools/db"
	"koding/tools/dnode"
	"koding/tools/kite"
	"koding/tools/lifecycle"
	"koding/tools/log"
	"koding/tools/utils"
	"koding/virt"
	"labix.org/v2/mgo/bson"
	"net"
<<<<<<< HEAD
	"os"
	"strconv"
	"strings"
=======
>>>>>>> 0c9fc226
	"sync"
	"time"
)

type VMInfo struct {
	vmId          bson.ObjectId
	sessions      map[*kite.Session]bool
	timeout       *time.Timer
	totalCpuUsage int

	State       string `json:"state"`
	CpuUsage    int    `json:"cpuUsage"`
	CpuShares   int    `json:"cpuShares"`
	MemoryUsage int    `json:"memoryUsage"`
	MemoryLimit int    `json:"memoryLimit"`
}

var ipPoolFetch <-chan int
var ipPoolRelease chan<- int
var infos = make(map[bson.ObjectId]*VMInfo)
var infosMutex sync.Mutex

func main() {
	lifecycle.Startup("kite.os", true)
	virt.LoadTemplates(config.Current.ProjectRoot + "/go/templates")
<<<<<<< HEAD

	takenIPs := make([]int, 0)
	iter := db.VMs.Find(bson.M{"ip": bson.M{"$ne": nil}}).Iter()
	var vm virt.VM
	for iter.Next(&vm) {
		switch vm.GetState() {
		case "RUNNING":
			info := newInfo(&vm)
			infos[vm.Id] = info
			info.startTimeout()
			takenIPs = append(takenIPs, utils.IPToInt(vm.IP))
		case "STOPPED":
			vm.Unprepare()
			db.VMs.UpdateId(vm.Id, bson.M{"$set": bson.M{"ip": nil}})
		default:
			panic("Unhandled VM state.")
		}
	}
	if iter.Err() != nil {
		panic(iter.Err())
	}
	ipPoolFetch, ipPoolRelease = utils.NewIntPool(utils.IPToInt(net.IPv4(172, 16, 0, 2)), takenIPs)

=======

	takenIPs := make([]int, 0)
	iter := db.VMs.Find(bson.M{"ip": bson.M{"$ne": nil}}).Iter()
	var vm virt.VM
	for iter.Next(&vm) {
		switch vm.GetState() {
		case "RUNNING":
			info := newInfo(&vm)
			infos[vm.Id] = info
			info.startTimeout()
			takenIPs = append(takenIPs, utils.IPToInt(vm.IP))
		case "STOPPED":
			vm.Unprepare()
			db.VMs.UpdateId(vm.Id, bson.M{"$set": bson.M{"ip": nil}})
		default:
			panic("Unhandled VM state.")
		}
	}
	if iter.Err() != nil {
		panic(iter.Err())
	}
	ipPoolFetch, ipPoolRelease = utils.NewIntPool(utils.IPToInt(net.IPv4(172, 16, 0, 2)), takenIPs)

>>>>>>> 0c9fc226
	go LimiterLoop()
	k := kite.New("os")

	k.Handle("vm.start", false, func(args *dnode.Partial, session *kite.Session) (interface{}, error) {
		_, vm := findSession(session)
		return vm.Start()
	})

	k.Handle("vm.shutdown", false, func(args *dnode.Partial, session *kite.Session) (interface{}, error) {
		_, vm := findSession(session)
		return vm.Shutdown()
	})

	k.Handle("vm.stop", false, func(args *dnode.Partial, session *kite.Session) (interface{}, error) {
		_, vm := findSession(session)
		return vm.Stop()
	})

	k.Handle("vm.info", false, func(args *dnode.Partial, session *kite.Session) (interface{}, error) {
		_, vm := findSession(session)
		info := infos[vm.Id]
		info.State = vm.GetState()
		return info, nil
	})

	k.Handle("vm.reinitialize", false, func(args *dnode.Partial, session *kite.Session) (interface{}, error) {
		_, vm := findSession(session)
		vm.Prepare(getUsers(vm), true)
		return vm.Start()
	})

	k.Handle("spawn", true, func(args *dnode.Partial, session *kite.Session) (interface{}, error) {
		var command []string
		if args.Unmarshal(&command) != nil {
			return nil, &kite.ArgumentError{Expected: "array of strings"}
		}

		user, vm := findSession(session)
		return vm.AttachCommand(user.Uid, "", command...).CombinedOutput()
	})

	k.Handle("exec", true, func(args *dnode.Partial, session *kite.Session) (interface{}, error) {
		var line string
		if args.Unmarshal(&line) != nil {
			return nil, &kite.ArgumentError{Expected: "string"}
		}

		user, vm := findSession(session)
		return vm.AttachCommand(user.Uid, "", "/bin/bash", "-c", line).CombinedOutput()
	})

	registerFileSystemMethods(k)
	registerWebtermMethods(k)
	registerAppMethods(k)

	k.Run()
}

func findSession(session *kite.Session) (*virt.User, *virt.VM) {
	var user virt.User
	if err := db.Users.Find(bson.M{"username": session.Username}).One(&user); err != nil {
		panic(err)
	}
	if user.Uid < virt.UserIdOffset {
		panic("User with too low uid.")
	}
	vm := getDefaultVM(&user)

	infosMutex.Lock()
	info, isExistingState := infos[vm.Id]
	if !isExistingState {
		info = newInfo(vm)
		infos[vm.Id] = info
	}
	if !info.sessions[session] {
		info.sessions[session] = true
		if info.timeout != nil {
			info.timeout.Stop()
			info.timeout = nil
		}
<<<<<<< HEAD
		if args.Unmarshal(&params) != nil || params.OnChange == nil {
			return nil, &kite.ArgumentError{Expected: "{ path: [string], onChange: [function] }"}
=======

		session.OnDisconnect(func() {
			infosMutex.Lock()
			defer infosMutex.Unlock()

			delete(info.sessions, session)
			if len(info.sessions) == 0 {
				info.startTimeout()
			}
		})
	}
	infosMutex.Unlock()

	if !isExistingState {
		ip := utils.IntToIP(<-ipPoolFetch)
		if err := db.VMs.Update(bson.M{"_id": vm.Id, "ip": nil}, bson.M{"$set": bson.M{"ip": ip}}); err != nil {
			panic(err)
>>>>>>> 0c9fc226
		}
		vm.IP = ip

<<<<<<< HEAD
		user, vm := findSession(session)
		return WatchDir(vm, user, params.Path, params.OnChange, session)
	})

	k.Handle("webterm.getSessions", false, func(args *dnode.Partial, session *kite.Session) (interface{}, error) {
		user, _ := findSession(session)
		dir, err := os.Open("/var/run/screen/S-" + user.Name)
		if err != nil {
			if os.IsNotExist(err) {
				return make(map[string]string), nil
			}
			panic(err)
		}
		names, err := dir.Readdirnames(0)
		if err != nil {
			panic(err)
		}
		sessions := make(map[string]string)
		for _, name := range names {
			segements := strings.SplitN(name, ".", 2)
			sessions[segements[0]] = segements[1]
		}
		return sessions, nil
	})

	k.Handle("webterm.createSession", false, func(args *dnode.Partial, session *kite.Session) (interface{}, error) {
		var params struct {
			Remote       WebtermRemote
			Name         string
			SizeX, SizeY int
		}
		if args.Unmarshal(&params) != nil || params.Name == "" || params.SizeX <= 0 || params.SizeY <= 0 {
			return nil, &kite.ArgumentError{Expected: "{ remote: [object], name: [string], sizeX: [integer], sizeY: [integer] }"}
		}

		user, vm := findSession(session)
		server := newWebtermServer(vm, user, params.Remote, []string{"-S", params.Name}, params.SizeX, params.SizeY)
		session.OnDisconnect(func() { server.Close() })
		return server, nil
	})

	k.Handle("webterm.joinSession", false, func(args *dnode.Partial, session *kite.Session) (interface{}, error) {
		var params struct {
			Remote       WebtermRemote
			SessionId    int
			SizeX, SizeY int
		}
		if args.Unmarshal(&params) != nil || params.SessionId <= 0 || params.SizeX <= 0 || params.SizeY <= 0 {
			return nil, &kite.ArgumentError{Expected: "{ remote: [object], sessionId: [integer], sizeX: [integer], sizeY: [integer] }"}
=======
		vm.Prepare(getUsers(vm), false)
		if out, err := vm.Start(); err != nil {
			log.Err("Could not start VM.", err, out)
		}
		if out, err := vm.WaitForState("RUNNING", time.Second); err != nil {
			log.Warn("Waiting for VM startup failed.", err, out)
		}
	}

	return &user, vm
}

func getDefaultVM(user *virt.User) *virt.VM {
	if user.DefaultVM == "" {
		// create new vm
		vm := virt.VM{
			Id:           bson.NewObjectId(),
			Name:         user.Name,
			Users:        []*virt.UserEntry{{Id: user.ObjectId, Sudo: true}},
			LdapPassword: utils.RandomString(),
		}
		if err := db.VMs.Insert(vm); err != nil {
			panic(err)
		}

		if err := db.Users.Update(bson.M{"_id": user.ObjectId, "defaultVM": nil}, bson.M{"$set": bson.M{"defaultVM": vm.Id}}); err != nil {
			panic(err)
>>>>>>> 0c9fc226
		}
		user.DefaultVM = vm.Id

<<<<<<< HEAD
		user, vm := findSession(session)
		server := newWebtermServer(vm, user, params.Remote, []string{"-x", strconv.Itoa(int(params.SessionId))}, params.SizeX, params.SizeY)
		session.OnDisconnect(func() { server.Close() })
		return server, nil
	})
=======
		return &vm
	}
>>>>>>> 0c9fc226

	var vm virt.VM
	if err := db.VMs.FindId(user.DefaultVM).One(&vm); err != nil {
		panic(err)
	}
	return &vm
}

func getUsers(vm *virt.VM) []virt.User {
	users := make([]virt.User, len(vm.Users))
	for i, entry := range vm.Users {
		if err := db.Users.FindId(entry.Id).One(&users[i]); err != nil {
			panic(err)
		}
		if users[i].Uid == 0 {
			panic("User with uid 0.")
		}
	}
	return users
}

<<<<<<< HEAD
func findSession(session *kite.Session) (*virt.User, *virt.VM) {
	var user virt.User
	if err := db.Users.Find(bson.M{"username": session.Username}).One(&user); err != nil {
		panic(err)
	}
	if user.Uid < virt.UserIdOffset {
		panic("User with too low uid.")
	}
	vm := getDefaultVM(&user)

	infosMutex.Lock()
	info, isExistingState := infos[vm.Id]
	if !isExistingState {
		info = newInfo(vm)
		infos[vm.Id] = info
	}
	if !info.sessions[session] {
		info.sessions[session] = true
		if info.timeout != nil {
			info.timeout.Stop()
			info.timeout = nil
		}

		session.OnDisconnect(func() {
			infosMutex.Lock()
			defer infosMutex.Unlock()

			delete(info.sessions, session)
			if len(info.sessions) == 0 {
				info.startTimeout()
			}
		})
	}
	infosMutex.Unlock()

	if !isExistingState {
		ip := utils.IntToIP(<-ipPoolFetch)
		if err := db.VMs.Update(bson.M{"_id": vm.Id, "ip": nil}, bson.M{"$set": bson.M{"ip": ip}}); err != nil {
			panic(err)
		}
		vm.IP = ip

		vm.Prepare(getUsers(vm), false)
		if out, err := vm.Start(); err != nil {
			log.Err("Could not start VM.", err, out)
		}
		if out, err := vm.WaitForState("RUNNING", time.Second); err != nil {
			log.Warn("Waiting for VM startup failed.", err, out)
		}
	}

	return &user, vm
}

func getDefaultVM(user *virt.User) *virt.VM {
	if user.DefaultVM == "" {
		// create new vm
		vm := virt.VM{
			Id:           bson.NewObjectId(),
			Name:         user.Name,
			Users:        []*virt.UserEntry{{Id: user.ObjectId, Sudo: true}},
			LdapPassword: utils.RandomString(),
		}
		if err := db.VMs.Insert(vm); err != nil {
			panic(err)
		}

		if err := db.Users.Update(bson.M{"_id": user.ObjectId, "defaultVM": nil}, bson.M{"$set": bson.M{"defaultVM": vm.Id}}); err != nil {
			panic(err)
		}
		user.DefaultVM = vm.Id

		return &vm
	}

	var vm virt.VM
	if err := db.VMs.FindId(user.DefaultVM).One(&vm); err != nil {
		panic(err)
	}
	return &vm
}

func getUsers(vm *virt.VM) []virt.User {
	users := make([]virt.User, len(vm.Users))
	for i, entry := range vm.Users {
		if err := db.Users.FindId(entry.Id).One(&users[i]); err != nil {
			panic(err)
		}
		if users[i].Uid == 0 {
			panic("User with uid 0.")
		}
	}
	return users
}

func newInfo(vm *virt.VM) *VMInfo {
	return &VMInfo{
		vmId:          vm.Id,
		sessions:      make(map[*kite.Session]bool),
		totalCpuUsage: utils.MaxInt,
		CpuShares:     1000,
	}
}

=======
func newInfo(vm *virt.VM) *VMInfo {
	return &VMInfo{
		vmId:          vm.Id,
		sessions:      make(map[*kite.Session]bool),
		totalCpuUsage: utils.MaxInt,
		CpuShares:     1000,
	}
}

>>>>>>> 0c9fc226
func (info *VMInfo) startTimeout() {
	info.timeout = time.AfterFunc(10*time.Minute, func() {
		infosMutex.Lock()
		defer infosMutex.Unlock()

		if len(info.sessions) != 0 {
			return
		}

		var vm virt.VM
		if err := db.VMs.FindId(info.vmId).One(&vm); err != nil {
			log.Err("Could not find VM for shutdown.", err)
		}
		if out, err := vm.Shutdown(); err != nil {
			log.Err("Could not shutdown VM.", err, out)
		}

		if err := vm.Unprepare(); err != nil {
			log.Warn(err.Error())
		}
		db.VMs.UpdateId(vm.Id, bson.M{"$set": bson.M{"ip": nil}})
		ipPoolRelease <- utils.IPToInt(vm.IP)
		vm.IP = nil

		delete(infos, vm.Id)
	})
}<|MERGE_RESOLUTION|>--- conflicted
+++ resolved
@@ -11,12 +11,6 @@
 	"koding/virt"
 	"labix.org/v2/mgo/bson"
 	"net"
-<<<<<<< HEAD
-	"os"
-	"strconv"
-	"strings"
-=======
->>>>>>> 0c9fc226
 	"sync"
 	"time"
 )
@@ -42,7 +36,6 @@
 func main() {
 	lifecycle.Startup("kite.os", true)
 	virt.LoadTemplates(config.Current.ProjectRoot + "/go/templates")
-<<<<<<< HEAD
 
 	takenIPs := make([]int, 0)
 	iter := db.VMs.Find(bson.M{"ip": bson.M{"$ne": nil}}).Iter()
@@ -66,31 +59,6 @@
 	}
 	ipPoolFetch, ipPoolRelease = utils.NewIntPool(utils.IPToInt(net.IPv4(172, 16, 0, 2)), takenIPs)
 
-=======
-
-	takenIPs := make([]int, 0)
-	iter := db.VMs.Find(bson.M{"ip": bson.M{"$ne": nil}}).Iter()
-	var vm virt.VM
-	for iter.Next(&vm) {
-		switch vm.GetState() {
-		case "RUNNING":
-			info := newInfo(&vm)
-			infos[vm.Id] = info
-			info.startTimeout()
-			takenIPs = append(takenIPs, utils.IPToInt(vm.IP))
-		case "STOPPED":
-			vm.Unprepare()
-			db.VMs.UpdateId(vm.Id, bson.M{"$set": bson.M{"ip": nil}})
-		default:
-			panic("Unhandled VM state.")
-		}
-	}
-	if iter.Err() != nil {
-		panic(iter.Err())
-	}
-	ipPoolFetch, ipPoolRelease = utils.NewIntPool(utils.IPToInt(net.IPv4(172, 16, 0, 2)), takenIPs)
-
->>>>>>> 0c9fc226
 	go LimiterLoop()
 	k := kite.New("os")
 
@@ -171,10 +139,6 @@
 			info.timeout.Stop()
 			info.timeout = nil
 		}
-<<<<<<< HEAD
-		if args.Unmarshal(&params) != nil || params.OnChange == nil {
-			return nil, &kite.ArgumentError{Expected: "{ path: [string], onChange: [function] }"}
-=======
 
 		session.OnDisconnect(func() {
 			infosMutex.Lock()
@@ -192,61 +156,9 @@
 		ip := utils.IntToIP(<-ipPoolFetch)
 		if err := db.VMs.Update(bson.M{"_id": vm.Id, "ip": nil}, bson.M{"$set": bson.M{"ip": ip}}); err != nil {
 			panic(err)
->>>>>>> 0c9fc226
 		}
 		vm.IP = ip
 
-<<<<<<< HEAD
-		user, vm := findSession(session)
-		return WatchDir(vm, user, params.Path, params.OnChange, session)
-	})
-
-	k.Handle("webterm.getSessions", false, func(args *dnode.Partial, session *kite.Session) (interface{}, error) {
-		user, _ := findSession(session)
-		dir, err := os.Open("/var/run/screen/S-" + user.Name)
-		if err != nil {
-			if os.IsNotExist(err) {
-				return make(map[string]string), nil
-			}
-			panic(err)
-		}
-		names, err := dir.Readdirnames(0)
-		if err != nil {
-			panic(err)
-		}
-		sessions := make(map[string]string)
-		for _, name := range names {
-			segements := strings.SplitN(name, ".", 2)
-			sessions[segements[0]] = segements[1]
-		}
-		return sessions, nil
-	})
-
-	k.Handle("webterm.createSession", false, func(args *dnode.Partial, session *kite.Session) (interface{}, error) {
-		var params struct {
-			Remote       WebtermRemote
-			Name         string
-			SizeX, SizeY int
-		}
-		if args.Unmarshal(&params) != nil || params.Name == "" || params.SizeX <= 0 || params.SizeY <= 0 {
-			return nil, &kite.ArgumentError{Expected: "{ remote: [object], name: [string], sizeX: [integer], sizeY: [integer] }"}
-		}
-
-		user, vm := findSession(session)
-		server := newWebtermServer(vm, user, params.Remote, []string{"-S", params.Name}, params.SizeX, params.SizeY)
-		session.OnDisconnect(func() { server.Close() })
-		return server, nil
-	})
-
-	k.Handle("webterm.joinSession", false, func(args *dnode.Partial, session *kite.Session) (interface{}, error) {
-		var params struct {
-			Remote       WebtermRemote
-			SessionId    int
-			SizeX, SizeY int
-		}
-		if args.Unmarshal(&params) != nil || params.SessionId <= 0 || params.SizeX <= 0 || params.SizeY <= 0 {
-			return nil, &kite.ArgumentError{Expected: "{ remote: [object], sessionId: [integer], sizeX: [integer], sizeY: [integer] }"}
-=======
 		vm.Prepare(getUsers(vm), false)
 		if out, err := vm.Start(); err != nil {
 			log.Err("Could not start VM.", err, out)
@@ -274,111 +186,6 @@
 
 		if err := db.Users.Update(bson.M{"_id": user.ObjectId, "defaultVM": nil}, bson.M{"$set": bson.M{"defaultVM": vm.Id}}); err != nil {
 			panic(err)
->>>>>>> 0c9fc226
-		}
-		user.DefaultVM = vm.Id
-
-<<<<<<< HEAD
-		user, vm := findSession(session)
-		server := newWebtermServer(vm, user, params.Remote, []string{"-x", strconv.Itoa(int(params.SessionId))}, params.SizeX, params.SizeY)
-		session.OnDisconnect(func() { server.Close() })
-		return server, nil
-	})
-=======
-		return &vm
-	}
->>>>>>> 0c9fc226
-
-	var vm virt.VM
-	if err := db.VMs.FindId(user.DefaultVM).One(&vm); err != nil {
-		panic(err)
-	}
-	return &vm
-}
-
-func getUsers(vm *virt.VM) []virt.User {
-	users := make([]virt.User, len(vm.Users))
-	for i, entry := range vm.Users {
-		if err := db.Users.FindId(entry.Id).One(&users[i]); err != nil {
-			panic(err)
-		}
-		if users[i].Uid == 0 {
-			panic("User with uid 0.")
-		}
-	}
-	return users
-}
-
-<<<<<<< HEAD
-func findSession(session *kite.Session) (*virt.User, *virt.VM) {
-	var user virt.User
-	if err := db.Users.Find(bson.M{"username": session.Username}).One(&user); err != nil {
-		panic(err)
-	}
-	if user.Uid < virt.UserIdOffset {
-		panic("User with too low uid.")
-	}
-	vm := getDefaultVM(&user)
-
-	infosMutex.Lock()
-	info, isExistingState := infos[vm.Id]
-	if !isExistingState {
-		info = newInfo(vm)
-		infos[vm.Id] = info
-	}
-	if !info.sessions[session] {
-		info.sessions[session] = true
-		if info.timeout != nil {
-			info.timeout.Stop()
-			info.timeout = nil
-		}
-
-		session.OnDisconnect(func() {
-			infosMutex.Lock()
-			defer infosMutex.Unlock()
-
-			delete(info.sessions, session)
-			if len(info.sessions) == 0 {
-				info.startTimeout()
-			}
-		})
-	}
-	infosMutex.Unlock()
-
-	if !isExistingState {
-		ip := utils.IntToIP(<-ipPoolFetch)
-		if err := db.VMs.Update(bson.M{"_id": vm.Id, "ip": nil}, bson.M{"$set": bson.M{"ip": ip}}); err != nil {
-			panic(err)
-		}
-		vm.IP = ip
-
-		vm.Prepare(getUsers(vm), false)
-		if out, err := vm.Start(); err != nil {
-			log.Err("Could not start VM.", err, out)
-		}
-		if out, err := vm.WaitForState("RUNNING", time.Second); err != nil {
-			log.Warn("Waiting for VM startup failed.", err, out)
-		}
-	}
-
-	return &user, vm
-}
-
-func getDefaultVM(user *virt.User) *virt.VM {
-	if user.DefaultVM == "" {
-		// create new vm
-		vm := virt.VM{
-			Id:           bson.NewObjectId(),
-			Name:         user.Name,
-			Users:        []*virt.UserEntry{{Id: user.ObjectId, Sudo: true}},
-			LdapPassword: utils.RandomString(),
-		}
-		if err := db.VMs.Insert(vm); err != nil {
-			panic(err)
-		}
-
-		if err := db.Users.Update(bson.M{"_id": user.ObjectId, "defaultVM": nil}, bson.M{"$set": bson.M{"defaultVM": vm.Id}}); err != nil {
-			panic(err)
 		}
 		user.DefaultVM = vm.Id
 
@@ -414,17 +221,6 @@
 	}
 }
 
-=======
-func newInfo(vm *virt.VM) *VMInfo {
-	return &VMInfo{
-		vmId:          vm.Id,
-		sessions:      make(map[*kite.Session]bool),
-		totalCpuUsage: utils.MaxInt,
-		CpuShares:     1000,
-	}
-}
-
->>>>>>> 0c9fc226
 func (info *VMInfo) startTimeout() {
 	info.timeout = time.AfterFunc(10*time.Minute, func() {
 		infosMutex.Lock()
