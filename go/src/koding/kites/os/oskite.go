--- conflicted
+++ resolved
@@ -127,8 +127,7 @@
 		return info, nil
 	})
 
-<<<<<<< HEAD
-	registerVmMethod(k, "vm.createSnapshot", false, func(args *dnode.Partial, session *kite.Session, user *virt.User, vm *virt.VM, vos *virt.VOS) (interface{}, error) {
+	registerVmMethod(k, "vm.createSnapshot", false, func(args *dnode.Partial, channel *kite.Channel, user *virt.User, vm *virt.VM, vos *virt.VOS) (interface{}, error) {
 		userEntry := vm.GetUserEntry(user)
 		if userEntry == nil || !userEntry.Sudo {
 			return nil, errors.New("Permission denied.")
@@ -150,10 +149,7 @@
 		return snippet.Id.Hex(), nil
 	})
 
-	registerVmMethod(k, "spawn", true, func(args *dnode.Partial, session *kite.Session, user *virt.User, vm *virt.VM, vos *virt.VOS) (interface{}, error) {
-=======
 	registerVmMethod(k, "spawn", true, func(args *dnode.Partial, channel *kite.Channel, user *virt.User, vm *virt.VM, vos *virt.VOS) (interface{}, error) {
->>>>>>> b963f92c
 		userEntry := vm.GetUserEntry(user)
 		if userEntry == nil {
 			return nil, errors.New("Permission denied.")
@@ -214,15 +210,15 @@
 				vm.HostKite = k.ServiceUniqueName
 			}
 
+			if vm.SnapshotOf != "" {
+				var err error
+				vm, err = vm.CreateTemporaryVM()
+				if err != nil {
+					return nil, err
+				}
+			}
+
 			channel.KiteData = vm
-		}
-
-		if vm.SnapshotOf != "" {
-			var err error
-			vm, err = vm.CreateTemporaryVM()
-			if err != nil {
-				return nil, err
-			}
 		}
 
 		infosMutex.Lock()
