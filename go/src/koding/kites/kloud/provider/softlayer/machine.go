package softlayer

import (
	"koding/db/models"
	"koding/db/mongodb/modelhelper"
	"koding/kites/kloud/eventer"
	"koding/kites/kloud/klient"
	"koding/kites/kloud/machinestate"
	"koding/kites/kloud/plans"
	"time"

	"koding/kites/kloud/contexthelper/session"

	"github.com/koding/logging"
	"github.com/mitchellh/mapstructure"
)

type Meta struct {
	Id         int    `bson:id`
	AlwaysOn   bool   `bson:"alwaysOn"`
	Datacenter string `bson:"datacenter"`
}

// Machine represents a single MongodDB document from the jMachines collection.
type Machine struct {
<<<<<<< HEAD
	*models.Machine
=======
	Id          bson.ObjectId `bson:"_id" json:"-"`
	Label       string        `bson:"label"`
	Domain      string        `bson:"domain"`
	QueryString string        `bson:"queryString"`
	IpAddress   string        `bson:"ipAddress"`
	Assignee    struct {
		InProgress bool      `bson:"inProgress"`
		AssignedAt time.Time `bson:"assignedAt"`
	} `bson:"assignee"`
	Status struct {
		State      string    `bson:"state"`
		Reason     string    `bson:"reason"`
		ModifiedAt time.Time `bson:"modifiedAt"`
	} `bson:"status"`
	Provider   string    `bson:"provider"`
	Credential string    `bson:"credential"`
	CreatedAt  time.Time `bson:"createdAt"`
	Meta       struct {
		Id          int    `bson:id`
		AlwaysOn    bool   `bson:"alwaysOn"`
		Datacenter  string `structs:"datacenter" bson:"datacenter"`
		SourceImage string `structs:"sourceImage" bson:"sourceImage"`
	} `bson:"meta"`
	Users  []models.Permissions `bson:"users"`
	Groups []models.Permissions `bson:"groups"`
>>>>>>> 8320145a

	// internal fields, not availabile in MongoDB schema
	Username string                 `bson:"-"`
	User     *models.User           `bson:"-"`
	Payment  *plans.PaymentResponse `bson:"-"`
	Checker  plans.Checker          `bson:"-"`
	Session  *session.Session       `bson:"-"`
	Log      logging.Logger         `bson:"-"`
}

func (m *Machine) GetMeta() (*Meta, error) {
	var mt Meta
	if err := mapstructure.Decode(m.Meta, &mt); err != nil {
		return nil, err
	}

	return &mt, nil
}

func (m *Machine) ProviderName() string { return m.Provider }

func (m *Machine) IsKlientReady() bool {
	m.Log.Debug("All finished, testing for klient connection IP [%s]", m.IpAddress)
	klientRef, err := klient.NewWithTimeout(m.Session.Kite, m.QueryString, time.Minute*5)
	if err != nil {
		m.Log.Warning("Connecting to remote Klient instance err: %s", err)
		return false
	}
	defer klientRef.Close()

	m.Log.Debug("Sending a ping message")
	if err := klientRef.Ping(); err != nil {
		m.Log.Debug("Sending a ping message err: %s", err)
		return false
	}

	return true
}

// push pushes the given message to the eventer
func (m *Machine) push(msg string, percentage int, state machinestate.State) {
	if m.Session.Eventer != nil {
		m.Session.Eventer.Push(&eventer.Event{
			Message:    msg,
			Percentage: percentage,
			Status:     state,
		})
	}
}

func (m *Machine) MarkAsStoppedWithReason(reason string) error {
	m.Log.Debug("Marking instance as stopped")
	if err := modelhelper.ChangeMachineState(m.ObjectId, reason, machinestate.Stopped); err != nil {
		return err
	}

	// so any State() method returns the correct status
	m.Status.State = machinestate.Stopped.String()
	return nil
}<|MERGE_RESOLUTION|>--- conflicted
+++ resolved
@@ -16,42 +16,15 @@
 )
 
 type Meta struct {
-	Id         int    `bson:id`
-	AlwaysOn   bool   `bson:"alwaysOn"`
-	Datacenter string `bson:"datacenter"`
+	Id          int    `bson:id`
+	AlwaysOn    bool   `bson:"alwaysOn"`
+	Datacenter  string `structs:"datacenter" bson:"datacenter"`
+	SourceImage string `structs:"sourceImage" bson:"sourceImage"`
 }
 
 // Machine represents a single MongodDB document from the jMachines collection.
 type Machine struct {
-<<<<<<< HEAD
 	*models.Machine
-=======
-	Id          bson.ObjectId `bson:"_id" json:"-"`
-	Label       string        `bson:"label"`
-	Domain      string        `bson:"domain"`
-	QueryString string        `bson:"queryString"`
-	IpAddress   string        `bson:"ipAddress"`
-	Assignee    struct {
-		InProgress bool      `bson:"inProgress"`
-		AssignedAt time.Time `bson:"assignedAt"`
-	} `bson:"assignee"`
-	Status struct {
-		State      string    `bson:"state"`
-		Reason     string    `bson:"reason"`
-		ModifiedAt time.Time `bson:"modifiedAt"`
-	} `bson:"status"`
-	Provider   string    `bson:"provider"`
-	Credential string    `bson:"credential"`
-	CreatedAt  time.Time `bson:"createdAt"`
-	Meta       struct {
-		Id          int    `bson:id`
-		AlwaysOn    bool   `bson:"alwaysOn"`
-		Datacenter  string `structs:"datacenter" bson:"datacenter"`
-		SourceImage string `structs:"sourceImage" bson:"sourceImage"`
-	} `bson:"meta"`
-	Users  []models.Permissions `bson:"users"`
-	Groups []models.Permissions `bson:"groups"`
->>>>>>> 8320145a
 
 	// internal fields, not availabile in MongoDB schema
 	Username string                 `bson:"-"`
