--- conflicted
+++ resolved
@@ -68,16 +68,9 @@
 
 // Subscribe adds one item to the subscription set
 // todo - do a performace test for subscribing 2K items at once
-<<<<<<< HEAD
-func (c *Cache) Subscribe(routingKeyPrefixes ...string) error {
+func (c *cache) Subscribe(routingKeyPrefixes ...string) error {
 	command := convertData(c.key, routingKeyPrefixes...)
 	_, err := redigo.Int(c.session.Do("SADD", command...))
-=======
-// todo - change this signature to
-// func (c *cache) Subscribe(routingKeyPrefix ...string) error {
-func (c *cache) Subscribe(routingKeyPrefix string) error {
-	_, err := redigo.Int(c.session.Do("SADD", c.key, routingKeyPrefix))
->>>>>>> 5ed32698
 	if err != nil {
 		return err
 	}
@@ -88,16 +81,9 @@
 }
 
 // Unsubscribe removes one item from the subscription set
-<<<<<<< HEAD
-func (c *Cache) Unsubscribe(routingKeyPrefixes ...string) error {
+func (c *cache) Unsubscribe(routingKeyPrefixes ...string) error {
 	command := convertData(c.key, routingKeyPrefixes...)
 	_, err := redigo.Int(c.session.Do("SREM", command...))
-=======
-// todo - change this signature to
-// func (c *cache) Unsubscribe(routingKeyPrefix ...string) error {
-func (c *cache) Unsubscribe(routingKeyPrefix string) error {
-	_, err := redigo.Int(c.session.Do("SREM", c.key, routingKeyPrefix))
->>>>>>> 5ed32698
 	if err != nil {
 		return err
 	}
@@ -106,16 +92,9 @@
 	return nil
 }
 
-<<<<<<< HEAD
-func (c *Cache) Resubscribe(clientID string) (bool, error) {
+func (c *cache) Resubscribe(clientID string) (bool, error) {
 	key := generateKey(clientID)
 	reply, err := redigo.Int(c.session.Do("EXISTS", key))
-=======
-// Has returns bool result indicating the given routingKeyPrefix is
-// subscribed by the client or not
-func (c *cache) Has(routingKeyPrefix string) (bool, error) {
-	reply, err := redigo.Int(c.session.Do("SISMEMBER", c.key, routingKeyPrefix))
->>>>>>> 5ed32698
 	if err != nil {
 		return false, err
 	}
@@ -124,20 +103,7 @@
 		return false, nil
 	}
 
-<<<<<<< HEAD
 	routingKeyPrefixes, err := redigo.Strings(c.session.Do("SMEMBERS", key))
-=======
-	return true, nil
-}
-
-// Len returns subscription count for client
-func (c *cache) Len() (int, error) {
-	reply, err := redigo.Int(c.session.Do("SCARD", c.key))
->>>>>>> 5ed32698
-	if err != nil {
-		return false, err
-	}
-
 	if err := c.Subscribe(routingKeyPrefixes...); err != nil {
 		return false, err
 	}
@@ -145,16 +111,10 @@
 	return true, nil
 }
 
-<<<<<<< HEAD
 // Has returns bool result indicating the given routingKeyPrefix is
 // subscribed by the client or not
-func (c *Cache) Has(routingKeyPrefix string) (bool, error) {
+func (c *cache) Has(routingKeyPrefix string) (bool, error) {
 	reply, err := redigo.Int(c.session.Do("SISMEMBER", c.key, routingKeyPrefix))
-=======
-func (c *cache) Resubscribe(clientID string) (bool, error) {
-	key := generateKey(clientID)
-	reply, err := redigo.Int(c.session.Do("EXISTS", key))
->>>>>>> 5ed32698
 	if err != nil {
 		return false, err
 	}
@@ -167,7 +127,7 @@
 }
 
 // Len returns subscription count for client
-func (c *Cache) Len() (int, error) {
+func (c *cache) Len() (int, error) {
 	reply, err := redigo.Int(c.session.Do("SCARD", c.key))
 	if err != nil {
 		return 0, err
