package main

import (
	"crypto/rand"
	"crypto/tls"
	"encoding/base64"
	"encoding/json"
	"github.com/streadway/amqp"
	"koding/tools/amqputil"
	"koding/tools/config"
	"koding/tools/lifecycle"
	"koding/tools/log"
	"koding/tools/sockjs"
	"koding/tools/utils"
	"net"
	"net/http"
	"os"
	"os/signal"
	"strconv"
	"strings"
	"sync"
	"syscall"
	"time"
)

func main() {
	lifecycle.Startup("broker", false)
	changeClientsGauge := lifecycle.CreateClientsGauge()
	changeNewClientsGauge := log.CreateCounterGauge("newClients", true)
	changeWebsocketClientsGauge := log.CreateCounterGauge("websocketClients", false)
	log.RunGaugesLoop()

	publishConn := amqputil.CreateConnection("broker")
	defer publishConn.Close()

	routeMap := make(map[string]([]*sockjs.Session))
	var routeMapMutex sync.Mutex

	service := sockjs.NewService(config.Current.Client.StaticFilesBaseUrl+"/js/sock.js", 10*time.Minute, func(session *sockjs.Session) {
		defer log.RecoverAndLog()

		r := make([]byte, 128/8)
		rand.Read(r)
		socketId := base64.StdEncoding.EncodeToString(r)
		session.Tag = socketId

		log.Debug("Client connected: " + socketId)
		changeClientsGauge(1)
		changeNewClientsGauge(1)
		if session.IsWebsocket {
			changeWebsocketClientsGauge(1)
		}
		defer func() {
			log.Debug("Client disconnected: " + socketId)
			changeClientsGauge(-1)
			if session.IsWebsocket {
				changeWebsocketClientsGauge(-1)
			}
		}()

		addToRouteMap := func(routingKeyPrefix string) {
			routeMapMutex.Lock()
			defer routeMapMutex.Unlock()
			routeMap[routingKeyPrefix] = append(routeMap[routingKeyPrefix], session)
		}
		removeFromRouteMap := func(routingKeyPrefix string) {
			routeMapMutex.Lock()
			defer routeMapMutex.Unlock()
			routeSessions := routeMap[routingKeyPrefix]
			for i, routeSession := range routeSessions {
				if routeSession == session {
					routeSessions[i] = routeSessions[len(routeSessions)-1]
					routeSessions = routeSessions[:len(routeSessions)-1]
					break
				}
			}
			if len(routeSessions) == 0 {
				delete(routeMap, routingKeyPrefix)
				return
			}
			routeMap[routingKeyPrefix] = routeSessions
		}

		subscriptions := make(map[string]bool)

		var controlChannel *amqp.Channel
		var lastPayload string
		resetControlChannel := func() {
			if controlChannel != nil {
				controlChannel.Close()
			}
			var err error
			controlChannel, err = publishConn.Channel()
			if err != nil {
				panic(err)
			}
			go func() {
				defer log.RecoverAndLog()

				for amqpErr := range controlChannel.NotifyClose(make(chan *amqp.Error)) {
					log.Warn("AMQP channel: "+amqpErr.Error(), "Last publish payload:", lastPayload)

					session.Send(map[string]interface{}{"routingKey": "broker.error", "code": amqpErr.Code, "reason": amqpErr.Reason, "server": amqpErr.Server, "recover": amqpErr.Recover})
				}
			}()
		}
		resetControlChannel()
		defer func() { controlChannel.Close() }()

		err := controlChannel.Publish("authAll", "broker.clientConnected", false, false, amqp.Publishing{Body: []byte(socketId)})
		if err != nil {
			panic(err)
		}

		defer func() {
			for routingKeyPrefix := range subscriptions {
				removeFromRouteMap(routingKeyPrefix)
			}
			for {
				err := controlChannel.Publish("authAll", "broker.clientDisconnected", false, false, amqp.Publishing{Body: []byte(socketId)})
				if err == nil {
					break
				}
				if amqpError, isAmqpError := err.(*amqp.Error); !isAmqpError || amqpError.Code != 504 {
					panic(err)
				}
				resetControlChannel()
			}
		}()

		for data := range session.ReceiveChan {
			func() {
				defer log.RecoverAndLog()

				message := data.(map[string]interface{})
				log.Debug("Received message", message)

				action := message["action"]
				switch action {
				case "subscribe":
					routingKeyPrefix := message["routingKeyPrefix"].(string)
					addToRouteMap(routingKeyPrefix)
					subscriptions[routingKeyPrefix] = true
					session.Send(map[string]string{"routingKey": "broker.subscribed", "payload": routingKeyPrefix})

				case "unsubscribe":
					routingKeyPrefix := message["routingKeyPrefix"].(string)
					removeFromRouteMap(routingKeyPrefix)
					delete(subscriptions, routingKeyPrefix)

				case "publish":
					exchange := message["exchange"].(string)
					routingKey := message["routingKey"].(string)
					if !strings.HasPrefix(routingKey, "client.") {
						log.Warn("Invalid routing key.", message, socketId)
						return
					}
					for {
						lastPayload = ""
						err := controlChannel.Publish(exchange, routingKey, false, false, amqp.Publishing{CorrelationId: socketId, Body: []byte(message["payload"].(string))})
						if err == nil {
							lastPayload = message["payload"].(string)
							break
						}
						if amqpError, isAmqpError := err.(*amqp.Error); !isAmqpError || amqpError.Code != 504 {
							panic(err)
						}
						resetControlChannel()
					}

				case "ping":
					session.Send(map[string]string{"routingKey": "broker.pong"})

				default:
					log.Warn("Invalid action.", message, socketId)

				}
			}()
		}
	})
	defer service.Close()
	service.ErrorHandler = log.LogError

	go func() {
		server := &http.Server{
			Handler: &sockjs.Mux{
				Handlers: map[string]http.Handler{
					"/subscribe": service,
					"/buildnumber": http.HandlerFunc(func(w http.ResponseWriter, r *http.Request) {
						w.Header().Set("Content-Type", "text/plain")
						w.Write([]byte(strconv.Itoa(config.Current.BuildNumber)))
					}),
				},
			},
		}

		var listener net.Listener
<<<<<<< HEAD
		listener, err := net.ListenTCP("tcp", &net.TCPAddr{net.ParseIP(config.Current.Broker.IP), config.Current.Broker.Port})
=======
		listener, err := net.ListenTCP("tcp", &net.TCPAddr{IP: nil, Port: config.Current.Broker.Port})
>>>>>>> 46e132d6
		if err != nil {
			log.LogError(err, 0)
			os.Exit(1)
		}

		if config.Current.Broker.CertFile != "" {
			cert, err := tls.LoadX509KeyPair(config.Current.Broker.CertFile, config.Current.Broker.KeyFile)
			if err != nil {
				log.LogError(err, 0)
				os.Exit(1)
			}
			listener = tls.NewListener(listener, &tls.Config{
				NextProtos:   []string{"http/1.1"},
				Certificates: []tls.Certificate{cert},
			})
		}

		go func() {
			sigtermChannel := make(chan os.Signal)
			signal.Notify(sigtermChannel, syscall.SIGTERM)
			<-sigtermChannel
			lifecycle.BeginShutdown()
			listener.Close()
		}()

		lastErrorTime := time.Now()
		for {
			err := server.Serve(listener)
			if lifecycle.ShuttingDown {
				break
			}
			if err != nil {
				log.Warn("Server error: " + err.Error())
				if time.Now().Sub(lastErrorTime) < time.Second {
					os.Exit(1)
				}
				lastErrorTime = time.Now()
			}
		}
	}()

	consumeConn := amqputil.CreateConnection("broker")
	defer consumeConn.Close()

	consumeChannel := amqputil.CreateChannel(consumeConn)
	defer consumeChannel.Close()

	stream := amqputil.DeclareBindConsumeQueue(consumeChannel, "topic", "broker", "#", false)
	if err := consumeChannel.ExchangeDeclare("updateInstances", "fanout", false, false, false, false, nil); err != nil {
		panic(err)
	}
	if err := consumeChannel.ExchangeBind("broker", "", "updateInstances", false, nil); err != nil {
		panic(err)
	}

	for amqpMessage := range stream {
		routingKey := amqpMessage.RoutingKey
		payload := json.RawMessage(utils.FilterInvalidUTF8(amqpMessage.Body))
		jsonMessage := map[string]interface{}{"routingKey": routingKey, "payload": &payload}

		pos := strings.IndexRune(routingKey, '.') // skip first dot, since we want at least two components to always include the secret
		for pos != -1 && pos < len(routingKey) {
			index := strings.IndexRune(routingKey[pos+1:], '.')
			pos += index + 1
			if index == -1 {
				pos = len(routingKey)
			}
			prefix := routingKey[:pos]
			routeMapMutex.Lock()
			routeSessions := routeMap[prefix]
			for _, routeSession := range routeSessions {
				if !routeSession.Send(jsonMessage) {
					routeSession.Close()
					log.Warn("Dropped session because of broker to client buffer overflow.", routeSession.Tag)
				}
			}
			routeMapMutex.Unlock()
		}
	}
}<|MERGE_RESOLUTION|>--- conflicted
+++ resolved
@@ -195,11 +195,7 @@
 		}
 
 		var listener net.Listener
-<<<<<<< HEAD
-		listener, err := net.ListenTCP("tcp", &net.TCPAddr{net.ParseIP(config.Current.Broker.IP), config.Current.Broker.Port})
-=======
-		listener, err := net.ListenTCP("tcp", &net.TCPAddr{IP: nil, Port: config.Current.Broker.Port})
->>>>>>> 46e132d6
+		listener, err := net.ListenTCP("tcp", &net.TCPAddr{IP: net.ParseIP(config.Current.Broker.IP), Port: config.Current.Broker.Port})
 		if err != nil {
 			log.LogError(err, 0)
 			os.Exit(1)
