package main

import (
	"crypto/tls"
	"encoding/json"
	"koding/kontrol/kontrolhelper"
	"koding/tools/amqputil"
	"koding/tools/config"
	"koding/tools/lifecycle"
	"koding/tools/logger"
	"koding/tools/sockjs"
	"koding/tools/utils"
	"net"
	"net/http"
	"os"
	"os/signal"
	"strconv"
	"strings"
	"sync"
	"syscall"
	"time"

	"github.com/streadway/amqp"
)

var (
<<<<<<< HEAD
	log                    = logger.New("broker")
	routeMap               = make(map[string]([]*sockjs.Session))
	socketSubscriptionsMap = make(map[string]*map[string]bool)
	globalMapMutex         sync.Mutex
=======
	log             = logger.New("broker")
	STORAGE_BACKEND = "redis"
	routeMap        = make(map[string]([]*sockjs.Session))
	globalMapMutex  sync.Mutex
>>>>>>> 781dabfd

	changeClientsGauge          = lifecycle.CreateClientsGauge()
	changeNewClientsGauge       = logger.CreateCounterGauge("newClients", logger.NoUnit, true)
	changeWebsocketClientsGauge = logger.CreateCounterGauge("websocketClients", logger.NoUnit, false)
)

// Broker is a router/multiplexer that routes messages coming from a SockJS
// server to an AMQP exchange and vice versa. Broker basically listens to
// client messages (Koding users) from the SockJS server. The message is
// either passed to the appropriate exchange or a response is sent back to the
// client. Each message has an "action" field that defines how to act for a
// received message.
type Broker struct {
	Hostname          string
	ServiceUniqueName string
	PublishConn       *amqp.Connection
	ConsumeConn       *amqp.Connection

	// Accepts SockJS connections
	listener net.Listener

	// Closed when SockJS server is ready to acccept connections
	ready chan struct{}

	// Closed when AMQP connection and channel are setup
	amqpReady chan struct{}
}

// NewBroker returns a new Broker instance with ServiceUniqueName and Hostname
// prepopulated. After creating a Broker instance, one has to call
// broker.Run() or broker.Start() to start the broker instance and call
// broker.Close() for a graceful stop.
func NewBroker() *Broker {
	// returns os.Hostname() if config.BrokerDomain is empty, otherwise it just
	// returns config.BrokerDomain back
	brokerHostname := kontrolhelper.CustomHostname(config.BrokerDomain)
	sanitizedHostname := strings.Replace(brokerHostname, ".", "_", -1)
	serviceUniqueName := "broker" + "|" + sanitizedHostname

	return &Broker{
		Hostname:          brokerHostname,
		ServiceUniqueName: serviceUniqueName,
		ready:             make(chan struct{}),
		amqpReady:         make(chan struct{}),
	}
}

func main() {
	NewBroker().Run()
}

// Run starts the broker.
func (b *Broker) Run() {
	lifecycle.Startup("broker", false)
	logger.RunGaugesLoop(log)

	b.registerToKontrol()

	go b.startAMQP()
	<-b.amqpReady
	b.startSockJS() // blocking
}

// Start is like Run() but waits until the SockJS listener is ready to be
// used.
func (b *Broker) Start() {
	go b.Run()
	<-b.ready
}

// Close close all amqp connections and closes the SockJS server listener
func (b *Broker) Close() {
	b.PublishConn.Close()
	b.ConsumeConn.Close()
	b.listener.Close()
}

// registerToKontrol registers the broker to KontrolDaemon. This is needed to
// populate a list of brokers and show them to the client. The list is
// available at: https://koding.com/-/services/broker?all
func (b *Broker) registerToKontrol() {
	if err := kontrolhelper.RegisterToKontrol(
		"broker", // servicename
		"broker",
		b.ServiceUniqueName,
		config.Uuid,
		b.Hostname,
		config.Current.Broker.Port,
	); err != nil {
		panic(err)
	}
}

// startAMQP setups the the neccesary publisher and consumer connections for
// the broker broker.
func (b *Broker) startAMQP() {
	b.PublishConn = amqputil.CreateConnection("broker")
	defer b.PublishConn.Close()

	b.ConsumeConn = amqputil.CreateConnection("broker")
	defer b.ConsumeConn.Close()

	consumeChannel := amqputil.CreateChannel(b.ConsumeConn)
	defer consumeChannel.Close()

	presenceQueue := amqputil.JoinPresenceExchange(
		consumeChannel,      // channel
		"services-presence", // exchange
		"broker",            // serviceType
		"broker",            // serviceGenericName
		b.ServiceUniqueName, // serviceUniqueName
		false,               // loadBalancing
	)

	go func() {
		sigusr1Channel := make(chan os.Signal)
		signal.Notify(sigusr1Channel, syscall.SIGUSR1)
		<-sigusr1Channel
		consumeChannel.QueueDelete(presenceQueue, false, false, false)
	}()

	stream := amqputil.DeclareBindConsumeQueue(consumeChannel, "topic", "broker", "#", false)

	if err := consumeChannel.ExchangeDeclare(
		"updateInstances", // name
		"fanout",          // kind
		false,             // durable
		false,             // autoDelete
		false,             // internal
		false,             // noWait
		nil,               // args
	); err != nil {
		panic(err)
	}

	if err := consumeChannel.ExchangeBind("broker", "", "updateInstances", false, nil); err != nil {
		panic(err)
	}

	// signal that we are ready now
	close(b.amqpReady)

	// start to listen from "broker" topic exchange
	for amqpMessage := range stream {
		routingKey := amqpMessage.RoutingKey
		payload := json.RawMessage(utils.FilterInvalidUTF8(amqpMessage.Body))

		pos := strings.IndexRune(routingKey, '.') // skip first dot, since we want at least two components to always include the secret
		for pos != -1 && pos < len(routingKey) {
			index := strings.IndexRune(routingKey[pos+1:], '.')
			pos += index + 1
			if index == -1 {
				pos = len(routingKey)
			}
			prefix := routingKey[:pos]
			globalMapMutex.Lock()
			for _, routeSession := range routeMap[prefix] {
				sendToClient(routeSession, routingKey, &payload)
			}
			globalMapMutex.Unlock()
		}
	}
}

// startSockJS starts a new HTTPS listener that implies the SockJS protocol.
func (b *Broker) startSockJS() {
	service := sockjs.NewService(
		config.Current.Client.StaticFilesBaseUrl+"/js/sock.js",
		10*time.Minute,
		b.sockjsSession,
	)
	defer service.Close()

	service.MaxReceivedPerSecond = 50
	service.ErrorHandler = log.LogError

	// TODO use http.Mux instead of sockjs.Mux.
	mux := &sockjs.Mux{
		Handlers: map[string]http.Handler{
			"/subscribe": service,
			"/buildnumber": http.HandlerFunc(func(w http.ResponseWriter, r *http.Request) {
				w.Header().Set("Content-Type", "text/plain")
				w.Write([]byte(strconv.Itoa(config.Current.BuildNumber)))
			}),
		},
	}

	server := &http.Server{Handler: mux}

	var err error
	b.listener, err = net.ListenTCP("tcp", &net.TCPAddr{IP: net.ParseIP(config.Current.Broker.IP), Port: config.Current.Broker.Port})
	if err != nil {
		log.Fatal(err)
	}

	if config.Current.Broker.CertFile != "" {
		cert, err := tls.LoadX509KeyPair(config.Current.Broker.CertFile, config.Current.Broker.KeyFile)
		if err != nil {
			log.Fatal(err)
		}
		b.listener = tls.NewListener(b.listener, &tls.Config{
			NextProtos:   []string{"http/1.1"},
			Certificates: []tls.Certificate{cert},
		})
	}

	// signal that we are ready now
	close(b.ready)

	lastErrorTime := time.Now()
	for {
		err := server.Serve(b.listener)
		if err != nil {
			// comes when the broker is closed with Close() method. This error
			// is defined in net/net.go as "var errClosing", unfortunaly it's
			// not exported.
			if strings.Contains(err.Error(), "use of closed network connection") {
				return
			}

			log.Warning("Server error: %v", err)
			if time.Now().Sub(lastErrorTime) < time.Second {
				log.Fatal(nil)
			}
			lastErrorTime = time.Now()
		}
	}

}

// sockjsSession is called for every client connection and handles all the
// message trafic for a single client connection.
func (b *Broker) sockjsSession(session *sockjs.Session) {
	defer log.RecoverAndLog()

	client := NewClient(session, b)
	sessionGaugeEnd := client.gaugeStart()

	defer sessionGaugeEnd()
	defer client.Close()

	err := client.ControlChannel.Publish(config.Current.Broker.AuthAllExchange, "broker.clientConnected", false, false, amqp.Publishing{Body: []byte(client.SocketId)})
	if err != nil {
		panic(err)
	}

	sendToClient(session, "broker.connected", client.SocketId)

	for data := range session.ReceiveChan {
		if data == nil || session.Closed {
			break
		}

		client.handleSessionMessage(data)
	}
}

// sendToClient sends the given payload back to the client. It attachs the
// routintKey along with the payload. It closes the session if sending fails.
func sendToClient(session *sockjs.Session, routingKey string, payload interface{}) {
	var message struct {
		RoutingKey string      `json:"routingKey"`
		Payload    interface{} `json:"payload"`
	}
	message.RoutingKey = routingKey
	message.Payload = payload
	if !session.Send(message) {
		session.Close()
		log.Warning("Dropped session because of broker to client buffer overflow. %v", session.Tag)
	}
}<|MERGE_RESOLUTION|>--- conflicted
+++ resolved
@@ -24,17 +24,10 @@
 )
 
 var (
-<<<<<<< HEAD
-	log                    = logger.New("broker")
-	routeMap               = make(map[string]([]*sockjs.Session))
-	socketSubscriptionsMap = make(map[string]*map[string]bool)
-	globalMapMutex         sync.Mutex
-=======
 	log             = logger.New("broker")
 	STORAGE_BACKEND = "redis"
 	routeMap        = make(map[string]([]*sockjs.Session))
 	globalMapMutex  sync.Mutex
->>>>>>> 781dabfd
 
 	changeClientsGauge          = lifecycle.CreateClientsGauge()
 	changeNewClientsGauge       = logger.CreateCounterGauge("newClients", logger.NoUnit, true)
