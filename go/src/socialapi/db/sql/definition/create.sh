--- conflicted
+++ resolved
@@ -4,10 +4,7 @@
 # give ownership to postgres
 sudo chown -R postgres:postgres /data/postgresql/tablespace
 
-<<<<<<< HEAD
-=======
 
->>>>>>> ba61623b
 sudo -u postgres dropdb postgres
 sudo -u postgres createdb postgres
 
@@ -29,18 +26,10 @@
 # create sequence functions
 sudo -u postgres psql social < $1/definition/003-sequencefunction.sql
 
-# create sequence functions
-sudo -u postgres psql social < /opt/koding/go/src/socialapi/db/sql/definition/003-sequencefunction.sql
-
 # create tables
 sudo -u postgres psql social < $1/definition/004-table.sql
 
 # ctreate constraints
-<<<<<<< HEAD
-sudo -u postgres psql social < /opt/koding/go/src/socialapi/db/sql/definition/005-constraint.sql
-
-/opt/koding/go/src/socialapi/workers/notification/sql/create.sh
-=======
 sudo -u postgres  psql social < $1/definition/005-constraint.sql
 
 # NOTIFICATION WORKER SQL IMPORTS
@@ -69,5 +58,4 @@
 sudo -u postgres psql social < $1/sitemap_definition/004-table.sql
 
 # create constraints
-sudo -u postgres psql social < $1/sitemap_definition/005-constraint.sql
->>>>>>> ba61623b
+sudo -u postgres psql social < $1/sitemap_definition/005-constraint.sql