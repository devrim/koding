-- Table Structure should be in the following format
-- 1 Primary Keys
-- 2 Unique Keys
-- 3 Foreign Keys
-- 4 Indexes
SET ROLE social;

-- ------------------------------------------------------------------------------------------
--  Structure for table Channel
-- ------------------------------------------------------------------------------------------
-------------------------------
--  Primary key structure for table channel
-- ----------------------------
ALTER TABLE "api"."channel" ADD PRIMARY KEY ("id") NOT DEFERRABLE INITIALLY IMMEDIATE;
-- ----------------------------
--  Foreign keys structure for table channel
-- ----------------------------
ALTER TABLE "api"."channel" ADD CONSTRAINT "channel_creator_id_fkey" FOREIGN KEY ("creator_id") REFERENCES "api"."account" ("id") ON UPDATE NO ACTION ON DELETE NO ACTION NOT DEFERRABLE INITIALLY IMMEDIATE;
-- ----------------------------
--  Indexes structure for table channel
-- ----------------------------
CREATE UNIQUE INDEX  "channel_id_key" ON "api"."channel" USING btree("id" ASC NULLS LAST);

-- ------------------------------------------------------------------------------------------
--  Structure for table Account
-- ------------------------------------------------------------------------------------------
-- ----------------------------
--  Primary key structure for table account
-- ----------------------------
ALTER TABLE "api"."account" ADD PRIMARY KEY ("id") NOT DEFERRABLE INITIALLY IMMEDIATE;
-- ----------------------------
--  Uniques structure for table account
-- ----------------------------
ALTER TABLE "api"."account" ADD CONSTRAINT "account_old_id_key" UNIQUE ("old_id") NOT DEFERRABLE INITIALLY IMMEDIATE;
-- ----------------------------
--  Indexes structure for table account
-- ----------------------------
CREATE UNIQUE INDEX  "account_id_key" ON "api"."account" USING btree("id" ASC NULLS LAST);

-- ------------------------------------------------------------------------------------------
--  Structure for table ChannelMessage
-- ------------------------------------------------------------------------------------------
-- ----------------------------
--  Primary key structure for table channel_message
-- ----------------------------
ALTER TABLE "api"."channel_message" ADD PRIMARY KEY ("id") NOT DEFERRABLE INITIALLY IMMEDIATE;
-- ----------------------------
--  Foreign keys structure for table channel_message
-- ----------------------------
ALTER TABLE "api"."channel_message" ADD CONSTRAINT "channel_message_initial_channel_id_fkey" FOREIGN KEY ("initial_channel_id") REFERENCES "api"."channel" ("id") ON UPDATE NO ACTION ON DELETE NO ACTION NOT DEFERRABLE INITIALLY IMMEDIATE;
ALTER TABLE "api"."channel_message" ADD CONSTRAINT "channel_message_account_id_fkey" FOREIGN KEY ("account_id") REFERENCES "api"."account" ("id") ON UPDATE NO ACTION ON DELETE NO ACTION NOT DEFERRABLE INITIALLY IMMEDIATE;
-- ----------------------------
--  Indexes structure for table channel_message
-- ----------------------------
CREATE UNIQUE INDEX  "channel_message_id_key" ON "api"."channel_message" USING btree("id" ASC NULLS LAST);


-- ----------------------------------------------------------------------------------------
--  Structure for table ChannelMessageList
-- ----------------------------------------------------------------------------------------
-- ----------------------------
--  Primary key structure for table channel_message_list
-- ----------------------------
ALTER TABLE "api"."channel_message_list" ADD PRIMARY KEY ("id") NOT DEFERRABLE INITIALLY IMMEDIATE;
-- ----------------------------
--  Uniques structure for table channel_message_list
-- ----------------------------
ALTER TABLE "api"."channel_message_list" ADD CONSTRAINT "channel_message_list_channel_id_message_id_key" UNIQUE ("channel_id","message_id") NOT DEFERRABLE INITIALLY IMMEDIATE;
-- ----------------------------
--  Foreign keys structure for table channel_message_list
-- ----------------------------
ALTER TABLE "api"."channel_message_list" ADD CONSTRAINT "channel_message_list_message_id_fkey" FOREIGN KEY ("message_id") REFERENCES "api"."channel_message" ("id") ON UPDATE NO ACTION ON DELETE NO ACTION NOT DEFERRABLE INITIALLY IMMEDIATE;
ALTER TABLE "api"."channel_message_list" ADD CONSTRAINT "channel_message_list_channel_id_fkey" FOREIGN KEY ("channel_id") REFERENCES "api"."channel" ("id") ON UPDATE NO ACTION ON DELETE NO ACTION NOT DEFERRABLE INITIALLY IMMEDIATE;


-- ----------------------------------------------------------------------------------------
--  Structure for table ChannelParticipant
-- ----------------------------------------------------------------------------------------
-- ----------------------------
--  Primary key structure for table channel_participant
-- ----------------------------
ALTER TABLE "api"."channel_participant" ADD PRIMARY KEY ("id") NOT DEFERRABLE INITIALLY IMMEDIATE;
-- ----------------------------
--  Uniques structure for table channel_participant
-- ----------------------------
ALTER TABLE "api"."channel_participant" ADD CONSTRAINT "channel_participant_channel_id_account_id_key" UNIQUE ("channel_id","account_id") NOT DEFERRABLE INITIALLY IMMEDIATE;
COMMENT ON CONSTRAINT "channel_participant_channel_id_account_id_key" ON "api"."channel_participant" IS 'An account can not participate in one channel twice';
-- ----------------------------
--  Foreign keys structure for table channel_participant
-- ----------------------------
ALTER TABLE "api"."channel_participant" ADD CONSTRAINT "channel_participant_channel_id_fkey" FOREIGN KEY ("channel_id") REFERENCES "api"."channel" ("id") ON UPDATE NO ACTION ON DELETE NO ACTION NOT DEFERRABLE INITIALLY IMMEDIATE;
ALTER TABLE "api"."channel_participant" ADD CONSTRAINT "channel_participant_account_id_fkey" FOREIGN KEY ("account_id") REFERENCES "api"."account" ("id") ON UPDATE NO ACTION ON DELETE NO ACTION NOT DEFERRABLE INITIALLY IMMEDIATE;
-- ----------------------------
--  Indexes structure for table channel_participant
-- ----------------------------
CREATE INDEX  "channel_participant_account_id_idx" ON "api"."channel_participant" USING btree(account_id ASC NULLS LAST);
CREATE INDEX  "channel_participant_channel_id_idx" ON "api"."channel_participant" USING btree(channel_id ASC NULLS LAST);
CREATE INDEX  "channel_participant_lower_idx" ON "api"."channel_participant" USING btree("lower(status_constant::text)" COLLATE "default" ASC NULLS LAST);


-- ----------------------------------------------------------------------------------------
--  Structure for table Interaction
-- ----------------------------------------------------------------------------------------
-- ----------------------------
--  Primary key structure for table interaction
-- ----------------------------
ALTER TABLE "api"."interaction" ADD PRIMARY KEY ("id", "created_at", "type_constant") NOT DEFERRABLE INITIALLY IMMEDIATE;
-- ----------------------------
--  Uniques structure for table interaction
-- ----------------------------
ALTER TABLE "api"."interaction" ADD CONSTRAINT "interaction_message_id_account_id_type_constant_key" UNIQUE ("message_id","account_id","type_constant") NOT DEFERRABLE INITIALLY IMMEDIATE;
-- ----------------------------
--  Foreign keys structure for table interaction
-- ----------------------------
ALTER TABLE "api"."interaction" ADD CONSTRAINT "interaction_message_id_fkey" FOREIGN KEY ("message_id") REFERENCES "api"."channel_message" ("id") ON UPDATE NO ACTION ON DELETE NO ACTION NOT DEFERRABLE INITIALLY IMMEDIATE;
ALTER TABLE "api"."interaction" ADD CONSTRAINT "interaction_account_id_fkey" FOREIGN KEY ("account_id") REFERENCES "api"."account" ("id") ON UPDATE NO ACTION ON DELETE NO ACTION NOT DEFERRABLE INITIALLY IMMEDIATE;


-- ----------------------------------------------------------------------------------------
--  Structure for table MessageReply
-- ----------------------------------------------------------------------------------------
-- ----------------------------
--  Primary key structure for table message_reply
-- ----------------------------
ALTER TABLE "api"."message_reply" ADD PRIMARY KEY ("id") NOT DEFERRABLE INITIALLY IMMEDIATE;
<<<<<<< HEAD

-- ----------------------------
--  Primary key structure for table notification
-- ----------------------------
ALTER TABLE "api"."notification" ADD PRIMARY KEY ("id") NOT DEFERRABLE INITIALLY IMMEDIATE;

-- ----------------------------
--  Primary key structure for table notification_content
-- ----------------------------
ALTER TABLE "api"."notification_content" ADD PRIMARY KEY ("id") NOT DEFERRABLE INITIALLY IMMEDIATE;
=======
-- ----------------------------
--  Foreign keys structure for table message_reply
-- ----------------------------
ALTER TABLE "api"."message_reply" ADD CONSTRAINT "message_reply_reply_id_fkey" FOREIGN KEY ("reply_id") REFERENCES "api"."channel_message" ("id") ON UPDATE NO ACTION ON DELETE NO ACTION NOT DEFERRABLE INITIALLY IMMEDIATE;
ALTER TABLE "api"."message_reply" ADD CONSTRAINT "message_reply_message_id_fkey" FOREIGN KEY ("message_id") REFERENCES "api"."channel_message" ("id") ON UPDATE NO ACTION ON DELETE NO ACTION NOT DEFERRABLE INITIALLY IMMEDIATE;
>>>>>>> 96e3eac3
<|MERGE_RESOLUTION|>--- conflicted
+++ resolved
@@ -123,7 +123,12 @@
 --  Primary key structure for table message_reply
 -- ----------------------------
 ALTER TABLE "api"."message_reply" ADD PRIMARY KEY ("id") NOT DEFERRABLE INITIALLY IMMEDIATE;
-<<<<<<< HEAD
+
+-- ----------------------------
+--  Foreign keys structure for table message_reply
+-- ----------------------------
+ALTER TABLE "api"."message_reply" ADD CONSTRAINT "message_reply_reply_id_fkey" FOREIGN KEY ("reply_id") REFERENCES "api"."channel_message" ("id") ON UPDATE NO ACTION ON DELETE NO ACTION NOT DEFERRABLE INITIALLY IMMEDIATE;
+ALTER TABLE "api"."message_reply" ADD CONSTRAINT "message_reply_message_id_fkey" FOREIGN KEY ("message_id") REFERENCES "api"."channel_message" ("id") ON UPDATE NO ACTION ON DELETE NO ACTION NOT DEFERRABLE INITIALLY IMMEDIATE;
 
 -- ----------------------------
 --  Primary key structure for table notification
@@ -133,11 +138,4 @@
 -- ----------------------------
 --  Primary key structure for table notification_content
 -- ----------------------------
-ALTER TABLE "api"."notification_content" ADD PRIMARY KEY ("id") NOT DEFERRABLE INITIALLY IMMEDIATE;
-=======
--- ----------------------------
---  Foreign keys structure for table message_reply
--- ----------------------------
-ALTER TABLE "api"."message_reply" ADD CONSTRAINT "message_reply_reply_id_fkey" FOREIGN KEY ("reply_id") REFERENCES "api"."channel_message" ("id") ON UPDATE NO ACTION ON DELETE NO ACTION NOT DEFERRABLE INITIALLY IMMEDIATE;
-ALTER TABLE "api"."message_reply" ADD CONSTRAINT "message_reply_message_id_fkey" FOREIGN KEY ("message_id") REFERENCES "api"."channel_message" ("id") ON UPDATE NO ACTION ON DELETE NO ACTION NOT DEFERRABLE INITIALLY IMMEDIATE;
->>>>>>> 96e3eac3
+ALTER TABLE "api"."notification_content" ADD PRIMARY KEY ("id") NOT DEFERRABLE INITIALLY IMMEDIATE;