--- conflicted
+++ resolved
@@ -11,13 +11,6 @@
 # export MAJOR
 # export MINOR
 
-<<<<<<< HEAD
-develop: apidev topicfeeddev realtimedev followingfeeddev populartopicdev popularpostdev notificationdev trollmodeldev runkoding
-
-runkoding:
-	(cd /opt/koding && cake -c kodingme -r kodingme run)
-
-=======
 # set debug level
 debug?=false
 ifeq ($(debug), true)
@@ -47,7 +40,6 @@
 all: testapi
 
 develop: apidev topicfeeddev realtimedev followingfeeddev populartopicdev popularpostdev notificationdev trollmodeldev
->>>>>>> 3671007a
 default: configure
 
 apidev:
@@ -70,25 +62,6 @@
 
 notificationdev:
 	@echo "$(OK_COLOR)==> Running Notification Worker $(NO_COLOR)"
-<<<<<<< HEAD
-	@$(GOBINDIR)/rerun socialapi/workers/notification -c $(CONFIG) -d
-
-emailnotifierdev:
-	@echo "$(OK_COLOR)==> Running Email Notifier Worker $(NO_COLOR)"
-	@$(GOBINDIR)/rerun socialapi/workers/emailnotifier -c $(CONFIG) -d
-
-dailyemailnotifierdev:
-	@echo "$(OK_COLOR)==> Running Daily Email Notifier Worker $(NO_COLOR)"
-	@$(GOBINDIR)/rerun socialapi/workers/dailyemailnotifier -c $(CONFIG) -d
-
-popularpostdev:
-	@echo "$(OK_COLOR)==> Running Popular Posts Worker $(NO_COLOR)"
-	@$(GOBINDIR)/rerun socialapi/workers/popularpost -c $(CONFIG) -d
-
-trollmodeldev:
-	@echo "$(OK_COLOR)==> Running Troll Mode Worker $(NO_COLOR)"
-	@$(GOBINDIR)/rerun socialapi/workers/trollmode -c $(CONFIG) -d
-=======
 	@$(GOBINDIR)/rerun socialapi/workers/notification -c $(CONFIG) $(DEBUG)
 
 emailnotifierdev:
@@ -106,7 +79,6 @@
 trollmodeldev:
 	@echo "$(OK_COLOR)==> Running Troll Mode Worker $(NO_COLOR)"
 	@$(GOBINDIR)/rerun socialapi/workers/trollmode -c $(CONFIG) $(DEBUG)
->>>>>>> 3671007a
 
 configuremigration:
 	(vagrant ssh default --command "mongo localhost/koding --eval='db.relationships.update({},{\$$unset:{migrationStatus:0}},{multi:true})'")
@@ -114,31 +86,6 @@
 	(vagrant ssh default --command "mongo localhost/koding --eval='db.jComments.update({},{\$$unset:{socialMessageId:0}},{multi:true})'")
 	(vagrant ssh default --command "mongo localhost/koding --eval='db.jTags.update({},{\$$unset:{socialApiChannelId:0}},{multi:true})'")
 	(vagrant ssh default --command "mongo localhost/koding --eval='db.jAccounts.update({},{\$$unset:{socialApiId:0}},{multi:true})'")
-<<<<<<< HEAD
-
-migrate:
-	@echo "$(OK_COLOR)==> Running Popular Posts Worker $(NO_COLOR)"
-	@$(GOBINDIR)/rerun socialapi/workers/migrator -c $(CONFIG) -d
-
-sitemapfeederdev:
-	@echo "$(OK_COLOR)==> Running Sitemap Feeder Worker $(NO_COLOR)"
-	@$(GOBINDIR)/rerun socialapi/workers/sitemap/sitemapfeeder -c $(CONFIG) -d
-
-PACKAGES = \
-	socialapi/workers/api \
-	socialapi/workers/emailnotifier \
-	socialapi/workers/dailyemailnotifier \
-	socialapi/workers/followingfeed \
-	socialapi/workers/notification \
-	socialapi/workers/popularpost \
-	socialapi/workers/trollmode \
-	socialapi/workers/populartopic \
-	socialapi/workers/realtime \
-	socialapi/workers/topicfeed \
-	socialapi/workers/migrator \
-	socialapi/workers/sitemap/sitemapfeeder
-=======
->>>>>>> 3671007a
 
 migrate:
 	@echo "$(OK_COLOR)==> Running Popular Posts Worker $(NO_COLOR)"
@@ -161,18 +108,6 @@
 	@go install github.com/skelterjohn/rerun
 
 install:
-<<<<<<< HEAD
-	@echo "$(OK_COLOR)==> Installing all packages $(NO_COLOR)"
-	@go install -v ${PACKAGES}
-
-test:
-	@echo "$(OK_COLOR)==> Testing all packages $(NO_COLOR)"
-	@go test -v ${PACKAGES}
-
-build:
-	@echo "$(OK_COLOR)==> Building all packages $(NO_COLOR)"
-	@go build -v ${PACKAGES}
-=======
 	@echo $(CONFIG)
 	@echo "$(OK_COLOR)==> Installing all packages $(NO_COLOR)"
 	@go install $(VERBOSE) ${PACKAGES}
@@ -184,7 +119,6 @@
 build:
 	@echo "$(OK_COLOR)==> Building all packages $(NO_COLOR)"
 	@go build $(VERBOSE) ${PACKAGES}
->>>>>>> 3671007a
 
 testapi:
 	@echo "$(OK_COLOR)==> Running go api tests $(NO_COLOR)"
