EventExchangeName   ="BrokerMessageBus"
Mongo               ="localhost:27017/koding"
Environment         ="vagrant"
Redis               ="localhost:6379"
Uri                 ="http://lvh.me:3020"

[postgres]
Host         = "localhost"
Port         = 5432
Username     = "socialapplication"
Password     = "socialapplication"
DBName       = "social"

[mq]
<<<<<<< HEAD
Host=     "localhost"
Port=     5672
Username= "guest"
Password= "guest"
Vhost=    "/"
=======
Host       = "localhost"
Port       = 5672
Username   = "PROD-k5it50s4676pO9O"
Password   = "djfjfhgh4455__5"
Vhost      =  "/"
>>>>>>> ca7df1a7

[limits]
MessageBodyMinLen=1

[Notification]
CacheEnabled = false

[emailnotification]
templateRoot="workers/emailnotifier/templates/"

[sendgrid]
Username        = "koding"
Password        = "DEQl7_Dr"
FromName        = "Koding"
FromMail        = "hello@koding.com"
ForcedRecipient = "canthefason@gmail.com"<|MERGE_RESOLUTION|>--- conflicted
+++ resolved
@@ -12,19 +12,11 @@
 DBName       = "social"
 
 [mq]
-<<<<<<< HEAD
-Host=     "localhost"
-Port=     5672
-Username= "guest"
-Password= "guest"
-Vhost=    "/"
-=======
 Host       = "localhost"
 Port       = 5672
 Username   = "PROD-k5it50s4676pO9O"
 Password   = "djfjfhgh4455__5"
 Vhost      =  "/"
->>>>>>> ca7df1a7
 
 [limits]
 MessageBodyMinLen=1
