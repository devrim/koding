--- conflicted
+++ resolved
@@ -70,11 +70,7 @@
 	modelhelper.Initialize(appConfig.Mongo)
 
 	mc := mux.NewConfig("testing", "", "")
-<<<<<<< HEAD
-	m = mux.New(mc, r.Log)
-=======
 	m := mux.New(mc, r.Log, nil)
->>>>>>> 01c51b55
 
 	h, err = NewHandler(r.Log)
 	if err != nil {
