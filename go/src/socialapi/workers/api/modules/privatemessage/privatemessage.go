--- conflicted
+++ resolved
@@ -117,31 +117,27 @@
 }
 
 func List(u *url.URL, h http.Header, _ interface{}) (int, http.Header, interface{}, error) {
-	query := request.GetQuery(u)
+	q := request.GetQuery(u)
 
-<<<<<<< HEAD
-	channelList, err := getPrivateMessageChannels(query)
-=======
 	if q.AccountId == 0 || q.GroupName == "" {
 		return response.NewBadRequest(errors.New("request is not valid"))
 	}
 
 	channels, err := getPrivateMessageChannels(q)
->>>>>>> f8d12b24
 	if err != nil {
 		return response.NewBadRequest(err)
 	}
 
 	cc := models.NewChannelContainers()
-	if err := cc.Fetch(channelList, query); err != nil {
+	if err := cc.Fetch(channelList, q); err != nil {
 		return response.NewBadRequest(err)
 	}
 
-	cc.AddIsParticipant(query.AccountId)
+	cc.AddIsParticipant(q.AccountId)
 
 	// TODO this should be in the channel cache by default
 	cc.AddLastMessage()
-	cc.AddUnreadCount(query.AccountId)
+	cc.AddUnreadCount(q.AccountId)
 
 	return response.HandleResultAndError(cc, cc.Err())
 }
