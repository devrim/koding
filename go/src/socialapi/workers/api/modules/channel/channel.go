--- conflicted
+++ resolved
@@ -56,8 +56,7 @@
 		return response.NewBadRequest(err)
 	}
 
-<<<<<<< HEAD
-	return helpers.HandleResultAndError(
+	return response.HandleResultAndError(
 		models.PopulateChannelContainers(
 			channelList,
 			q.AccountId,
@@ -66,18 +65,15 @@
 }
 
 func Search(u *url.URL, h http.Header, _ interface{}) (int, http.Header, interface{}, error) {
-	q := helpers.GetQuery(u)
+	q := request.GetQuery(u)
 	q.Type = models.Channel_TYPE_TOPIC
 
 	channelList, err := models.NewChannel().Search(q)
 	if err != nil {
-		return helpers.NewBadRequestResponse(err)
-	}
-
-	return helpers.HandleResultAndError(
-=======
-	return response.HandleResultAndError(
->>>>>>> ee75f3dc
+		return response.NewBadRequest(err)
+	}
+
+	return response.HandleResultAndError(
 		models.PopulateChannelContainers(
 			channelList,
 			q.AccountId,
@@ -85,45 +81,16 @@
 	)
 }
 
-<<<<<<< HEAD
 func ByName(u *url.URL, h http.Header, _ interface{}) (int, http.Header, interface{}, error) {
-	q := helpers.GetQuery(u)
-=======
-func Search(u *url.URL, h http.Header, _ interface{}) (int, http.Header, interface{}, error) {
 	q := request.GetQuery(u)
 	q.Type = models.Channel_TYPE_TOPIC
 
-	channelList, err := models.NewChannel().Search(q)
-	if err != nil {
-		return response.NewBadRequest(err)
-	}
-
-	return response.HandleResultAndError(
-		models.PopulateChannelContainers(
-			channelList,
-			q.AccountId,
-		),
-	)
-}
-
-func ByName(u *url.URL, h http.Header, _ interface{}) (int, http.Header, interface{}, error) {
-	q := request.GetQuery(u)
->>>>>>> ee75f3dc
-	q.Type = models.Channel_TYPE_TOPIC
-
 	channelList, err := models.NewChannel().ByName(q)
 	if err != nil {
-<<<<<<< HEAD
-		return helpers.NewBadRequestResponse(err)
-	}
-
-	return helpers.HandleResultAndError(
-=======
-		return response.NewBadRequest(err)
-	}
-
-	return response.HandleResultAndError(
->>>>>>> ee75f3dc
+		return response.NewBadRequest(err)
+	}
+
+	return response.HandleResultAndError(
 		models.PopulateChannelContainer(
 			channelList,
 			q.AccountId,
@@ -132,24 +99,14 @@
 }
 
 func CheckParticipation(u *url.URL, h http.Header, _ interface{}) (int, http.Header, interface{}, error) {
-<<<<<<< HEAD
-	q := helpers.GetQuery(u)
-	if q.Type == "" || q.AccountId == 0 {
-		return helpers.NewBadRequestResponse(errors.New("type or accountid is not set"))
-=======
 	q := request.GetQuery(u)
 	if q.Type == "" || q.AccountId == 0 {
 		return response.NewBadRequest(errors.New("type or accountid is not set"))
->>>>>>> ee75f3dc
 	}
 
 	channel, err := models.NewChannel().ByName(q)
 	if err != nil {
-<<<<<<< HEAD
-		return helpers.NewBadRequestResponse(err)
-=======
-		return response.NewBadRequest(err)
->>>>>>> ee75f3dc
+		return response.NewBadRequest(err)
 	}
 
 	cp := models.NewChannelParticipant()
@@ -159,40 +116,24 @@
 	// fetch participant
 	err = cp.FetchParticipant()
 	if err == nil {
-<<<<<<< HEAD
-		return helpers.NewOKResponse(cp)
-=======
 		return response.NewOK(cp)
->>>>>>> ee75f3dc
 	}
 
 	// if err is not `record not found`
 	// return it immediately
 	if err != gorm.RecordNotFound {
-<<<<<<< HEAD
-		return helpers.NewBadRequestResponse(err)
-=======
-		return response.NewBadRequest(err)
->>>>>>> ee75f3dc
+		return response.NewBadRequest(err)
 	}
 
 	// we here we have record-not-found
 
 	// if channel type is `group` then return true
 	if channel.TypeConstant == models.Channel_TYPE_GROUP {
-<<<<<<< HEAD
-		return helpers.NewOKResponse(true)
-	}
-
-	// return here to the client
-	return helpers.NewBadRequestResponse(err)
-=======
 		return response.NewOK(true)
 	}
 
 	// return here to the client
 	return response.NewBadRequest(err)
->>>>>>> ee75f3dc
 }
 
 func Delete(u *url.URL, h http.Header, req *models.Channel) (int, http.Header, interface{}, error) {
@@ -267,32 +208,7 @@
 		return response.NewBadRequest(err)
 	}
 
-<<<<<<< HEAD
-	return helpers.HandleResultAndError(
+	return response.HandleResultAndError(
 		models.PopulateChannelContainer(*c, q.AccountId),
 	)
-}
-
-func PostMessage(u *url.URL, h http.Header, req *models.Channel) (int, http.Header, interface{}, error) {
-	// id, err := helpers.GetURIInt64(u, "id")
-	// if err != nil {
-	// 	return helpers.NewBadRequestResponse(err)
-	// }
-
-	// req.Id = id
-	// // TODO - check if the user is member of the channel
-
-	// if err := req.Fetch(); err != nil {
-	// 	if err == gorm.RecordNotFound {
-	// 		return helpers.NewNotFoundResponse()
-	// 	}
-	// 	return helpers.NewBadRequestResponse(err)
-	// }
-
-	return helpers.NewOKResponse(req)
-=======
-	return response.HandleResultAndError(
-		models.PopulateChannelContainer(*c, q.AccountId),
-	)
->>>>>>> ee75f3dc
 }