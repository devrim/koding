--- conflicted
+++ resolved
@@ -2,12 +2,12 @@
 
 import (
 	"fmt"
+	"socialapi/config"
+	"socialapi/workers/common/handler"
+	"socialapi/workers/common/mux"
 
-<<<<<<< HEAD
-=======
 	"github.com/koding/integration"
 	"github.com/koding/integration/services"
->>>>>>> 95cf7480
 	"github.com/koding/runner"
 )
 
@@ -23,23 +23,6 @@
 	}
 	defer r.Close()
 
-<<<<<<< HEAD
-	// appConfig := config.MustRead(r.Conf.Path)
-	// workerConfig := appConfig.WebhookMiddleware
-	// mc := mux.NewConfig(Name, workerConfig.Host, workerConfig.Port)
-	// m := mux.New(mc, r.Log, r.Metrics)
-	// path := appConfig.CustomDomain.Local
-
-	// h := integration.NewHandler(r.Log, path)
-
-	// if r.Conf.Environment == "dev" || r.Conf.Environment == "test" {
-	// 	h.RootPath =
-	// 		fmt.Sprintf("http://%s:%s", appConfig.Integration.Host,
-	// 			appConfig.Integration.Port)
-	// }
-
-	// addHandlers(m, h)
-=======
 	appConfig := config.MustRead(r.Conf.Path)
 	workerConfig := appConfig.WebhookMiddleware
 	mc := mux.NewConfig(Name, workerConfig.Host, workerConfig.Port)
@@ -60,28 +43,15 @@
 	h := integration.NewHandler(r.Log, conf)
 
 	addHandlers(m, h)
->>>>>>> 95cf7480
 
 	go r.Listen()
 
-	// m.Listen()
-	// r.ShutdownHandler = m.Close
+	m.Listen()
+	r.ShutdownHandler = m.Close
 
 	r.Wait()
 }
 
-<<<<<<< HEAD
-// func addHandlers(m *mux.Mux, h *integration.Handler) {
-// 	m.AddSessionlessHandler(
-// 		handler.Request{
-// 			Handler:  h.Push,
-// 			Name:     "webhook-middleware-push",
-// 			Type:     handler.PostRequest,
-// 			Endpoint: "/push/{name}/{token}",
-// 		},
-// 	)
-// }
-=======
 func addHandlers(m *mux.Mux, h *integration.Handler) {
 
 	//m.HandleFunc(handler.PostRequest, "/push/{name}/{token}", h)
@@ -101,5 +71,4 @@
 			Endpoint: "/configure/{name}",
 		},
 	)
-}
->>>>>>> 95cf7480
+}