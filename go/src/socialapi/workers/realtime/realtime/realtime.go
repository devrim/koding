package realtime

import (
	"encoding/json"
	"errors"
	"fmt"
	mongomodels "koding/db/models"
	"koding/db/mongodb/modelhelper"
	"socialapi/models"
	"socialapi/request"
	notificationmodels "socialapi/workers/notification/models"
	"time"

	"github.com/koding/logging"
	"github.com/koding/rabbitmq"
	"github.com/streadway/amqp"
	"labix.org/v2/mgo"
)

const (
	ChannelUpdateEventName      = "ChannelUpdateHappened"
	RemovedFromChannelEventName = "RemovedFromChannel"
	AddedToChannelEventName     = "AddedToChannel"
)

var mongoAccounts map[int64]*mongomodels.Account

func init() {
	mongoAccounts = make(map[int64]*mongomodels.Account)
}

// Controller holds required instances for processing events
type Controller struct {
	// logging instance
	log logging.Logger

	// connection to RMQ
	rmqConn *amqp.Connection
}

// NotificationEvent holds required data for notifcation processing
type NotificationEvent struct {
	// Holds routing key for notification dispatching
	RoutingKey string `json:"routingKey"`

	// Content of the notification
	Content NotificationContent `json:"contents"`
}

// NotificationContent holds required data for notification events
type NotificationContent struct {
	// TypeConstant holds the type of a notification
	// But in some cases, this property can hold the status of the
	// notification, like "delivered" and "read"
	TypeConstant string `json:"type"`

	TargetId int64  `json:"targetId,string"`
	ActorId  string `json:"actorId"`
}

<<<<<<< HEAD
// DefaultErrHandler controls the errors, return false if an error occured
=======
//DefaultErrHandler controls the errors,  return false if an error occured
>>>>>>> 25af498c
func (r *Controller) DefaultErrHandler(delivery amqp.Delivery, err error) bool {
	r.log.Error("an error occured deleting realtime event", err)
	delivery.Ack(false)
	return false
}

// New Creates a new controller for realtime package
func New(rmq *rabbitmq.RabbitMQ, log logging.Logger) (*Controller, error) {
	// connnects to RabbitMQ
	rmqConn, err := rmq.Connect("NewRealtimeWorkerController")
	if err != nil {
		return nil, err
	}

	ffc := &Controller{
		log:     log,
		rmqConn: rmqConn.Conn(),
	}

	return ffc, nil
}

<<<<<<< HEAD
// MessageUpdated controls message updated status
// if an error occured , returns error otherwise returns nil
=======
//MessageUpdated controls message updated status
//if an error occured , returns error otherwise returns nil
>>>>>>> 25af498c
func (f *Controller) MessageUpdated(cm *models.ChannelMessage) error {
	if len(cm.Token) == 0 {
		if err := cm.ById(cm.Id); err != nil {
			return err
		}
	}

	if err := f.sendInstanceEvent(cm.Token, cm, "updateInstance"); err != nil {
		f.log.Error(err.Error())
		return err
	}

	return nil
}

// ChannelParticipantUpdatedEvent is fired when we update any info of the
// channel participant
// We are updating status_constant while removing user from the channel
// but regarding operation has another event, so we are gonna ignore it
func (f *Controller) ChannelParticipantUpdatedEvent(cp *models.ChannelParticipant) error {
	// if status of the participant is left, then ignore the message
	if cp.StatusConstant == models.ChannelParticipant_STATUS_LEFT {
		f.log.Info("Ignoring participant (%d) left channel event", cp.AccountId)
		return nil
	}

	// fetch the channel that user is updated
	c, err := models.ChannelById(cp.ChannelId)
	if err != nil {
		return err
	}

	cue := &channelUpdatedEvent{
		Controller:         f,
		Channel:            c,
		EventType:          channelUpdatedEventChannelParticipantUpdated,
		ChannelParticipant: cp,
	}

	return cue.sendForParticipant()
}

func (f *Controller) ChannelParticipantRemoved(cp *models.ChannelParticipant) error {
	return f.sendChannelParticipantEvent(cp, RemovedFromChannelEventName)
}

func (f *Controller) ChannelParticipantAdded(cp *models.ChannelParticipant) error {
	return f.sendChannelParticipantEvent(cp, AddedToChannelEventName)
}

func (f *Controller) sendChannelParticipantEvent(cp *models.ChannelParticipant, eventName string) error {
	c, err := models.ChannelById(cp.ChannelId)
	if err != nil {
		return err
	}

	cmc, err := models.PopulateChannelContainer(*c, cp.AccountId)
	if err != nil {
		return err
	}

	// send notification to the user(added user)
	if err := f.sendNotification(
		cp.AccountId,
		c.GroupName,
		eventName,
		cmc,
	); err != nil {
		f.log.Error("Ignoring err %s ", err.Error())
	}

	// send this event to the channel itself
	return f.publishToChannel(c.Id, eventName, cp)
}

func (f *Controller) InteractionSaved(i *models.Interaction) error {
	return f.handleInteractionEvent("InteractionAdded", i)
}

func (f *Controller) InteractionDeleted(i *models.Interaction) error {
	return f.handleInteractionEvent("InteractionRemoved", i)
}

// here inorder to solve overflow
// bug of javascript with int64 values of Go
type InteractionEvent struct {
	MessageId    int64  `json:"messageId,string"`
	AccountId    int64  `json:"accountId,string"`
	AccountOldId string `json:"accountOldId"`
	TypeConstant string `json:"typeConstant"`
	Count        int    `json:"count"`
}

func (f *Controller) handleInteractionEvent(eventName string, i *models.Interaction) error {
	q := &request.Query{
		Type:       models.Interaction_TYPE_LIKE,
		ShowExempt: false, // this is default value
	}

	count, err := i.Count(q)
	if err != nil {
		return err
	}

	oldId, err := models.FetchAccountOldIdByIdFromCache(i.AccountId)
	if err != nil {
		return err
	}

	res := &InteractionEvent{
		MessageId:    i.MessageId,
		AccountId:    i.AccountId,
		AccountOldId: oldId,
		TypeConstant: i.TypeConstant,
		Count:        count,
	}

	m := models.NewChannelMessage()
	if err := m.ById(i.MessageId); err != nil {
		return err
	}

	err = f.sendInstanceEvent(m.Token, res, eventName)
	if err != nil {
		return err
	}

	return nil
}

func (f *Controller) MessageReplySaved(mr *models.MessageReply) error {
	reply := models.NewChannelMessage()
	if err := reply.ById(mr.ReplyId); err != nil {
		return err
	}

	f.updateAllContainingChannels(mr.MessageId, reply.AccountId)
	f.sendReplyEventAsChannelUpdatedEvent(mr, channelUpdatedEventReplyAdded)
	f.sendReplyAddedEvent(mr)

	return nil
}

func (f *Controller) sendReplyAddedEvent(mr *models.MessageReply) error {
	parent := models.NewChannelMessage()
	if err := parent.ById(mr.MessageId); err != nil {
		return err
	}

	reply := models.NewChannelMessage()
	if err := reply.ById(mr.ReplyId); err != nil {
		return err
	}

	cmc, err := reply.BuildEmptyMessageContainer()
	if err != nil {
		return err
	}

	err = f.sendInstanceEvent(parent.Token, cmc, "ReplyAdded")
	if err != nil {
		return err
	}

	return nil
}

func (f *Controller) sendReplyEventAsChannelUpdatedEvent(mr *models.MessageReply, eventType channelUpdatedEventType) error {
	parent, err := mr.FetchParent()
	if err != nil {
		return err
	}

	reply, err := mr.FetchReply()
	if err != nil {
		return err
	}

	cml := models.NewChannelMessageList()
	channels, err := cml.FetchMessageChannels(parent.Id)
	if err != nil {
		return err
	}

	if len(channels) == 0 {
		f.log.Info("Message:(%d) is not in any channel", parent.Id)
		return nil
	}

	cue := &channelUpdatedEvent{
		// channel will be set in range loop
		Controller:           f,
		Channel:              nil,
		ParentChannelMessage: parent,
		ReplyChannelMessage:  reply,
		EventType:            eventType,
	}

	for _, channel := range channels {
		if channel.TypeConstant == models.Channel_TYPE_TOPIC {
			f.log.Critical("skip topic channels")
			continue
		}
		cue.Channel = &channel
		// send this event to all channels
		// that have this message
		err := cue.send()
		if err != nil {
			f.log.Error("err %s", err.Error())
		}
	}

	return nil
}

func (f *Controller) MessageReplyDeleted(mr *models.MessageReply) error {

	f.sendReplyEventAsChannelUpdatedEvent(mr, channelUpdatedEventReplyRemoved)

	m := models.NewChannelMessage()
	if err := m.ById(mr.MessageId); err != nil {
		return err
	}

	if err := f.sendInstanceEvent(m.Token, mr, "ReplyRemoved"); err != nil {
		return err
	}

	return nil
}

// send message to the channel
func (f *Controller) MessageListSaved(cml *models.ChannelMessageList) error {
	c, err := models.ChannelById(cml.ChannelId)
	if err != nil {
		return err
	}

	cm := models.NewChannelMessage()
	if err := cm.ById(cml.MessageId); err != nil {
		return err
	}

	cue := &channelUpdatedEvent{
		Controller:           f,
		Channel:              c,
		ParentChannelMessage: cm,
		EventType:            channelUpdatedEventMessageAddedToChannel,
	}

	if err := cue.send(); err != nil {
		return err
	}

	if err := f.sendChannelEvent(cml, "MessageAdded"); err != nil {
		return err
	}

	return nil
}

func (f *Controller) MessageListUpdated(cml *models.ChannelMessageList) error {
	c, err := models.ChannelById(cml.ChannelId)
	if err != nil {
		return err
	}

	cm := models.NewChannelMessage()
	if err := cm.ById(cml.MessageId); err != nil {
		return err
	}

	cp := models.NewChannelParticipant()
	cp.AccountId = c.CreatorId

	cue := &channelUpdatedEvent{
		Controller:           f,
		Channel:              c,
		ParentChannelMessage: cm,
		ChannelParticipant:   cp,
		EventType:            channelUpdatedEventMessageUpdatedAtChannel,
	}

	if err := cue.sendForParticipant(); err != nil {
		return err
	}

	return nil
}

// todo - refactor this part
func (f *Controller) MessageListDeleted(cml *models.ChannelMessageList) error {
	c, err := models.ChannelById(cml.ChannelId)
	if err != nil {
		return err
	}

	cm := models.NewChannelMessage()
	if err := cm.ById(cml.MessageId); err != nil {
		return err
	}

	cp := models.NewChannelParticipant()
	cp.AccountId = c.CreatorId

	cue := &channelUpdatedEvent{
		Controller:           f,
		Channel:              c,
		ParentChannelMessage: cm,
		ChannelParticipant:   cp,
		EventType:            channelUpdatedEventMessageRemovedFromChannel,
	}

	if err := cue.send(); err != nil {
		return err
	}

	// f.sendNotification(cp.AccountId, ChannelUpdateEventName, cue)

	if err := f.sendChannelEvent(cml, "MessageRemoved"); err != nil {
		return err
	}

	return nil
}

func (f *Controller) NotifyUser(notification *notificationmodels.Notification) error {
	channel, err := f.rmqConn.Channel()
	if err != nil {
		return errors.New("channel connection error")
	}
	defer channel.Close()

	activity, nc, err := notification.FetchLastActivity()
	if err != nil {
		return err
	}

	// do not notify actor for her own action
	if activity.ActorId == notification.AccountId {
		return nil
	}

	// do not notify user when notification is not yet activated,
	// or it is already glanced (subscription case)
	if notification.ActivatedAt.IsZero() || notification.Glanced {
		return nil
	}

	oldAccount, err := fetchOldAccount(notification.AccountId)
	if err != nil {
		f.log.Warning("an error occurred while fetching old account: %s", err)
		return nil
	}

	// fetch user profile name from bongo as routing key
	ne := &NotificationEvent{}

	ne.Content = NotificationContent{
		TargetId:     nc.TargetId,
		TypeConstant: nc.TypeConstant,
	}
	ne.Content.ActorId, _ = models.FetchAccountOldIdByIdFromCache(activity.ActorId)

	notificationMessage, err := json.Marshal(ne)
	if err != nil {
		return err
	}

	routingKey := oldAccount.Profile.Nickname

	err = channel.Publish(
		"notification",
		routingKey,
		false,
		false,
		amqp.Publishing{Body: notificationMessage},
	)
	if err != nil {
		return fmt.Errorf("an error occurred while notifying user: %s", err)
	}

	return nil
}

// to-do add eviction here
func fetchOldAccountFromCache(accountId int64) (*mongomodels.Account, error) {
	if account, ok := mongoAccounts[accountId]; ok {
		return account, nil
	}

	account, err := fetchOldAccount(accountId)
	if err != nil {
		return nil, err
	}

	mongoAccounts[accountId] = account
	return account, nil
}

// fetchOldAccount fetches mongo account of a given new account id.
// this function must be used under another file for further use
func fetchOldAccount(accountId int64) (*mongomodels.Account, error) {
	newAccount := models.NewAccount()
	if err := newAccount.ById(accountId); err != nil {
		return nil, err
	}

	account, err := modelhelper.GetAccountById(newAccount.OldId)
	if err != nil {
		if err == mgo.ErrNotFound {
			return nil, errors.New("old account not found")
		}

		return nil, err
	}

	return account, nil
}

func (f *Controller) sendInstanceEvent(instanceToken string, message interface{}, eventName string) error {
	channel, err := f.rmqConn.Channel()
	if err != nil {
		return err
	}
	defer channel.Close()

	routingKey := "oid." + instanceToken + ".event." + eventName
	updateMessage, err := json.Marshal(message)
	if err != nil {
		return err
	}

	updateArr := make([]string, 1)
	if eventName == "updateInstance" {
		updateArr[0] = fmt.Sprintf("{\"$set\":%s}", string(updateMessage))
	} else {
		updateArr[0] = string(updateMessage)
	}

	msg, err := json.Marshal(updateArr)
	if err != nil {
		return err
	}

	f.log.Debug(
		"Sending Instance Event Id:%s Message:%s EventName:%s",
		instanceToken,
		updateMessage,
		eventName,
	)

	return channel.Publish(
		"updateInstances", // exchange name
		routingKey,        // routing key
		false,             // mandatory
		false,             // immediate
		amqp.Publishing{Body: msg}, // message
	)
}

func (f *Controller) sendChannelEvent(cml *models.ChannelMessageList, eventName string) error {
	cm := models.NewChannelMessage()
	if err := cm.ById(cml.MessageId); err != nil {
		return err
	}

	cmc, err := cm.BuildEmptyMessageContainer()
	if err != nil {
		return err
	}

	return f.publishToChannel(cml.ChannelId, eventName, cmc)
}

// publishToChannel recieves channelId eventName and data to be published
// it fechessecret names from mongo db a publihes to each of them
// message is sent as a json message
// this function is not idempotent
func (f *Controller) publishToChannel(channelId int64, eventName string, data interface{}) error {
	// fetch secret names of the channel
	secretNames, err := fetchSecretNames(channelId)
	if err != nil {
		return err
	}

	// if we dont have any secret names, just return
	if len(secretNames) < 1 {
		f.log.Info("Channel %d doest have any secret name", channelId)
		return nil
	}

	//convert data into json message
	byteMessage, err := json.Marshal(data)
	if err != nil {
		return err
	}

	// get a new channel for publishing a message
	channel, err := f.rmqConn.Channel()
	if err != nil {
		return err
	}
	// do not forget to close the channel
	defer channel.Close()

	for _, secretName := range secretNames {
		routingKey := "socialapi.channelsecret." + secretName + "." + eventName

		if err := channel.Publish(
			"broker",   // exchange name
			routingKey, // routing key
			false,      // mandatory
			false,      // immediate
			amqp.Publishing{Body: byteMessage}, // message
		); err != nil {
			return err
		}
	}
	return nil

}

func fetchSecretNames(channelId int64) ([]string, error) {
	names := make([]string, 0)
	c, err := models.ChannelById(channelId)
	if err != nil {
		return names, err
	}

	name := fmt.Sprintf(
		"socialapi-group-%s-type-%s-name-%s",
		c.GroupName,
		c.TypeConstant,
		c.Name,
	)

	names, err = modelhelper.FetchFlattenedSecretName(name)
	return names, nil
}

func (f *Controller) sendNotification(
	accountId int64, groupName string, eventName string, data interface{},
) error {
	channel, err := f.rmqConn.Channel()
	if err != nil {
		return err
	}
	defer channel.Close()

	oldAccount, err := fetchOldAccountFromCache(accountId)
	if err != nil {
		return err
	}

	notification := map[string]interface{}{
		"event":    eventName,
		"context":  groupName,
		"contents": data,
	}

	byteNotification, err := json.Marshal(notification)
	if err != nil {
		return err
	}

	return channel.Publish(
		"notification",
		oldAccount.Profile.Nickname, // this is routing key
		false,
		false,
		amqp.Publishing{Body: byteNotification},
	)
}

// updateAllContainingChannels fetch all channels that parent is in and
// updates those channels except the user who did the action.
//
// TODO: move this to own worker, realtime worker shouldn't touch db
func (f *Controller) updateAllContainingChannels(parentId int64, excludedId int64) error {
	cml := models.NewChannelMessageList()
	channels, err := cml.FetchMessageChannels(parentId)
	if err != nil {
		return err
	}

	if len(channels) == 0 {
		return nil
	}

	for _, channel := range channels {
		// if channel type is group, we dont need to update group's updatedAt
		if channel.TypeConstant == models.Channel_TYPE_GROUP {
			continue
		}

		// excludedId refers to users who did the action
		if channel.CreatorId == excludedId {
			cml, err := channel.FetchMessageList(parentId)
			if err != nil {
				f.log.Error("error fetching message list for", parentId, err)
				continue
			}

			// `Glance` for author, so on next new message, unread count is right
			err = cml.Glance()
			if err != nil {
				f.log.Error("error glancing for messagelist", parentId, err)
				continue
			}

			// no need to tell user they did an action
			continue
		}

		// pinned activity channel holds messages one by one
		if channel.TypeConstant != models.Channel_TYPE_PINNED_ACTIVITY {
			channel.UpdatedAt = time.Now().UTC()
			if err := channel.Update(); err != nil {
				f.log.Error("channel update failed", err)
			}
			continue
		}

		// if channel.TypeConstant == models.Channel_TYPE_PINNED_ACTIVITY {
		err := models.NewChannelMessageList().UpdateAddedAt(channel.Id, parentId)
		if err != nil {
			f.log.Error("message list update failed", err)
		}
		//}
	}

	return nil
}<|MERGE_RESOLUTION|>--- conflicted
+++ resolved
@@ -58,11 +58,7 @@
 	ActorId  string `json:"actorId"`
 }
 
-<<<<<<< HEAD
 // DefaultErrHandler controls the errors, return false if an error occured
-=======
-//DefaultErrHandler controls the errors,  return false if an error occured
->>>>>>> 25af498c
 func (r *Controller) DefaultErrHandler(delivery amqp.Delivery, err error) bool {
 	r.log.Error("an error occured deleting realtime event", err)
 	delivery.Ack(false)
@@ -85,13 +81,8 @@
 	return ffc, nil
 }
 
-<<<<<<< HEAD
 // MessageUpdated controls message updated status
 // if an error occured , returns error otherwise returns nil
-=======
-//MessageUpdated controls message updated status
-//if an error occured , returns error otherwise returns nil
->>>>>>> 25af498c
 func (f *Controller) MessageUpdated(cm *models.ChannelMessage) error {
 	if len(cm.Token) == 0 {
 		if err := cm.ById(cm.Id); err != nil {
