--- conflicted
+++ resolved
@@ -16,22 +16,6 @@
 	// perisisted in mongo
 	// mongo ids has 24 char
 	OldId string `json:"oldId"      sql:"NOT NULL;UNIQUE;TYPE:VARCHAR(24);"`
-<<<<<<< HEAD
-}
-
-func NewAccount() *Account {
-	return &Account{}
-}
-
-func (a Account) GetId() int64 {
-	return a.Id
-}
-
-func (a Account) TableName() string {
-	return "api.account"
-}
-=======
->>>>>>> ba61623b
 
 	// IsTroll
 	IsTroll bool `json:"isTroll"`
@@ -71,23 +55,7 @@
 	return err
 }
 
-<<<<<<< HEAD
-func (a *Account) Create() error {
-	if a.OldId == "" {
-		return errors.New("old id is not set")
-	}
-
-	return bongo.B.Create(a)
-}
-
-func (a *Account) Some(data interface{}, q *bongo.Query) error {
-	return bongo.B.Some(a, data, q)
-}
-
-func (a *Account) FetchChannels(q *Query) ([]Channel, error) {
-=======
 func (a *Account) FetchChannels(q *request.Query) ([]Channel, error) {
->>>>>>> ba61623b
 	cp := NewChannelParticipant()
 	// fetch channel ids
 	cids, err := cp.FetchParticipatedChannelIds(a, q)
@@ -263,31 +231,10 @@
 	return channelIds, nil
 }
 
-<<<<<<< HEAD
-func FetchOldIdByAccountId(accountId int64) (string, error) {
-
-	a := NewAccount()
-	var data []string
-	q := &bongo.Query{
-		Selector: map[string]interface{}{
-			"id": accountId,
-		},
-		Pluck:      "old_id",
-		Pagination: *bongo.NewPagination(1, 0),
-	}
-	err := a.Some(&data, q)
-	if err != nil {
-		return "", err
-	}
-
-	if len(data) == 0 {
-		return "", nil
-=======
 func FetchAccountById(accountId int64) (*Account, error) {
 	a := NewAccount()
 	if err := a.ById(accountId); err != nil {
 		return nil, err
->>>>>>> ba61623b
 	}
 
 	return a, nil
@@ -299,16 +246,6 @@
 	if len(accountIds) == 0 {
 		return oldIds, nil
 	}
-<<<<<<< HEAD
-
-	res := bongo.B.DB.
-		Table(Account{}.TableName()).
-		Where("id IN (?)", accountIds).
-		Pluck("old_id", &oldIds)
-
-	if err := bongo.CheckErr(res); err != nil {
-		return nil, err
-=======
 
 	var accounts []Account
 	account := Account{}
@@ -316,7 +253,6 @@
 	err := bongo.B.FetchByIds(account, &accounts, accountIds)
 	if err != nil {
 		return oldIds, nil
->>>>>>> ba61623b
 	}
 
 	for _, account := range accounts {
