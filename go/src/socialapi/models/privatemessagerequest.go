package models

type PrivateMessageRequest struct {
	Body       string `json:"body"`
	GroupName  string `json:"groupName"`
<<<<<<< HEAD
	Recipients []int64
=======
	Recipients []string
>>>>>>> 3671007a
	AccountId  int64 `json:"accountId,string"`
}<|MERGE_RESOLUTION|>--- conflicted
+++ resolved
@@ -3,10 +3,6 @@
 type PrivateMessageRequest struct {
 	Body       string `json:"body"`
 	GroupName  string `json:"groupName"`
-<<<<<<< HEAD
-	Recipients []int64
-=======
 	Recipients []string
->>>>>>> 3671007a
 	AccountId  int64 `json:"accountId,string"`
 }