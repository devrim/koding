package models

import (
	"errors"
	"socialapi/request"
	"time"

	"github.com/koding/bongo"
)

type ChannelMessageList struct {
	// unique identifier of the channel message list
	Id int64 `json:"id,string"`

	// Id of the channel
	ChannelId int64 `json:"channelId,string"     sql:"NOT NULL"`

	// Id of the message
	MessageId int64 `json:"messageId,string"     sql:"NOT NULL"`

<<<<<<< HEAD
	// Addition date of the message to the channel
	AddedAt time.Time `json:"addedAt"            sql:"NOT NULL"`
}

func (c *ChannelMessageList) BeforeCreate() {
	c.AddedAt = time.Now()
}

func (c *ChannelMessageList) BeforeUpdate() {
	c.AddedAt = time.Now()
}

func (c *ChannelMessageList) AfterCreate() {
	bongo.B.AfterCreate(c)
}

func (c *ChannelMessageList) AfterUpdate() {
	bongo.B.AfterUpdate(c)
}

func (c ChannelMessageList) AfterDelete() {
	bongo.B.AfterDelete(c)
}

func (c ChannelMessageList) GetId() int64 {
	return c.Id
}

func (c ChannelMessageList) TableName() string {
	return "api.channel_message_list"
}
=======
	// holds troll, unsafe, etc
	MetaBits MetaBits `json:"metaBits"`
>>>>>>> ba61623b

	// Addition date of the message to the channel
	// this date will be update whever message added/removed/re-added to the channel
	AddedAt time.Time `json:"addedAt"            sql:"NOT NULL"`

<<<<<<< HEAD
func (c *ChannelMessageList) Update() error {
	return bongo.B.Update(c)
}

func (c *ChannelMessageList) Some(data interface{}, q *bongo.Query) error {
	return bongo.B.Some(c, data, q)
=======
	// Update time of the message/list
	RevisedAt time.Time `json:"revisedAt"        sql:"NOT NULL"`
>>>>>>> ba61623b
}

func (c *ChannelMessageList) UnreadCount(cp *ChannelParticipant) (int, error) {
	if cp.ChannelId == 0 {
		return 0, errors.New("ChannelId is not set")
	}

	if cp.AccountId == 0 {
		return 0, errors.New("AccountId is not set")
	}

	if cp.LastSeenAt.IsZero() {
		return 0, errors.New("Last seen at date is not valid - it is zero")
	}

	return bongo.B.Count(c,
		"channel_id = ? and added_at > ?",
		cp.ChannelId,
		// todo change this format to get from a specific place
		cp.LastSeenAt.UTC().Format(time.RFC3339),
	)
}

func (c *ChannelMessageList) CreateRaw() error {
	insertSql := "INSERT INTO " +
		c.TableName() +
		` ("channel_id","message_id","added_at","revised_at") VALUES ($1,$2,$3,$4) ` +
		"RETURNING ID"

<<<<<<< HEAD
func (c *ChannelMessageList) CreateRaw() error {
	insertSql := "INSERT INTO " +
		c.TableName() +
		` ("channel_id","message_id","added_at") VALUES ($1,$2,$3) ` +
		"RETURNING ID"

	return bongo.B.DB.CommonDB().
		QueryRow(insertSql, c.ChannelId, c.MessageId, c.AddedAt).
		Scan(&c.Id)
}

func (c *ChannelMessageList) Delete() error {
	return bongo.B.Delete(c)
}

func (c *ChannelMessageList) List(q *Query, populateUnreadCount bool) (*HistoryResponse, error) {
=======
	return bongo.B.DB.CommonDB().
		QueryRow(insertSql, c.ChannelId, c.MessageId, c.AddedAt, c.RevisedAt).
		Scan(&c.Id)
}

func (c *ChannelMessageList) List(q *request.Query, populateUnreadCount bool) (*HistoryResponse, error) {
>>>>>>> ba61623b
	messageList, err := c.getMessages(q)
	if err != nil {
		return nil, err
	}

	if populateUnreadCount {
		messageList = c.populateUnreadCount(messageList)
	}

	hr := NewHistoryResponse()
	hr.MessageList = messageList
	return hr, nil
}

// populateUnreadCount adds unread count into message containers
func (c *ChannelMessageList) populateUnreadCount(messageList []*ChannelMessageContainer) []*ChannelMessageContainer {
	channel := NewChannel()
	channel.Id = c.ChannelId

	for i, message := range messageList {
		cml, err := channel.FetchMessageList(message.Message.Id)
		if err != nil {
			// helper.MustGetLogger().Error(err.Error())
			continue
		}

<<<<<<< HEAD
		count, err := NewMessageReply().UnreadCount(cml.MessageId, cml.AddedAt)
=======
		count, err := NewMessageReply().UnreadCount(cml.MessageId, cml.RevisedAt)
>>>>>>> ba61623b
		if err != nil {
			// helper.MustGetLogger().Error(err.Error())
			continue
		}
		messageList[i].UnreadRepliesCount = count
	}

	return messageList
}

func (c *ChannelMessageList) getMessages(q *request.Query) ([]*ChannelMessageContainer, error) {
	var messages []int64

	if c.ChannelId == 0 {
		return nil, errors.New("ChannelId is not set")
	}

	query := &bongo.Query{
		Selector: map[string]interface{}{
			"channel_id": c.ChannelId,
		},
		Pluck:      "message_id",
		Pagination: *bongo.NewPagination(q.Limit, q.Skip),
<<<<<<< HEAD
		Sort:       map[string]string{"added_at": "DESC"},
	}

=======
	}

	query.AddScope(SortedByAddedAt)
	query.AddScope(RemoveTrollContent(c, q.ShowExempt))

>>>>>>> ba61623b
	bongoQuery := bongo.B.BuildQuery(c, query)
	if !q.From.IsZero() {
		bongoQuery = bongoQuery.Where("added_at < ?", q.From)
	}

	if err := bongo.CheckErr(
		bongoQuery.Pluck(query.Pluck, &messages),
	); err != nil {
		return nil, err
	}

	parent := NewChannelMessage()
	channelMessages, err := parent.FetchByIds(messages)
	if err != nil {
		return nil, err
	}

	populatedChannelMessages, err := c.populateChannelMessages(channelMessages, q)
	if err != nil {
		return nil, err
	}

	return populatedChannelMessages, nil
}

func (c *ChannelMessageList) IsInChannel(messageId, channelId int64) (bool, error) {
	if messageId == 0 || channelId == 0 {
		return false, errors.New("channelId/messageId is not set")
	}

	query := &bongo.Query{
		Selector: map[string]interface{}{
			"channel_id": channelId,
			"message_id": messageId,
		},
	}

	err := c.One(query)
	if err == nil {
		return true, nil
	}

	if err == bongo.RecordNotFound {
		return false, nil
	}

	return false, err
}

func (c *ChannelMessageList) populateChannelMessages(channelMessages []ChannelMessage, query *request.Query) ([]*ChannelMessageContainer, error) {
	channelMessageCount := len(channelMessages)

	populatedChannelMessages := make([]*ChannelMessageContainer, channelMessageCount)

	if channelMessageCount == 0 {
		return populatedChannelMessages, nil
	}

	for i := 0; i < channelMessageCount; i++ {
		cm := channelMessages[i]
		cmc, err := cm.BuildMessage(query)
		if err != nil {
			return nil, err
		}

		populatedChannelMessages[i] = cmc
	}

	return populatedChannelMessages, nil
}

func (c *ChannelMessageList) FetchMessageChannelIds(messageId int64) ([]int64, error) {
	var channelIds []int64

	q := &bongo.Query{
		Selector: map[string]interface{}{
			"message_id": messageId,
		},
		Pluck: "channel_id",
	}

	err := bongo.B.Some(c, &channelIds, q)
	if err != nil {
		return nil, err
	}

	return channelIds, nil
}

func (c *ChannelMessageList) FetchMessageChannels(messageId int64) ([]Channel, error) {
	channelIds, err := c.FetchMessageChannelIds(messageId)
	if err != nil {
		return nil, err
	}

	return NewChannel().FetchByIds(channelIds)
}

<<<<<<< HEAD
func (c *ChannelMessageList) FetchMessageIdsByChannelId(channelId int64, q *Query) ([]int64, error) {
=======
func (c *ChannelMessageList) FetchMessageIdsByChannelId(channelId int64, q *request.Query) ([]int64, error) {
>>>>>>> ba61623b
	query := &bongo.Query{
		Selector: map[string]interface{}{
			"channel_id": channelId,
		},
		Pluck:      "message_id",
		Pagination: *bongo.NewPagination(q.Limit, q.Skip),
		Sort: map[string]string{
			"added_at": "DESC",
		},
	}

<<<<<<< HEAD
=======
	// remove troll content
	query.AddScope(RemoveTrollContent(c, q.ShowExempt))

>>>>>>> ba61623b
	var messageIds []int64
	if err := c.Some(&messageIds, query); err != nil {
		return nil, err
	}

	if messageIds == nil {
		return make([]int64, 0), nil
	}

	return messageIds, nil
}

// seperate this fucntion into modelhelper
// as setting it to a variadic function
func (c *ChannelMessageList) DeleteMessagesBySelector(selector map[string]interface{}) error {
	var cmls []ChannelMessageList

	err := bongo.B.Some(c, &cmls, &bongo.Query{Selector: selector})
	if err != nil {
		return err
	}

	for _, cml := range cmls {
		if err := cml.Delete(); err != nil {
			return err
		}
	}
	return nil
}

func (c *ChannelMessageList) UpdateAddedAt(channelId, messageId int64) error {
	if messageId == 0 || channelId == 0 {
		return errors.New("channelId/messageId is not set")
	}

	query := &bongo.Query{
		Selector: map[string]interface{}{
			"channel_id": channelId,
			"message_id": messageId,
		},
	}

	err := c.One(query)
	if err != nil {
		return err
	}

	c.AddedAt = time.Now().UTC()
	return c.Update()
}

func (c *ChannelMessageList) MarkIfExempt() error {
	isExempt, err := c.isExempt()
	if err != nil {
		return err
	}

	if isExempt {
		c.MetaBits.Mark(Troll)
	}

	return nil
}

func (c *ChannelMessageList) isExempt() (bool, error) {
	// return early if channel is already exempt
	if c.MetaBits.Is(Troll) {
		return true, nil
	}

	if c.MessageId == 0 {
		return false, errors.New("message id is not set for exempt check")
	}

	cm := NewChannelMessage()
	cm.Id = c.MessageId

	return cm.isExempt()

}

func (c *ChannelMessageList) Count(channelId int64) (int, error) {
	if channelId == 0 {
		return 0, errors.New("channel id is not set")
	}

	query := &bongo.Query{
		Selector: map[string]interface{}{
			"channel_id": channelId,
		},
	}

	query.AddScope(RemoveTrollContent(
		// dont show trolls
		c, false,
	))

	return c.CountWithQuery(query)
}

func (c *ChannelMessageList) Glance() error {
	c.RevisedAt = time.Now().Add((time.Second * 1)).UTC()

	if err := c.Update(); err != nil {
		return err
	}

	return nil
}<|MERGE_RESOLUTION|>--- conflicted
+++ resolved
@@ -18,58 +18,15 @@
 	// Id of the message
 	MessageId int64 `json:"messageId,string"     sql:"NOT NULL"`
 
-<<<<<<< HEAD
-	// Addition date of the message to the channel
-	AddedAt time.Time `json:"addedAt"            sql:"NOT NULL"`
-}
-
-func (c *ChannelMessageList) BeforeCreate() {
-	c.AddedAt = time.Now()
-}
-
-func (c *ChannelMessageList) BeforeUpdate() {
-	c.AddedAt = time.Now()
-}
-
-func (c *ChannelMessageList) AfterCreate() {
-	bongo.B.AfterCreate(c)
-}
-
-func (c *ChannelMessageList) AfterUpdate() {
-	bongo.B.AfterUpdate(c)
-}
-
-func (c ChannelMessageList) AfterDelete() {
-	bongo.B.AfterDelete(c)
-}
-
-func (c ChannelMessageList) GetId() int64 {
-	return c.Id
-}
-
-func (c ChannelMessageList) TableName() string {
-	return "api.channel_message_list"
-}
-=======
 	// holds troll, unsafe, etc
 	MetaBits MetaBits `json:"metaBits"`
->>>>>>> ba61623b
 
 	// Addition date of the message to the channel
 	// this date will be update whever message added/removed/re-added to the channel
 	AddedAt time.Time `json:"addedAt"            sql:"NOT NULL"`
 
-<<<<<<< HEAD
-func (c *ChannelMessageList) Update() error {
-	return bongo.B.Update(c)
-}
-
-func (c *ChannelMessageList) Some(data interface{}, q *bongo.Query) error {
-	return bongo.B.Some(c, data, q)
-=======
 	// Update time of the message/list
 	RevisedAt time.Time `json:"revisedAt"        sql:"NOT NULL"`
->>>>>>> ba61623b
 }
 
 func (c *ChannelMessageList) UnreadCount(cp *ChannelParticipant) (int, error) {
@@ -99,31 +56,12 @@
 		` ("channel_id","message_id","added_at","revised_at") VALUES ($1,$2,$3,$4) ` +
 		"RETURNING ID"
 
-<<<<<<< HEAD
-func (c *ChannelMessageList) CreateRaw() error {
-	insertSql := "INSERT INTO " +
-		c.TableName() +
-		` ("channel_id","message_id","added_at") VALUES ($1,$2,$3) ` +
-		"RETURNING ID"
-
-	return bongo.B.DB.CommonDB().
-		QueryRow(insertSql, c.ChannelId, c.MessageId, c.AddedAt).
-		Scan(&c.Id)
-}
-
-func (c *ChannelMessageList) Delete() error {
-	return bongo.B.Delete(c)
-}
-
-func (c *ChannelMessageList) List(q *Query, populateUnreadCount bool) (*HistoryResponse, error) {
-=======
 	return bongo.B.DB.CommonDB().
 		QueryRow(insertSql, c.ChannelId, c.MessageId, c.AddedAt, c.RevisedAt).
 		Scan(&c.Id)
 }
 
 func (c *ChannelMessageList) List(q *request.Query, populateUnreadCount bool) (*HistoryResponse, error) {
->>>>>>> ba61623b
 	messageList, err := c.getMessages(q)
 	if err != nil {
 		return nil, err
@@ -150,11 +88,7 @@
 			continue
 		}
 
-<<<<<<< HEAD
-		count, err := NewMessageReply().UnreadCount(cml.MessageId, cml.AddedAt)
-=======
 		count, err := NewMessageReply().UnreadCount(cml.MessageId, cml.RevisedAt)
->>>>>>> ba61623b
 		if err != nil {
 			// helper.MustGetLogger().Error(err.Error())
 			continue
@@ -178,17 +112,11 @@
 		},
 		Pluck:      "message_id",
 		Pagination: *bongo.NewPagination(q.Limit, q.Skip),
-<<<<<<< HEAD
-		Sort:       map[string]string{"added_at": "DESC"},
-	}
-
-=======
 	}
 
 	query.AddScope(SortedByAddedAt)
 	query.AddScope(RemoveTrollContent(c, q.ShowExempt))
 
->>>>>>> ba61623b
 	bongoQuery := bongo.B.BuildQuery(c, query)
 	if !q.From.IsZero() {
 		bongoQuery = bongoQuery.Where("added_at < ?", q.From)
@@ -287,11 +215,7 @@
 	return NewChannel().FetchByIds(channelIds)
 }
 
-<<<<<<< HEAD
-func (c *ChannelMessageList) FetchMessageIdsByChannelId(channelId int64, q *Query) ([]int64, error) {
-=======
 func (c *ChannelMessageList) FetchMessageIdsByChannelId(channelId int64, q *request.Query) ([]int64, error) {
->>>>>>> ba61623b
 	query := &bongo.Query{
 		Selector: map[string]interface{}{
 			"channel_id": channelId,
@@ -303,12 +227,9 @@
 		},
 	}
 
-<<<<<<< HEAD
-=======
 	// remove troll content
 	query.AddScope(RemoveTrollContent(c, q.ShowExempt))
 
->>>>>>> ba61623b
 	var messageIds []int64
 	if err := c.Some(&messageIds, query); err != nil {
 		return nil, err
