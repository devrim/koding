--- conflicted
+++ resolved
@@ -121,58 +121,6 @@
 	return channelMessageReplies, nil
 }
 
-<<<<<<< HEAD
-// we do not need pagination??
-func (m *MessageReply) FetchReplyIds(p *bongo.Pagination, t time.Time, lowerTimeLimit bool) ([]int64, error) {
-	var replyIds []int64
-	comparison := "<="
-	if lowerTimeLimit {
-		comparison = ">="
-	}
-
-	if err := bongo.B.DB.Table(m.TableName()).
-		Where("message_id = ? AND created_at "+comparison+" ?", m.MessageId, t).
-		Order("created_at desc").
-		Pluck("reply_id", &replyIds).
-		Error; err != nil {
-		return nil, err
-	}
-
-	return replyIds, nil
-}
-
-func (m *MessageReply) FetchByReplyId() error {
-	q := &bongo.Query{
-		Selector: map[string]interface{}{
-			"reply_id": m.ReplyId,
-		},
-	}
-	return m.One(q)
-}
-
-// FetchFirstAccountReply retrieves first reply message of the given account
-// and creation date.
-// Returns empty values when result is not found
-func (m *MessageReply) FetchFirstAccountReply(accountId int64) error {
-	cm := NewChannelMessage()
-	rows, err := bongo.B.DB.Raw("SELECT mr.reply_id, mr.created_at "+
-		"FROM "+m.TableName()+" mr "+
-		"LEFT JOIN "+cm.TableName()+" cm ON cm.id = mr.reply_id "+
-		"WHERE cm.account_id = ? AND mr.message_id = ? "+
-		"ORDER BY cm.created_at ASC "+
-		"LIMIT 1", accountId, m.MessageId).Rows()
-
-	// does not return give gorm.ErrNotFound error when result is not found
-	if err != nil {
-		return err
-	}
-	if rows.Next() {
-		// i could not handle it by selecting all columns
-		rows.Scan(&m.ReplyId, &m.CreatedAt)
-	}
-
-	return nil
-=======
 func (m *MessageReply) Count() (int, error) {
 	if m.MessageId == 0 {
 		return 0, errors.New("MessageId is not set")
@@ -182,5 +130,4 @@
 		"message_id = ?",
 		m.MessageId,
 	)
->>>>>>> cd63f44f
 }