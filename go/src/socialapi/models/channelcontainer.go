--- conflicted
+++ resolved
@@ -204,11 +204,14 @@
 				return err
 			}
 
-<<<<<<< HEAD
-			count, err := NewMessageReply().UnreadCount(cc.LastMessage.Message.Id, cp.LastSeenAt)
-=======
-			count, err := NewMessageReply().UnreadCount(container.LastMessage.Message.Id, cp.LastSeenAt, false)
->>>>>>> e8ea4808
+			isExempt := cp.MetaBits.Is(Troll)
+
+			count, err := NewMessageReply().UnreadCount(
+				cc.LastMessage.Message.Id,
+				cp.LastSeenAt,
+				isExempt,
+			)
+
 			if err != nil {
 				return err
 			}
