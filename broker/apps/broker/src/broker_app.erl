--- conflicted
+++ resolved
@@ -335,11 +335,7 @@
         % Only send message from the bound event
         {#'basic.deliver'{routing_key = Event, exchange = Exchange}, 
             #amqp_msg{payload = Body}} ->
-<<<<<<< HEAD
-            % io:format(" [x] ~p:~p:~p~n", [Exchange, Event, Body]),
-=======
             debug_log(" [x] ~p:~p:~p~n", [Exchange, Event, Body]),
->>>>>>> 0542e95c
             Conn:send(Event, Body),
             loop(Conn, Subscriber)
     end.
