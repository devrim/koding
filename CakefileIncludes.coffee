--- conflicted
+++ resolved
@@ -258,18 +258,13 @@
         AceSettings           : "./client/app/Applications/Ace.kdapplication/acesettings.coffee"
         
         #new terminal
-        # TerminalError   :  './client/app/Applications/Shell.kdapplication/TerminalError.coffee'
-        # TerminalClient  :  './client/app/Applications/Shell.kdapplication/TerminalClient.coffee'
+        TerminalError   :  './client/app/Applications/Shell.kdapplication/TerminalError.coffee'
+        TerminalClient  :  './client/app/Applications/Shell.kdapplication/TerminalClient.coffee'
         AppRequirements :  './client/app/Applications/Shell.kdapplication/AppRequirements.coffee'
         Shell12345      :  './client/app/Applications/Shell.kdapplication/AppController.coffee'
-<<<<<<< HEAD
-        # Shell           :  './client/app/Applications/Shell.kdapplication/Shell.coffee'
-        # DiffScript      :  './client/app/Applications/Shell.kdapplication/DiffScript.coffee'
-        
-=======
         Shell           :  './client/app/Applications/Shell.kdapplication/Shell.coffee'
         DiffScript      :  './client/app/Applications/Shell.kdapplication/DiffScript.coffee'
->>>>>>> e1357f55
+        term            :  './client/app/Applications/Shell.kdapplication/termlib/src/termlib.js'
         # viewer
         Viewer          : './client/app/Applications/Viewer.kdapplication/AppController.coffee'
         
@@ -650,7 +645,7 @@
       CssFiles  :
         reset               : "./client/css/style.css"
         highlightSunburst   : "./client/css/highlight-styles/sunburst.css"
-
+        termlib             : "./client/app/Applications/Shell.kdapplication/termlib/term_styles.css"
         # deprecated!
         # buttons       : "./client/css/buttons.css"
         # wmd           : "./client/css/wmd.css"
