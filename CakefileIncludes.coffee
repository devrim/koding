Includes =
  changedAt : Math.round(Date.now()/1000)
  order:
    Cake :
      Main    :
        includes        : "./CakefileIncludes.coffee"
    Server:
      Stuff:
        config          : "./config.coffee"
        dependencies    : "./server/dependencies.coffee"
        errors          : "./server/app/errors.coffee"
        initConfig      : "./server/app/initConfig.coffee"
        emailer         : "./server/app/emailer.coffee"
        # base            : "./server/app/base.coffee"
        utils           : "./server/app/utils.coffee"
        jspath          : "./server/app/jspath.coffee"
        # access_control  : "./server/app/access_control.coffee"
        # output_filters  : "./server/app/output_filters.coffee"
        # api             : "./server/app/api.coffee"
        # auth            : "./server/app/auth.coffee"
        # exec            : "./server/app/exec.coffee"
        # ftp             : "./server/app/ftp.coffee"
        # job             : "./server/app/job.coffee"
        # jobq            : "./server/app/jobq.coffee"
        resource        : "./server/app/resource.coffee"
        server          : "./server/app/server.coffee"
        # foreign_auth    : "./server/app/foreign_auth.coffee"
        # shell           : "./server/app/shell.coffee"
        # status          : "./server/app/status.coffee"
        # team            : "./server/app/team.coffee"
        # Irc             : "./server/app/irc.coffee"


        KiteController  : "./server/app/core/KiteController.coffee"
        # archiver        : "./server/app/core/archiver.coffee"
        # limit           : "./server/app/core/limit.coffee"
        # allocation      : "./server/app/core/allocation.coffee"
        register        : "./server/app/core/register.coffee"
        #localization    : "./server/app/core/localization.coffee"
        # relationship    : "./server/app/core/relationship.coffee"
        # permission      : "./server/app/core/permission.coffee"
        # tag             : "./server/app/core/taxonomy.coffee"
        # uniqueid        : "./server/app/core/uniqueid.coffee"
        # module          : "./server/app/core/module.coffee"
        # moduleSelection : "./server/app/core/module.selection.coffee"
        # modulecapsule   : "./server/app/core/modulecapsule.coffee"
        # notifier        : "./server/app/core/notifier.coffee"
        # session         : "./server/app/core/session.coffee"
        # message         : "./server/app/core/message.coffee"
        # messageNotifier : "./server/app/core/message.notifier.coffee"
        # cronJob         : "./server/app/core/cronjob.coffee"

        # flag                        : "./server/app/metadata/flag.coffee"
        # metadata                    : "./server/app/metadata/metadata.coffee"
        # metadataUniqueView          : "./server/app/metadata/metadata.uniqueview.coffee"
        # metadataVote                : "./server/app/metadata/metadata.vote.coffee"
        # metadataInappropriate       : "./server/app/metadata/metadata.inappropriate.coffee"
        # metadataLike                : "./server/app/metadata/metadata.like.coffee"
        # metadataExperiencepoints    : "./server/app/metadata/metadata.experiencepoints.coffee"


      Models :
        jchannel                  : "./server/app/bongo/models/channel.coffee"
        jemailnotification        : "./server/app/bongo/models/emailnotification.coffee"
        jemailconfirmation        : "./server/app/bongo/models/emailconfirmation.coffee"
        # bongo models:
        # jactivity                 : "./server/app/bongo/models/activity/activity.coffee"
        # jreplyactivity            : "./server/app/bongo/models/activity/reply.coffee"
        # jabstractActivity         : "./server/app/bongo/models/activity/abstract.coffee"
        # jstatusactivity           : "./server/app/bongo/models/activity/status.coffee"
        # jcodeactivity             : "./server/app/bongo/models/activity/code.coffee"
        # jquestionactivity         : "./server/app/bongo/models/activity/question.coffee"
        # jdiscussionactivity       : "./server/app/bongo/models/activity/discussion.coffee"
        # jlinkactivity             : "./server/app/bongo/models/activity/link.coffee"

        # activity redo:


        # abstractions
        followable                : "./server/app/bongo/abstractions/followable.coffee"
        filterable                : "./server/app/bongo/abstractions/filterable.coffee"
        taggable                  : "./server/app/bongo/abstractions/taggable.coffee"
        likeable                  : "./server/app/bongo/abstractions/likeable.coffee"
        notifying                 : "./server/app/bongo/abstractions/notifying.coffee"
        notifiable                : "./server/app/bongo/abstractions/notifiable.coffee"
        flaggable                 : "./server/app/bongo/abstractions/flaggable.coffee"


        cactivity                 : "./server/app/bongo/models/activity.coffee"
        cbucket                   : "./server/app/bongo/models/bucket.coffee"

        jlimit                    : "./server/app/bongo/models/limit.coffee"
        jmount                    : "./server/app/bongo/models/mount.coffee"
        jrepo                     : "./server/app/bongo/models/repo.coffee"
        jdatabase                 : "./server/app/bongo/models/database.coffee"
        jappstorage               : "./server/app/bongo/models/appStorage.coffee"
        jaccount                  : "./server/app/bongo/models/account.coffee"
        jsession                  : "./server/app/bongo/models/session.coffee"
        juser                     : "./server/app/bongo/models/user.coffee"
        jguest                    : "./server/app/bongo/models/guest.coffee"
        jvisitor                  : "./server/app/bongo/models/visitor.coffee"
        jhyperlink                : "./server/app/bongo/models/hyperlink.coffee"

        jregistrationpreferences  : "./server/app/bongo/models/registrationpreferences.coffee"

        # jterminal                  : "./server/app/bongo/models/terminal.coffee"

        fsWatcher                  : "./server/app/bongo/models/fsWatcher.coffee"

        jtag                      : "./server/app/bongo/models/tag.coffee"

        jcomment                  : "./server/app/bongo/models/messages/comment.coffee"
        jpost                     : "./server/app/bongo/models/messages/post.coffee"
        jstatusupdate             : "./server/app/bongo/models/messages/status.coffee"
        jcodesnip                 : "./server/app/bongo/models/messages/codesnip.coffee"
        janswer                   : "./server/app/bongo/models/messages/answer.coffee"
        jquestion                 : "./server/app/bongo/models/messages/question.coffee"
        jprivatemessage           : "./server/app/bongo/models/messages/privatemessage.coffee"
        jreview                   : "./server/app/bongo/models/messages/review.coffee"
        japp                      : "./server/app/bongo/models/app.coffee"

        jinvitation               : "./server/app/bongo/models/invitation.coffee"
        jinvitationrequest        : "./server/app/bongo/models/invitationrequest.coffee"
        jpasswordrecovery         : "./server/app/bongo/models/passwordrecovery.coffee"
<<<<<<< HEAD
        jkitecluster              : "./server/app/bongo/models/kitecontroller/kitecluster.coffee"
        jkiteconnection           : "./server/app/bongo/models/kitecontroller/kiteconnection.coffee"
=======

>>>>>>> fcdb488e


      OtherStuff :
        # moduledata            : "./server/app/core/moduledata.coffee"
        # moduledata_deprecated : "./server/app/core/moduledata_deprecated.coffee"
        # defaultAllocations    : "./server/app/defaults/defaultallocations.coffee"
        # defaultProducts       : "./server/app/defaults/defaultproducts.coffee"
        # migrant               : "./server/migrate/migrant.coffee"
        # mysqlMigrant          : "./server/migrate/mysqlmigrant.coffee"
        # ohlohDump             : "./server/migrate/migrants/ohlohdump.coffee"
        # userDump              : "./server/migrate/migrants/userdump.coffee"
        # groupsDump            : "./server/migrate/migrants/groupsdump.coffee"
        # postsDump             : "./server/migrate/migrants/postsdump.coffee"
        # unwrapper             : "./server/migrate/migrants/unwrapper.coffee"
        main                  : "./server/app/main.coffee"

    Client:
      Framework :

        # core
        __utils             : "./client/Framework/core/utils.coffee"
        KD                  : "./client/Framework/core/KD.coffee"
        KDEventEmitter      : "./client/Framework/core/KDEventEmitter.coffee"
        KDObject            : "./client/Framework/core/KDObject.coffee"
        KDView              : "./client/Framework/core/KDView.coffee"
        JView               : "./client/Framework/core/JView.coffee"
        KDCustomHTMLView    : "./client/Framework/core/KDCustomHTMLView.coffee"
        KDScrollView        : "./client/Framework/core/KDScrollView.coffee"
        KDRouter            : "./client/Framework/core/KDRouter.coffee"

        KDController        : "./client/Framework/core/KDController.coffee"
        KDWindowController  : "./client/Framework/core/KDWindowController.coffee"
        KDViewController    : "./client/Framework/core/KDViewController.coffee"

        # components

        # image
        KDImage             : "./client/Framework/components/image/KDImage.coffee"

        # split
        KDSplitView         : "./client/Framework/components/split/KDSplitView.coffee"

        # header
        KDHeaderView        : "./client/Framework/components/header/KDHeaderView.coffee"

        # loader
        KDLoaderView        : "./client/Framework/components/loader/KDLoaderView.coffee"

        #list
        KDListViewController  : "./client/Framework/components/list/KDListViewController.coffee"
        KDListView            : "./client/Framework/components/list/KDListView.coffee"
        KDListItemView        : "./client/Framework/components/list/KDListItemView.coffee"

        #tree
        KDTreeViewController  : "./client/Framework/components/tree/KDTreeViewController.coffee"
        KDTreeView            : "./client/Framework/components/tree/KDTreeView.coffee"
        KDTreeItemView        : "./client/Framework/components/tree/KDTreeItemView.coffee"
        JTreeViewController   : "./client/Framework/components/tree/treeviewcontroller.coffee"
        JTreeView             : "./client/Framework/components/tree/treeview.coffee"
        JTreeItemView         : "./client/Framework/components/tree/treeitemview.coffee"

        #tabs
        KDTabViewController   : "./client/Framework/components/tabs/KDTabViewController.coffee"
        KDTabView             : "./client/Framework/components/tabs/KDTabView.coffee"
        KDTabPaneView         : "./client/Framework/components/tabs/KDTabPaneView.coffee"
        KDTabViewWithForms    : "./client/Framework/components/tabs/KDTabViewWithForms.coffee"

        # menus
        KDContextMenu         : "./client/Framework/components/menus/KDContextMenu.coffee"

        # menus
        JContextMenu          : "./client/Framework/components/contextmenu/contextmenu.coffee"
        JContextMenuTreeViewController : "./client/Framework/components/contextmenu/contextmenutreeviewcontroller.coffee"
        JContextMenuTreeView  : "./client/Framework/components/contextmenu/contextmenutreeview.coffee"
        JContextMenuItem      : "./client/Framework/components/contextmenu/contextmenuitem.coffee"

        # inputs
        KDInputValidator      : "./client/Framework/components/inputs/KDInputValidator.coffee"
        KDLabelView           : "./client/Framework/components/inputs/KDLabelView.coffee"
        KDInputView           : "./client/Framework/components/inputs/KDInputView.coffee"
        KDHitEnterInputView   : "./client/Framework/components/inputs/KDHitEnterInputView.coffee"
        KDInputRadioGroup     : "./client/Framework/components/inputs/KDInputRadioGroup.coffee"
        KDInputSwitch         : "./client/Framework/components/inputs/KDInputSwitch.coffee"
        KDOnOffSwitch         : "./client/Framework/components/inputs/KDOnOffSwitch.coffee"
        KDSelectBox           : "./client/Framework/components/inputs/KDSelectBox.coffee"
        KDSliderView          : "./client/Framework/components/inputs/KDSliderView.coffee"
        KDWmdInput            : "./client/Framework/components/inputs/KDWmdInput.coffee"

        # upload
        KDFileUploadView    : "./client/Framework/components/upload/KDFileUploadView.coffee"
        KDImageUploadView   : "./client/Framework/components/upload/KDImageUploadView.coffee"

        # buttons
        KDButtonView          : "./client/Framework/components/buttons/KDButtonView.coffee"
        KDButtonViewWithMenu  : "./client/Framework/components/buttons/KDButtonViewWithMenu.coffee"
        KDButtonMenu          : "./client/Framework/components/buttons/KDButtonMenu.coffee"
        KDButtonGroupView     : "./client/Framework/components/buttons/KDButtonGroupView.coffee"

        # forms
        KDFormView            : "./client/Framework/components/forms/KDFormView.coffee"
        KDFormViewWithFields  : "./client/Framework/components/forms/KDFormViewWithFields.coffee"

        # modal
        KDModalController     : "./client/Framework/components/modals/KDModalController.coffee"
        KDModalView           : "./client/Framework/components/modals/KDModalView.coffee"
        KDModalViewLoad       : "./client/Framework/components/modals/KDModalViewLoad.coffee"
        KDBlockingModalView   : "./client/Framework/components/modals/KDBlockingModalView.coffee"
        KDModalViewWithForms  : "./client/Framework/components/modals/KDModalViewWithForms.coffee"

        # notification
        KDNotificationView    : "./client/Framework/components/notifications/KDNotificationView.coffee"

        # dialog
        KDDialogView          : "./client/Framework/components/dialog/KDDialogView.coffee"

        #tooltip
        KDToolTipMenu         : "./client/Framework/components/tooltip/KDToolTipMenu.coffee"

        # autocomplete
        KDAutoCompleteController : "./client/Framework/components/autocomplete/KDAutoCompleteController.coffee"

      Applications :
        ApplicationManager    : "./client/app/MainApp/ApplicationManager.coffee"
        AppController         : "./client/app/MainApp/AppController.coffee"
        DocumentManager       : "./client/app/MainApp/DocumentManager.coffee"
        KodingAppsController  : "./client/app/MainApp/kodingappscontroller.coffee"
        AppStorage            : "./client/app/MainApp/AppStorage.coffee"

        Members12345          : "./client/app/Applications/Members.kdapplication/AppController.coffee"
        Account12345          : "./client/app/Applications/Account.kdapplication/AppController.coffee"
        Home12345             : "./client/app/Applications/Home.kdapplication/AppController.coffee"
        Activity12345         : "./client/app/Applications/Activity.kdapplication/AppController.coffee"
        Topics12345           : "./client/app/Applications/Topics.kdapplication/AppController.coffee"
        Feeder12345           : "./client/app/Applications/Feeder.kdapplication/AppController.coffee"
        Environment12345      : "./client/app/Applications/Environment.kdapplication/AppController.coffee"
        Apps12345             : "./client/app/Applications/Apps.kdapplication/AppController.coffee"
        Inbox12345            : "./client/app/Applications/Inbox.kdapplication/AppController.coffee"
        Demos12345            : "./client/app/Applications/Demos.kdapplication/AppController.coffee"
        StartTab12345         : "./client/app/Applications/StartTab.kdapplication/AppController.coffee"

        # new ace
        Ace12345              : "./client/app/Applications/Ace.kdapplication/AppController.coffee"
        AceView               : "./client/app/Applications/Ace.kdapplication/AppView.coffee"
        Ace                   : "./client/app/Applications/Ace.kdapplication/ace.coffee"
        AceSettingsView       : "./client/app/Applications/Ace.kdapplication/acesettingsview.coffee"
        AceSettings           : "./client/app/Applications/Ace.kdapplication/acesettings.coffee"

        # chatter
        Chat                  : "./client/app/Applications/Chat.kdapplication/AppController.coffee"

        # anyterm shell
        Shell12345            :  './client/app/Applications/Shell.kdapplication/AppController.coffee'
        Shell                 :  './client/app/Applications/Shell.kdapplication/Shell.coffee'
        TerminalError         :  './client/app/Applications/Shell.kdapplication/TerminalError.coffee'
        TerminalClient        :  './client/app/Applications/Shell.kdapplication/TerminalClient.coffee'

        # DiffScript            :  './client/app/Applications/Shell.kdapplication/DiffScript.coffee'

        # termlib shell
        # AppRequirements :  './client/app/Applications/Shell.kdapplication/AppRequirements.coffee'
        # term            :  './client/app/Applications/Shell.kdapplication/termlib/src/termlib.js'

        # viewer
        Viewer          : './client/app/Applications/Viewer.kdapplication/AppController.coffee'

      ApplicationPageViews :

        # ACTIVITY VIEWS

        # Activity commons
        actActions                  : "./client/app/Applications/Activity.kdapplication/views/activityactions.coffee"
        activityinnernavigation     : "./client/app/Applications/Activity.kdapplication/views/activityinnernavigation.coffee"
        activitylistheader          : "./client/app/Applications/Activity.kdapplication/views/activitylistheader.coffee"
        activitysplitview           : "./client/app/Applications/Activity.kdapplication/views/activitysplitview.coffee"
        listgroupshowmeitem         : "./client/app/Applications/Activity.kdapplication/views/listgroupshowmeitem.coffee"
        ActivityItemChild           : "./client/app/Applications/Activity.kdapplication/views/activityitemchild.coffee"

        # Activity widgets
        activityWidgetController    : "./client/app/Applications/Activity.kdapplication/widgets/widgetcontroller.coffee"
        activityWidget              : "./client/app/Applications/Activity.kdapplication/widgets/widgetview.coffee"
        activityWidgetButton        : "./client/app/Applications/Activity.kdapplication/widgets/widgetbutton.coffee"
        statusWidget                : "./client/app/Applications/Activity.kdapplication/widgets/statuswidget.coffee"
        questionWidget              : "./client/app/Applications/Activity.kdapplication/widgets/questionwidget.coffee"
        codeSnippetWidget           : "./client/app/Applications/Activity.kdapplication/widgets/codesnippetwidget.coffee"
        linkWidget                  : "./client/app/Applications/Activity.kdapplication/widgets/linkwidget.coffee"
        tutorialWidget              : "./client/app/Applications/Activity.kdapplication/widgets/tutorialwidget.coffee"
        discussionWidget            : "./client/app/Applications/Activity.kdapplication/widgets/discussionwidget.coffee"

        # Activity content displays
        actUpdateDisplay            : "./client/app/Applications/Activity.kdapplication/ContentDisplays/StatusUpdate.coffee"
        actCodeSnippetDisplay       : "./client/app/Applications/Activity.kdapplication/ContentDisplays/CodeSnippet.coffee"
        actQADisplay                : "./client/app/Applications/Activity.kdapplication/ContentDisplays/QA.coffee"
        actLinkDisplay              : "./client/app/Applications/Activity.kdapplication/ContentDisplays/link.coffee"
        # Activity content displays commons
        actContentDisplayController : "./client/app/Applications/Activity.kdapplication/ContentDisplays/ContentDisplayControllerActivity.coffee"
        ContentDisplayAvatar        : "./client/app/Applications/Activity.kdapplication/ContentDisplays/ContentDisplayAuthorAvatar.coffee"
        ContentDisplayMeta          : "./client/app/Applications/Activity.kdapplication/ContentDisplays/ContentDisplayMeta.coffee"
        ContentDisplayMetaTags      : "./client/app/Applications/Activity.kdapplication/ContentDisplays/ContentDisplayTags.coffee"
        ContentDisplayComments      : "./client/app/Applications/Activity.kdapplication/ContentDisplays/ContentDisplayComments.coffee"
        ContentDisplayScoreBoard    : "./client/app/Applications/Activity.kdapplication/ContentDisplays/ContentDisplayScoreBoard.coffee"
        # Activity List Items
        ActListItem                 : "./client/app/Applications/Activity.kdapplication/ListItems/ActivityListItem.coffee"
        ActListItemStatusUpdate     : "./client/app/Applications/Activity.kdapplication/ListItems/ActivityListItemStatusUpdate.coffee"
        ActListItemCodeSnippet      : "./client/app/Applications/Activity.kdapplication/ListItems/ActivityListItemCodeSnippet.coffee"
        ActListItemDiscussion       : "./client/app/Applications/Activity.kdapplication/ListItems/ActivityListItemDiscussion.coffee"
        ActListItemFollow           : "./client/app/Applications/Activity.kdapplication/ListItems/ActivityListItemFollow.coffee"
        ActListItemLink             : "./client/app/Applications/Activity.kdapplication/ListItems/ActivityListItemLink.coffee"
        ActListItemQuestion         : "./client/app/Applications/Activity.kdapplication/ListItems/ActivityListItemQuestion.coffee"
        ActListItemTutorial         : "./client/app/Applications/Activity.kdapplication/ListItems/ActivityListItemTutorial.coffee"

        # TOPICS VIEWS
        topicsAppView                 : "./client/app/Applications/Topics.kdapplication/AppView.coffee"
        topicContentDisplay           : "./client/app/Applications/Topics.kdapplication/ContentDisplays/Topic.coffee"
        TopicSplitViewController      : "./client/app/Applications/Topics.kdapplication/ContentDisplays/TopicSplitViewController.coffee"
        topicsInnerNavigation         : "./client/app/Applications/Topics.kdapplication/Views/TopicsInnerNavigation.coffee"
        topicsListItemView            : "./client/app/Applications/Topics.kdapplication/Views/TopicsListItemView.coffee"

        # APPS VIEWS
        appsAppView                   : "./client/app/Applications/Apps.kdapplication/AppView.coffee"
        appsController                : "./client/app/Applications/Apps.kdapplication/AppController.coffee"

        appsInnerNavigation           : "./client/app/Applications/Apps.kdapplication/Views/AppsInnerNavigation.coffee"
        appslistItemView              : "./client/app/Applications/Apps.kdapplication/Views/AppsListItemView.coffee"
        appSubmissionModal            : "./client/app/Applications/Apps.kdapplication/Views/AppSubmission.coffee"
        appInfoView                   : "./client/app/Applications/Apps.kdapplication/Views/appinfoview.coffee"
        appView                       : "./client/app/Applications/Apps.kdapplication/Views/appview.coffee"
        appScreenshotListItem         : "./client/app/Applications/Apps.kdapplication/Views/appscreenshotlistitem.coffee"
        appScreenshotsView            : "./client/app/Applications/Apps.kdapplication/Views/appscreenshotsview.coffee"
        appDetailsView                : "./client/app/Applications/Apps.kdapplication/Views/appdetailsview.coffee"

        appsDisplay                   : "./client/app/Applications/Apps.kdapplication/ContentDisplays/controller.coffee"
        singleAppNavigation           : "./client/app/Applications/Apps.kdapplication/ContentDisplays/SingleAppNavigation.coffee"

        # MEMBERS VIEWS
        membersAppView                : "./client/app/Applications/Members.kdapplication/AppView.coffee"
        membersCDisplayController     : "./client/app/Applications/Members.kdapplication/ContentDisplays/ContentDisplayControllerMember.coffee"
        ownprofileview                : "./client/app/Applications/Members.kdapplication/ContentDisplays/ownprofileview.coffee"
        profileview                   : "./client/app/Applications/Members.kdapplication/ContentDisplays/profileview.coffee"
        contactlink                   : "./client/app/Applications/Members.kdapplication/ContentDisplays/contactlink.coffee"

        # START TAB VIEWS
        startTabAppView               : "./client/app/Applications/StartTab.kdapplication/AppView.coffee"
        startTabAppThumbView          : "./client/app/Applications/StartTab.kdapplication/views/appthumbview.coffee"
        startTabAppThumbViewOld       : "./client/app/Applications/StartTab.kdapplication/views/appthumbview.old.coffee"
        startTabRecentFileView        : "./client/app/Applications/StartTab.kdapplication/views/recentfileview.coffee"
        startTabAppThumbContainer     : "./client/app/Applications/StartTab.kdapplication/views/appcontainer.coffee"


        # INBOX CONTROLLERS
        inboxMessageListController    : "./client/app/Applications/Inbox.kdapplication/Controllers/InboxMessageListController.coffee"
        inboxNotificationsController  : "./client/app/Applications/Inbox.kdapplication/Controllers/InboxNotificationsController.coffee"

        # INBOX VIEWS
        inboxAppView                  : "./client/app/Applications/Inbox.kdapplication/AppView.coffee"
        inboxInnerNavigation          : "./client/app/Applications/Inbox.kdapplication/Views/InboxInnerNavigation.coffee"
        inboxMessagesList             : "./client/app/Applications/Inbox.kdapplication/Views/InboxMessagesList.coffee"
        inboxMessageThreadView        : "./client/app/Applications/Inbox.kdapplication/Views/InboxMessageThreadView.coffee"
        inboxNewMessageBar            : "./client/app/Applications/Inbox.kdapplication/Views/InboxNewMessageBar.coffee"
        inboxMessageDetail            : "./client/app/Applications/Inbox.kdapplication/Views/InboxMessageDetail.coffee"
        inboxReplyForm                : "./client/app/Applications/Inbox.kdapplication/Views/InboxReplyForm.coffee"
        inboxReplyMessageView         : "./client/app/Applications/Inbox.kdapplication/Views/InboxReplyMessageView.coffee"
        inboxReplyView                : "./client/app/Applications/Inbox.kdapplication/Views/InboxReplyView.coffee"

        # FEED CONTROLLERS
        FeedController                : "./client/app/Applications/Feeder.kdapplication/FeedController.coffee"
        FeederFacetsController        : "./client/app/Applications/Feeder.kdapplication/Controllers/FeederFacetsController.coffee"
        FeederResultsController        : "./client/app/Applications/Feeder.kdapplication/Controllers/FeederResultsController.coffee"

        # FEED VIEWS
        FeederSplitView               : "./client/app/Applications/Feeder.kdapplication/Views/FeederSplitView.coffee"
        FeederTabView                 : "./client/app/Applications/Feeder.kdapplication/Views/FeederTabView.coffee"


        # HOME VIEWS
        homeAppView                   : "./client/app/Applications/Home.kdapplication/AppView.coffee"

        aboutContentDisplayController : "./client/app/Applications/Home.kdapplication/ContentDisplays/AboutContentDisplayController.coffee"
        aboutView                     : "./client/app/Applications/Home.kdapplication/ContentDisplays/AboutView.coffee"

        footerView                    : "./client/app/Applications/Home.kdapplication/Views/FooterBarContents.coffee"

        #ABOUT VIEWS

        # DEMO VIEWS
        demoAppView                   : "./client/app/Applications/Demos.kdapplication/AppView.coffee"

        # ACCOUNT SETTINGS

        accountPass                   : "./client/app/Applications/Account.kdapplication/account/accSettingsPersPassword.coffee"
        accountUsername               : "./client/app/Applications/Account.kdapplication/account/accSettingsPersUsernameEmail.coffee"
        accountLinked                 : "./client/app/Applications/Account.kdapplication/account/accSettingsPersLinkedAccts.coffee"

        accountDatabases              : "./client/app/Applications/Account.kdapplication/account/accSettingsDevDatabases.coffee"
        accountEditors                : "./client/app/Applications/Account.kdapplication/account/accSettingsDevEditors.coffee"
        accountMounts                 : "./client/app/Applications/Account.kdapplication/account/accSettingsDevMounts.coffee"
        accountRepos                  : "./client/app/Applications/Account.kdapplication/account/accSettingsDevRepos.coffee"
        accountSshKeys                : "./client/app/Applications/Account.kdapplication/account/accSettingsDevSshKeys.coffee"

        accountPayMethods             : "./client/app/Applications/Account.kdapplication/account/accSettingsPaymentHistory.coffee"
        accountPayHistory             : "./client/app/Applications/Account.kdapplication/account/accSettingsPaymentMethods.coffee"
        accountSubs                   : "./client/app/Applications/Account.kdapplication/account/accSettingsSubscriptions.coffee"
        accountMain                   : "./client/app/Applications/Account.kdapplication/AppView.coffee"

        # CONTENT DISPLAY VIEWS
        contentDisplay                : "./client/app/MainApp/ContentDisplay/ContentDisplay.coffee"
        contentDisplayController      : "./client/app/MainApp/ContentDisplay/ContentDisplayController.coffee"

        # KITE CONTROLLER
        KiteController                : "./client/app/MainApp/KiteController.coffee"

        #
        # OLD PAGES
        #
        # pageHome              : "./client/app/MainApp/oldPages/pageHome.coffee"
        # pageRegister          : "./client/app/MainApp/oldPages/pageRegister.coffee"
        pageEnvironment       : "./client/app/MainApp/oldPages/pageEnvironment.coffee"


        # ENVIRONMENT SETTINGS
        # envSideBar            : "./client/app/MainApp/oldPages/environment/envSideBar.coffee"
        # envViewMenu           : "./client/app/MainApp/oldPages/environment/envViewMenu.coffee"
        # envViewSummary        : "./client/app/MainApp/oldPages/environment/envViewSummary.coffee"
        # envViewUsage          : "./client/app/MainApp/oldPages/environment/envViewUsage.coffee"
        # envViewTopProcess     : "./client/app/MainApp/oldPages/environment/envViewTopProcesses.coffee"
        # envViewMounts         : "./client/app/MainApp/oldPages/environment/envViewMounts.coffee"

        # PAYMENT
        # tabs                  : "./client/app/MainApp/oldPages/payment/tabs.coffee"
        # overview              : "./client/app/MainApp/oldPages/payment/overview.coffee"
        # settings              : "./client/app/MainApp/oldPages/payment/settings.coffee"
        # history               : "./client/app/MainApp/oldPages/payment/history.coffee"

        # IRC
        # ircCustomViews        : "./client/app/MainApp/oldPages/irc/customViews.coffee"
        # ircLists              : "./client/app/MainApp/oldPages/irc/lists.coffee"
        # ircTabs               : "./client/app/MainApp/oldPages/irc/tabs.coffee"
        accountMixins             : "./client/app/MainApp/account-mixins.coffee"
        main                      : "./client/app/MainApp/main.coffee"
        routes                    : "./client/app/MainApp/routes.coffee"

      Application :
        bongo_mq                    : "./client/app/MainApp/mq.config.coffee"
        bongojs                     : "./node_modules/bongo-client/browser/bongo.js"
        pistachio                   : "./node_modules/pistachio/browser/pistachio.js"

        # mainapp controllers
        activitycontroller          : "./client/app/MainApp/activitycontroller.coffee"
        notificationcontroller      : "./client/app/MainApp/notificationcontroller.coffee"

        # COMMON VIEWS

        linkView                    : "./client/app/CommonViews/linkviews/linkview.coffee"
        linkGroup                   : "./client/app/CommonViews/linkviews/linkgroup.coffee"
        profileLinkView             : "./client/app/CommonViews/linkviews/profilelinkview.coffee"
        profileTextView             : "./client/app/CommonViews/linkviews/profiletextview.coffee"
        profileTextGroup            : "./client/app/CommonViews/linkviews/profiletextgroup.coffee"
        tagLinkView                 : "./client/app/CommonViews/linkviews/taglinkview.coffee"
        appLinkView                 : "./client/app/CommonViews/linkviews/applinkview.coffee"
        activityTagGroup            : "./client/app/CommonViews/linkviews/activitychildviewtaggroup.coffee"
        autoCompleteProfileTextView : "./client/app/CommonViews/linkviews/autocompleteprofiletextview.coffee"

        avatarView                  : "./client/app/CommonViews/avatarviews/avatarview.coffee"
        avatarStaticView            : "./client/app/CommonViews/avatarviews/avatarstaticview.coffee"
        avatarSwapView              : "./client/app/CommonViews/avatarviews/avatarswapview.coffee"
        autoCompleteAvatarView      : "./client/app/CommonViews/avatarviews/autocompleteavatarview.coffee"

        LinkViews                   : "./client/app/CommonViews/LinkViews.coffee"

        LikeView                    : "./client/app/CommonViews/LikeView.coffee"
        TagGroups                   : "./client/app/CommonViews/Tags/TagViews.coffee"
        FormViews                   : "./client/app/CommonViews/FormViews.coffee"
        messagesList                : "./client/app/CommonViews/messagesList.coffee"
        inputWithButton             : "./client/app/CommonViews/CommonInputWithButton.coffee"
        SplitWithOlderSiblings      : "./client/app/CommonViews/SplitViewWithOlderSiblings.coffee"
        ContentPageSplitBelowHeader : "./client/app/CommonViews/ContentPageSplitBelowHeader.coffee"
        CommonListHeader            : "./client/app/CommonViews/CommonListHeader.coffee"
        CommonInnerNavigation       : "./client/app/CommonViews/CommonInnerNavigation.coffee"
        CommonFeedMessage           : "./client/app/CommonViews/CommonFeedMessage.coffee"
        Headers                     : "./client/app/CommonViews/headers.coffee"
        Logo                        : "./client/app/CommonViews/logo.coffee"
        HelpBox                     : "./client/app/CommonViews/HelpBox.coffee"
        KeyboardHelperView          : "./client/app/CommonViews/KeyboardHelper.coffee"
        Navigation                  : "./client/app/CommonViews/Navigation.coffee"
        TagAutoCompleteController   : "./client/app/CommonViews/Tags/TagAutoCompleteController.coffee"

        CommentView                 : "./client/app/CommonViews/comments/commentview.coffee"
        CommentListViewController   : "./client/app/CommonViews/comments/commentlistviewcontroller.coffee"
        CommentViewHeader           : "./client/app/CommonViews/comments/commentviewheader.coffee"
        CommentListItemView         : "./client/app/CommonViews/comments/commentlistitemview.coffee"
        CommentNewCommentForm       : "./client/app/CommonViews/comments/newcommentform.coffee"

        ReviewView                  : "./client/app/CommonViews/reviews/reviewview.coffee"
        ReviewListViewController    : "./client/app/CommonViews/reviews/reviewlistviewcontroller.coffee"
        ReviewListItemView          : "./client/app/CommonViews/reviews/reviewlistitemview.coffee"
        ReviewNewReviewForm         : "./client/app/CommonViews/reviews/newreviewform.coffee"

        foreign_auth                : "./client/app/MainApp/foreign_auth.coffee"
        sidebarController           : "./client/app/MainApp/sidebar/sidebarcontroller.coffee"
        sidebar                     : "./client/app/MainApp/sidebar/sidebarview.coffee"
        sidebarResizeHandle         : "./client/app/MainApp/sidebar/sidebarresizehandle.coffee"

        # BOOK
        BookView                    : "./client/app/MainApp/book.coffee"

        #maintabs

        MainTabView                 : "./client/app/MainApp/maintabs/maintabview.coffee"
        MainTabPane                 : "./client/app/MainApp/maintabs/maintabpaneview.coffee"
        MainTabHandleHolder         : "./client/app/MainApp/maintabs/maintabhandleholder.coffee"

        ### SINANS FINDER ###

        NFinderController             : "./client/app/MainApp/filetree/controllers/findercontroller.coffee"
        NFinderTreeController         : "./client/app/MainApp/filetree/controllers/findertreecontroller.coffee"
        NFinderContextMenuController  : "./client/app/MainApp/filetree/controllers/findercontextmenucontroller.coffee"

        NFinderItem                   : "./client/app/MainApp/filetree/itemviews/finderitem.coffee"
        NFileItem                     : "./client/app/MainApp/filetree/itemviews/fileitem.coffee"
        NFolderItem                   : "./client/app/MainApp/filetree/itemviews/folderitem.coffee"
        NMountItem                    : "./client/app/MainApp/filetree/itemviews/mountitem.coffee"
        NSectionItem                  : "./client/app/MainApp/filetree/itemviews/sectionitem.coffee"

        NFinderItemDeleteView         : "./client/app/MainApp/filetree/itemsubviews/finderitemdeleteview.coffee"
        NFinderItemDeleteDialog       : "./client/app/MainApp/filetree/itemsubviews/finderitemdeletedialog.coffee"
        NFinderItemRenameView         : "./client/app/MainApp/filetree/itemsubviews/finderitemrenameview.coffee"
        NSetPermissionsView           : "./client/app/MainApp/filetree/itemsubviews/setpermissionsview.coffee"
        # re-used files
        FinderBottomControlsListItem  : "./client/app/MainApp/filetree/bottomlist/finderbottomlist.coffee"
        FinderBottomControls          : "./client/app/MainApp/filetree/bottomlist/finderbottomlistitem.coffee"

        # fs representation
        FSHelper                  : "./client/app/MainApp/fs/fshelper.coffee"
        FSItem                    : "./client/app/MainApp/fs/fsitem.coffee"
        FSFile                    : "./client/app/MainApp/fs/fsfile.coffee"
        FSFolder                  : "./client/app/MainApp/fs/fsfolder.coffee"
        FSMount                   : "./client/app/MainApp/fs/fsmount.coffee"

        avatarArea                : "./client/app/MainApp/avatararea.coffee"

        # LOGIN VIEWS
        loginView                 : "./client/app/MainApp/login/loginview.coffee"
        loginform                 : "./client/app/MainApp/login/loginform.coffee"
        logininputs               : "./client/app/MainApp/login/logininputs.coffee"
        loginoptions              : "./client/app/MainApp/login/loginoptions.coffee"
        registeroptions           : "./client/app/MainApp/login/registeroptions.coffee"
        registerform              : "./client/app/MainApp/login/registerform.coffee"
        recoverform               : "./client/app/MainApp/login/recoverform.coffee"
        resetform                 : "./client/app/MainApp/login/resetform.coffee"
        requestform               : "./client/app/MainApp/login/requestform.coffee"

        KodingMainView            : "./client/app/MainApp/maincontroller/mainview.coffee"
        KodingMainViewController  : "./client/app/MainApp/maincontroller/mainviewcontroller.coffee"
        KodingMainController      : "./client/app/MainApp/maincontroller/maincontroller.coffee"

        # these are libraries, but adding it here so they are minified properly
        # minifying jquery breaks the code.
        jqueryHash        : "./client/libs/jquery-hashchange.js"
        jqueryTimeAgo     : "./client/libs/jquery-timeago.js"
        jqueryDateFormat  : "./client/libs/date.format.js"
        jqueryCookie      : "./client/libs/jquery.cookie.js"
        jqueryGetCss      : "./client/libs/jquery.getcss.js"
        # jqueryWmd         : "./client/libs/jquery.wmd.js"
        # jqueryFieldSelect : "./client/libs/jquery.fieldselection.js"
        # multiselect       : "./client/libs/jquery.multiselect.min.js"
        # log4js            : "./client/libs/log4js.js"
        # jsonh             : "./client/libs/jsonh.js"
        md5               : "./client/libs/md5-min.js"
        # froogaloop        : "./client/libs/frogaloop.min.js"

        bootstrapTwipsy   : "./client/libs/bootstrap-twipsy.js"
        jTipsy            : "./client/libs/jquery.tipsy.js"
        async             : "./client/libs/async.js"
        jMouseWheel       : "./client/libs/jquery.mousewheel.js"
        jMouseWheelIntent : "./client/libs/mwheelIntent.js"
        # underscore        : "./client/libs/underscore.js"
        inflector         : "./client/libs/inflector.js"
        canvasLoader      : "./client/libs/canvas-loader.js"

        # xml2json          : "./client/libs/xml2json.js"
        # zeroClipboard     : "./client/libs/ZeroClipboard.js"

        jspath             : "./client/app/Helpers/jspath.coffee"

        # Command            : "./client/app/Helpers/Command.coffee"
        # FileEmitter        : "./client/app/Helpers/FileEmitter.coffee"
        # polyfills          : "./client/app/Helpers/polyfills.coffee"
        # command_parser     : "./client/app/Helpers/CommandParser.coffee"

      Libraries :
        #pusher            : "./client/libs/pusher.min.js"
        html_encoder      : "./client/libs/encode.js"
        docwriteNoop      : "./client/libs/docwritenoop.js"
        sha1              : "./client/libs/sha1.encapsulated.coffee"
        # jquery            : "./client/libs/jquery-1.7.1.js"
        # jquery            : "./client/libs/jquery-1.7.1.min.js"
        # jqueryUi          : "./client/libs/jquery-ui-1.8.16.custom.min.js"
        # threeJS           : "./client/libs/three.js" ==> added for testplay, please dont delete
        # jqueryEmit        : "./client/libs/jquery-emit.js"


      StylusFiles  :

        kdfn                : "./client/Framework/themes/default/kdfn.styl"
        appfn               : "./client/stylus/appfn.styl"


        kd                  : "./client/Framework/themes/default/kd.styl"
        kdInput             : "./client/Framework/themes/default/kd.input.styl"
        kdTreeView          : "./client/Framework/themes/default/kd.treeview.styl"
        kdContextMenu       : "./client/Framework/themes/default/kd.contextmenu.styl"
        kdDialog            : "./client/Framework/themes/default/kd.dialog.styl"
        kdButtons           : "./client/Framework/themes/default/kd.buttons.styl"
        kdScrollView        : "./client/Framework/themes/default/kd.scrollview.styl"
        kdModalView         : "./client/Framework/themes/default/kd.modal.styl"
        kdFormView          : "./client/Framework/themes/default/kd.form.styl"
        # kdTipTip            : "./client/stylus/kd.tiptip.styl" => discarded

        app                 : "./client/stylus/app.styl"
        # appabout            : "./client/stylus/app.about.styl"
        appcommons          : "./client/stylus/app.commons.styl"
        appeditor           : "./client/stylus/app.editor.styl"
        appfinder           : "./client/stylus/app.finder.styl"
        appaceeditor        : "./client/stylus/app.aceeditor.styl"
        activity            : "./client/stylus/app.activity.styl"
        appcontextmenu      : "./client/stylus/app.contextmenu.styl"
        # appchat             : "./client/stylus/app.chat.styl"
        appsettings         : "./client/stylus/app.settings.styl"
        appinbox            : "./client/stylus/app.inbox.styl"
        # appenvsettings      : "./client/stylus/app.envsettings.styl"
        appmembers          : "./client/stylus/app.members.styl"
        comments            : "./client/stylus/app.comments.styl"
        bootstrap           : "./client/stylus/app.bootstrap.styl"
        apploginsignup      : "./client/stylus/app.login-signup.styl"
        appkeyboard         : "./client/stylus/app.keyboard.styl"
        appprofile          : "./client/stylus/app.profile.styl"
        appstore            : "./client/stylus/appstore.styl"
        # apphome             : "./client/stylus/app.home.styl"
        appTopics           : "./client/stylus/app.topics.styl"
        appContentDisplays  : "./client/stylus/app.contentdisplays.styl"
        starttab            : "./client/stylus/app.starttab.styl"
        terminal            : "./client/stylus/app.terminal.styl"
        viewer              : "./client/stylus/app.viewer.styl"
        # book                : "./client/stylus/app.book.styl"

        temp             : "./client/stylus/temp.styl"

        # mediaqueries should stay at the bottom
        app1200             : "./client/stylus/app.1200.styl"
        app1024             : "./client/stylus/app.1024.styl"
        app768              : "./client/stylus/app.768.styl"
        app480              : "./client/stylus/app.480.styl"

<<<<<<< HEAD
=======
        # toolsdemos          : "./client/stylus/tools.demos.styl"

>>>>>>> fcdb488e
      CssFiles  :
        reset               : "./client/css/style.css"
        highlightSunburst   : "./client/css/highlight-styles/sunburst.css"
        tipsy               : "./client/css/tipsy.css"

module.exports = Includes<|MERGE_RESOLUTION|>--- conflicted
+++ resolved
@@ -122,13 +122,8 @@
         jinvitation               : "./server/app/bongo/models/invitation.coffee"
         jinvitationrequest        : "./server/app/bongo/models/invitationrequest.coffee"
         jpasswordrecovery         : "./server/app/bongo/models/passwordrecovery.coffee"
-<<<<<<< HEAD
         jkitecluster              : "./server/app/bongo/models/kitecontroller/kitecluster.coffee"
         jkiteconnection           : "./server/app/bongo/models/kitecontroller/kiteconnection.coffee"
-=======
-
->>>>>>> fcdb488e
-
 
       OtherStuff :
         # moduledata            : "./server/app/core/moduledata.coffee"
@@ -680,11 +675,6 @@
         app768              : "./client/stylus/app.768.styl"
         app480              : "./client/stylus/app.480.styl"
 
-<<<<<<< HEAD
-=======
-        # toolsdemos          : "./client/stylus/tools.demos.styl"
-
->>>>>>> fcdb488e
       CssFiles  :
         reset               : "./client/css/style.css"
         highlightSunburst   : "./client/css/highlight-styles/sunburst.css"
