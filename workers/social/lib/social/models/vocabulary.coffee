{Module} = require 'jraphical'

module.exports = class JVocabulary extends Module

  @share()

  {daisy} = require 'bongo'
  {KodingError} = require '../error'

  {permit} = require './group/permissionset'

  Validators = require './group/validators'
  {Inflector} = require 'bongo'

  @trait __dirname, '../traits/protected'

  @set
    sharedMethods   :
      static        : ['create']
      instance      : ['remove', 'modify']
    schema          :
      title         : String
      description   : String
      exclusive     :
        type        : Boolean
        default     : no
      group         :
        type        : String
        validate    : require('./name').validateName
      collectionName:
        type        : String
        default     : ->
          {name} = require './tag'
          "#{Inflector.pluralize name}__#{@group.replace /-/g, '_'}"
    relationships   :
      tag           :
        targetType  : 'JTag'
        as          : 'vocabulary'
    permissions     :
      'create vocabularies'     : ['moderator']
      'edit vocabularies'       : ['moderator']
      'delete vocabularies'     : ['moderator']
      'edit own vocabularies'   : ['moderator']
      'delete own vocabularies' : ['moderator']
<<<<<<< HEAD
=======

  @create$ = permit 'create vocabularies'
    success:(client, formData, callback)->
      formData.group = client.context.group
      @create formData, callback
>>>>>>> 4e4cfb89

  @create = (formData, callback)->
    JGroup = require './group'
    vocabulary = new this
      title       : formData.title
      description : formData.description
      group       : formData.group
    queue = [
      ->
        vocabulary.save (err)->
          if err then callback err
          else queue.next()
    ]
    if formData.group
      queue.push ->
        JGroup.one slug: formData.group, (err, group)->
          if err then callback err
          else unless group?
            callback new KodingError "Unknown group: #{formData.group}"
          else
            group.addVocabulary vocabulary, (err)->
              if err then callback err
              else queue.next()
    queue.push -> callback null, vocabulary
    daisy queue

  remove$: permit
    advanced: [
      { permission: 'delete vocabularies' }
      { permission: 'delete own vocabularies', validateWith: Validators.own }
    ]
    success:(client, callback)-> @remove callback

  modify: permit
    advanced: [
      { permission: 'edit vocabularies' }
      { permission: 'edit own vocabularies', validateWith: Validators.own }
    ]
    success:(client, formData, callback)->
      formData.group = client.content.group
      @update { $set:formData }, callback<|MERGE_RESOLUTION|>--- conflicted
+++ resolved
@@ -42,14 +42,11 @@
       'delete vocabularies'     : ['moderator']
       'edit own vocabularies'   : ['moderator']
       'delete own vocabularies' : ['moderator']
-<<<<<<< HEAD
-=======
 
   @create$ = permit 'create vocabularies'
     success:(client, formData, callback)->
       formData.group = client.context.group
       @create formData, callback
->>>>>>> 4e4cfb89
 
   @create = (formData, callback)->
     JGroup = require './group'
