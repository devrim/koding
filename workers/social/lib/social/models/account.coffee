--- conflicted
+++ resolved
@@ -1418,43 +1418,6 @@
     client.context.group = 'koding'
     oldAddTags.call this, client, tags, options, callback
 
-<<<<<<< HEAD
-=======
-  fetchUserDomains: (client, callback) ->
-    {connection: {delegate}} = client
-    {group} = client.context
-
-    JDomain = require './domain'
-    delegate.fetchDomains (err, domains) ->
-      return callback err  if err
-      domainList = []
-      domainList = filterDomains domains, delegate, group  if domains
-
-      callback null, domainList
-
-  # filters domains such as shared-x/vm-x.groupSlug.kd.io
-  # or x.koding.kd.io. Also shows only group related
-  # domains to users
-  filterDomains = (domains, account, group)->
-    domainList = []
-    domainList = domains.filter (domain)->
-      {domain} = domain
-      re = if group is "koding" then new RegExp(account.profile.nickname + '\.kd\.io$') \
-           else new RegExp('(.*)\.' + group + '\.kd\.io$')
-      isVmAlias         = (/^shared|vm[\-]?([0-9]+)?/.test domain)
-      isKodingSubdomain = (/(.*)\.(koding|guests)\.kd\.io$/.test domain)
-      isGroupAlias      = re.test domain
-      not isVmAlias and not isKodingSubdomain and isGroupAlias
-
-  fetchDomains$: permit
-    advanced: [
-      { permission: 'list own domains', validateWith: Validators.own }
-    ]
-    success: (client, callback) ->
-      @fetchUserDomains client, callback
-
-
->>>>>>> 309cf012
   {Member, OAuth} = require "./graph"
 
   fetchMyFollowingsFromGraph: secure (client, options, callback)->
