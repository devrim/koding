--- conflicted
+++ resolved
@@ -382,21 +382,6 @@
       pushAllModifier = {overview}
 
       if freshNewMemberBuckets?.length
-<<<<<<< HEAD
-        newMemberBucketKey = "overview.#{@newMemberBucketIndex}"
-        
-        setModifier["#{newMemberBucketKey}.ids"] =\
-          @overview[@newMemberBucketIndex].ids
-            .slice(0, Math.max 3 - freshNewMemberBuckets.length, 0)
-            .concat freshNewMemberBuckets.slice(-3).map (item)-> item.ids.first
-        
-        count = @overview[@newMemberBucketIndex].count
-        setModifier["#{newMemberBucketKey}.count"] =\
-          freshNewMemberBuckets.length + count
-
-        createdAt = freshNewMemberBuckets.last.createdAt.first
-        setModifier["#{newMemberBucketKey}.createdAt.1"] = createdAt
-=======
         if @newMemberBucketIndex
           index              = @newMemberBucketIndex
           newMemberBucketKey = "overview.#{index}"
@@ -422,73 +407,12 @@
           setModifier["#{newMemberBucketKey}.count"] = freshNewMemberBuckets.length
           setModifier["#{newMemberBucketKey}.createdAt.0"] = createdAt0
           setModifier["#{newMemberBucketKey}.createdAt.1"] = createdAt1
->>>>>>> e75dfa16
 
       if overview.length
         @update $pushAll: pushAllModifier, ->
 
       # log {setModifier}
       @update $set: setModifier, (err)-> callback?()
-
-    # JActivityCache.fetchOverviewTeasers overview, (err, activityHash)=>
-
-    #   overview.reverse()
-
-    #   newActivitiesHasNewMemberBucket   = no
-    #   currentOverviewHasNewMemberBucket = no
-
-    #   setModifier = Object.keys(activityHash).reduce (acc, activityId)->
-    #     activity = activityHash[activityId]
-    #     updatedActivity = activity.prune()
-    #     updatedActivity.snapshotIds = [].slice.call activity.snapshotIds
-    #     acc["activities.#{activity.getId()}"] = updatedActivity
-    #     if updatedActivity.type is "CNewMemberBucketActivity"
-    #       newActivitiesHasNewMemberBucket = yes
-    #     return acc
-    #   , {}
-
-    #   newMemberBucketIndex = null
-
-    #   if newActivitiesHasNewMemberBucket
-    #     @overview.forEach (overviewItem, index)->
-    #       if overviewItem.type is "CNewMemberBucketActivity"
-    #         currentOverviewHasNewMemberBucket = yes
-    #         newMemberBucketIndex              = index
-
-
-
-    #   if currentOverviewHasNewMemberBucket and newActivitiesHasNewMemberBucket
-    #     @overview.forEach (item)->
-    #       log item
-    #     # freshOverview = overview.first
-
-    #     # if freshOverview.type is "CNewMemberBucketActivity"
-    #     #   @overview.forEach ()
-
-    #     #   updatedOverview = @overview
-    #     #   updatedOverview.ids.push freshOverview.ids.first
-    #     #   updatedOverview.createdAt.push freshOverview.createdAt.first
-    #     #   updatedOverview.count++
-
-    #     #   setModifier.to = freshOverview.createdAt.first
-
-    #     #   log updatedOverview
-
-    #     #   # @update {
-    #     #   #   $pushAll: {overview}
-    #     #   #   $set    : setModifier
-    #     #   # }, (err)-> callback?()
-
-    #       return
-
-    #   setModifier.to = overview[overview.length-1].createdAt[overview[overview.length-1].createdAt.length-1]
-
-    #   @update {
-    #     $pushAll: {overview}
-    #     $set    : setModifier
-    #   }, (err)-> callback?()
-
-    #   # log overview, @overview
 
 
   @modifyByTeaser = (teaser, callback)->
@@ -520,12 +444,6 @@
             setModifier["activities.#{idToUpdate}"] = updatedActivity
             cache.update {$set : setModifier}, -> #console.log.bind(console)
 
-<<<<<<< HEAD
-
-
-
-
-=======
   # update:do ->
   #   updateQueue = []
   #   update =(rest..., callback)->
@@ -536,5 +454,4 @@
   #         updateQueue.next()
 
   #     unless updateQueue.length
-  #       daisy updateQueue
->>>>>>> e75dfa16
+  #       daisy updateQueue