jraphical      = require 'jraphical'

neo4jhelper = require '../neo4jhelper'

module.exports = class CActivity extends jraphical.Capsule
  {Base, ObjectId, race, dash, secure} = require 'bongo'
  {Relationship} = jraphical

  {groupBy} = require 'underscore'

  {permit} = require '../group/permissionset'

  @getFlagRole =-> 'activity'

  jraphical.Snapshot.watchConstructor this

  @share()

  @trait __dirname, '../../traits/followable', override: no
  @trait __dirname, '../../traits/protected'
  @trait __dirname, '../../traits/restrictedquery'
  @trait __dirname, '../../traits/grouprelated'

  @set
    softDelete        : yes
    feedable          : yes
    broadcastable     : no
    indexes           :
      'sorts.repliesCount'  : 'sparse'
      'sorts.likesCount'    : 'sparse'
      'sorts.followerCount' : 'sparse'
      createdAt             : 'sparse'
      modifiedAt            : 'sparse'
      group                 : 'sparse'

    permissions             :
      'read activity'       : ['guest','member','moderator']
    sharedMethods     :
      static          : [
        'one','some','someData','each','cursor','teasers'
        'captureSortCounts','addGlobalListener','fetchFacets',
        'checkIfLikedBefore', 'count'
      ]
      instance        : ['fetchTeaser']
    schema            :
      # teaserSnapshot  : Object
      sorts           :
        repliesCount  :
          type        : Number
          default     : 0
        likesCount    :
          type        : Number
          default     : 0
        followerCount :
          type        : Number
          default     : 0
      isLowQuality    : Boolean
      snapshot        : String
      snapshotIds     : [ObjectId]
      createdAt       :
        type          : Date
        default       : -> new Date
      modifiedAt      :
        type          : Date
        get           : -> new Date
      originType      : String
      originId        : ObjectId
      group           : String

  @on 'feed-new', (activities)->
    JGroup = require '../group'
    grouped = groupBy activities, 'group'
    for own groupName, items of grouped
      JGroup.broadcast groupName, 'feed-new', items

  # @__migrate =(callback)->
  #   @all {snapshot: $exists: no}, (err, activities)->
  #     console.log('made it here')
  #     if err
  #       callback err
  #     else
  #       activities.forEach (activity)->
  #         activity.fetchSubject (err, subject)->
  #           if err
  #             callback err
  #           else
  #             subject.fetchTeaser (err, teaser)->
  #               if err
  #                 callback err
  #               else
  #                 activity.update
  #                   $set:
  #                     snapshot: JSON.stringify(teaser)
  #                   $addToSet:
  #                     snapshotIds: subject.getId()
  #                 , callback

  @fetchCacheCursor =(options = {}, callback)->

    {to, from, lowQuality, types, limit, sort} = options

    selector =
      # group        : 'koding'
      createdAt    :
        $lt        : new Date to
        $gt        : new Date from
      type         :
        $in        : types
      isLowQuality :
        $ne        : lowQuality

    fields  =
      type      : 1
      createdAt : 1

    options =
      sort  : sort  or {createdAt: -1}
      limit : limit or 1000

    @someData selector, fields, options, (err, cursor)->
      if err then callback err
      else
        callback null, cursor

  @fetchRangeForCache = (options = {}, callback)->
    @fetchCacheCursor options, (err, cursor)->
      if err then console.warn err
      else
        cursor.toArray (err, arr)->
          if err then callback err
          else
            callback null, arr

  @captureSortCounts =(callback)->
    selector = {
      type: {$in: ['CStatusActivity','CLinkActivity','CCodeSnipActivity',
                   'CDiscussionActivity','COpinionActivity',
                   'CCodeShareActivity','CTutorialActivity',
                   'CBlogPostActivity']}
      $or: [
        {'sorts.repliesCount' : $exists:no}
        {'sorts.likesCount'   : $exists:no}
      ]
    }
    @someData selector, {
      _id: 1
    }, (err, cursor)->
      if err
        callback err
      else
        queue = []
        cursor.each (err, doc)->
          if err
            callback err
          else unless doc?
            dash queue, callback
          else
            {_id} = doc
            queue.push ->
              selector2 = {
                sourceId  : _id
                as        : 'content'
              }
              Relationship.someData selector2, {
                targetName  : 1
                targetId    : 1
              }, (err, cursor)->
                if err
                  callback err
                else
                  cursor.nextObject (err, doc1)->
                    if err
                      queue.fin(err)
                    else unless doc1?
                      console.log _id, JSON.stringify selector2
                    else
                      {targetName, targetId} = doc1
                      Base.constructors[targetName].someData {
                        _id: targetId
                      },{
                        'repliesCount'  : 1
                        'meta'          : 1
                      }, (err, cursor)->
                        if err
                          queue.fin(err)
                        else
                          cursor.nextObject (err, doc2)->
                            if err
                              queue.fin(err)
                            else
                              {repliesCount, meta} = doc2
                              op = $set:
                                 'sorts.repliesCount' : repliesCount
                                 'sorts.likesCount'   : meta?.likes or 0
                              CActivity.update {_id}, op, -> queue.fin()

  fetchTeaser:(callback)->
    @fetchSubject (err, subject)->
      if err
        callback err
      else
        subject.fetchTeaser (err, teaser)->
          callback err, teaser

  @teasers =(selector, options, callback)->
    [callback, options] = [options, callback] unless callback
    @someData {snapshot:$exists:1}, {snapshot:1}, {limit:20}, (err, cursor)->
      cursor.toArray (err, arr)->
        callback null, 'feed:'+(item.snapshot for item in arr).join '\n'

  defaultFacets = [
      'CStatusActivity'
      'CCodeSnipActivity'
      'CFollowerBucketActivity'
      'CNewMemberBucketActivity'
      'CDiscussionActivity'
      'CTutorialActivity'
      'CInstallerBucketActivity'
      'CBlogPostActivity'
    ]

  @fetchFacets = permit 'read activity',
    success:(client, options, callback)->
      console.log("fetch activity - fetch facets - options: ")
      console.log(options)
      console.log("-----------------------------------------")
      {to, limit, facets, lowQuality, originId} = options

      lowQuality  ?= yes
      facets      ?= defaultFacets
      to          ?= Date.now()

      selector =
        type         : { $in : facets }
        createdAt    : { $lt : new Date to }
        isLowQuality : { $ne : lowQuality }
        group        : client.groupName ? 'koding'

      selector.originId = originId if originId

      options =
        limit : limit or 20
        sort  : createdAt : -1

      @some selector, options, (err, activities)->
        if err then callback err
        else

          # When the snapshot already contains &quot;, those will be
          # decoded once the client receives them (along with the " that
          # are encoded for the server-client transmission). That's why
          # they are converted into \" here.              02/28/13 Arvid

          for own index,activity of activities
            if activity.snapshot
              activities[index].snapshot = activities[index].snapshot.replace(/(&quot;)/g, '\\"')

          callback null, activities

<<<<<<< HEAD
  @fetchFolloweeContents:(params={}, callback)->

    console.log("fetching contents from nee4j !!!", JSON.stringify(params))

    params['userId'] ||= "502348600a6f5e381a000005"
    params['resultlimit'] ||= 10
    query = ['start koding=node:koding(id={userId})'
             'MATCH koding<-[:follower]-myfollowees-[:creator]->items'
             'where myfollowees.name="JAccount"'
            ]

    if params['facets'][0][0] == 'J'
      if params['facets'][0] not in ["JLink","JBlogPost","JTutorial","JStatusUpdate","JComment",
                             "JOpinion","JDiscussion","JCodeSnip","JCodeShare"]
        throw new Exception("Wrong object type")

      query.push('AND items.name="{{objectType}}"'.replace('{{objectType}}', params['facets'][0]) )


    if params['to']
      ts = Math.floor(params['to'] / 1000)
      query.push('AND items.`meta.createdAtEpoch` < {{created_at}}'.replace("{{created_at}}", ts))

    query = query.concat([
             'return myfollowees, items'
             'order by items.`meta.createdAtEpoch` DESC'
             'LIMIT {resultlimit}'
            ])
    query = query.join('\n')
    console.log("------------------------------")
    console.log(query)
    console.log("------------------------------")
    neo4jhelper.fetchFromNeo4j(query, params, callback)

=======
>>>>>>> b91442b1
  markAsRead: secure ({connection:{delegate}}, callback)->
    @update
      $addToSet: readBy: delegate.getId()
    , callback

  @checkIfLikedBefore: secure ({connection}, idsToCheck, callback)->
    {delegate} = connection
    if not delegate
      callback null, no
    else
      Relationship.some
        sourceId: {$in: idsToCheck}
        targetId: delegate.getId()
        as: 'like'
      , {}, (err, likedRels)=>
        likedIds = []
        for likedRel in likedRels
          likedIds.push likedRel.sourceId

        callback err, likedIds<|MERGE_RESOLUTION|>--- conflicted
+++ resolved
@@ -39,7 +39,7 @@
       static          : [
         'one','some','someData','each','cursor','teasers'
         'captureSortCounts','addGlobalListener','fetchFacets',
-        'checkIfLikedBefore', 'count'
+        'checkIfLikedBefore', 'count', 'fetchFolloweeContents'
       ]
       instance        : ['fetchTeaser']
     schema            :
@@ -257,7 +257,6 @@
 
           callback null, activities
 
-<<<<<<< HEAD
   @fetchFolloweeContents:(params={}, callback)->
 
     console.log("fetching contents from nee4j !!!", JSON.stringify(params))
@@ -292,8 +291,6 @@
     console.log("------------------------------")
     neo4jhelper.fetchFromNeo4j(query, params, callback)
 
-=======
->>>>>>> b91442b1
   markAsRead: secure ({connection:{delegate}}, callback)->
     @update
       $addToSet: readBy: delegate.getId()
