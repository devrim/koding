jraphical      = require 'jraphical'
KodingError = require '../../error'

module.exports = class CActivity extends jraphical.Capsule
  {Base, ObjectId, race, dash, secure} = require 'bongo'
  {Relationship} = jraphical

  {groupBy} = require 'underscore'

  {permit} = require '../group/permissionset'

  @getFlagRole =-> 'activity'

  jraphical.Snapshot.watchConstructor this

  @share()

  @trait __dirname, '../../traits/followable', override: no
  @trait __dirname, '../../traits/protected'
  @trait __dirname, '../../traits/restrictedquery'
  @trait __dirname, '../../traits/grouprelated'

  @set
    softDelete        : yes
    feedable          : yes
    broadcastable     : no
    indexes           :
      'sorts.repliesCount'  : 'sparse'
      'sorts.likesCount'    : 'sparse'
      'sorts.followerCount' : 'sparse'
      createdAt             : 'sparse'
      modifiedAt            : 'sparse'
      group                 : 'sparse'

    permissions             :
      'read activity'       :
        public              : ['guest','member','moderator']
        private             : ['member','moderator']
    sharedMethods     :
      static          : [
        'fetchFolloweeContents'
        'one','some','someData','each','cursor','teasers'
        'captureSortCounts','addGlobalListener','fetchFacets'
        'checkIfLikedBefore', 'count', 'fetchCount'
        'fetchPublicActivityFeed', 'fetchUsersActivityFeed',
        'fetchLastActivityTimestamp',
      ]
      instance        : ['fetchTeaser']
    schema            :
      # teaserSnapshot  : Object
      sorts           :
        repliesCount  :
          type        : Number
          default     : 0
        likesCount    :
          type        : Number
          default     : 0
        followerCount :
          type        : Number
          default     : 0
      isLowQuality    : Boolean
      snapshot        : String
      snapshotIds     : [ObjectId]
      createdAt       :
        type          : Date
        default       : -> new Date
      modifiedAt      :
        type          : Date
        get           : -> new Date
      originType      : String
      originId        : ObjectId
      group           : String

  @on 'feed-new', (activities)->
    JGroup = require '../group'
    grouped = groupBy activities, 'group'
    for own groupName, items of grouped
      JGroup.broadcast groupName, 'feed-new', items

  @fetchLastActivityTimestamp = (callback) ->
    selector  = {}
    fields    = createdAt: 1
    options   = limit:1, sort: createdAt: -1
    @each selector, fields, options, (err, item)->
      return callback err  if err
      callback null, +item.createdAt  if item?

  # @__migrate =(callback)->
  #   @all {snapshot: $exists: no}, (err, activities)->
  #     console.log('made it here')
  #     if err
  #       callback err
  #     else
  #       activities.forEach (activity)->
  #         activity.fetchSubject (err, subject)->
  #           if err
  #             callback err
  #           else
  #             subject.fetchTeaser (err, teaser)->
  #               if err
  #                 callback err
  #               else
  #                 activity.update
  #                   $set:
  #                     snapshot: JSON.stringify(teaser)
  #                   $addToSet:
  #                     snapshotIds: subject.getId()
  #                 , callback

  @fetchCacheCursor =(options = {}, callback)->

    {to, from, lowQuality, types, limit, sort} = options

    selector =
      group        : 'koding'
      createdAt    :
        $lt        : new Date to
        $gt        : new Date from
      type         :
        $in        : types
      isLowQuality :
        $ne        : not lowQuality

    fields  =
      type      : 1
      createdAt : 1

    options =
      sort  : sort  or {createdAt: -1}
      limit : limit or 1000

    @someData selector, fields, options, (err, cursor)->
      if err then callback err
      else
        callback null, cursor

  @fetchRangeForCache = (options = {}, callback)->
    @fetchCacheCursor options, (err, cursor)->
      if err then console.warn err
      else
        cursor.toArray (err, arr)->
          if err then callback err
          else
            callback null, arr

  @captureSortCounts =(callback)->
    selector = {
      type: {$in: ['CStatusActivity','CLinkActivity','CCodeSnipActivity',
                   'CDiscussionActivity','COpinionActivity',
                   'CCodeShareActivity','CTutorialActivity',
                   'CBlogPostActivity']}
      $or: [
        {'sorts.repliesCount' : $exists:no}
        {'sorts.likesCount'   : $exists:no}
      ]
    }
    @someData selector, {
      _id: 1
    }, (err, cursor)->
      if err
        callback err
      else
        queue = []
        cursor.each (err, doc)->
          if err
            callback err
          else unless doc?
            dash queue, callback
          else
            {_id} = doc
            queue.push ->
              selector2 = {
                sourceId  : _id
                as        : 'content'
              }
              Relationship.someData selector2, {
                targetName  : 1
                targetId    : 1
              }, (err, cursor)->
                if err
                  callback err
                else
                  cursor.nextObject (err, doc1)->
                    if err
                      queue.fin(err)
                    else unless doc1?
                      console.log _id, JSON.stringify selector2
                    else
                      {targetName, targetId} = doc1
                      Base.constructors[targetName].someData {
                        _id: targetId
                      },{
                        'repliesCount'  : 1
                        'meta'          : 1
                      }, (err, cursor)->
                        if err
                          queue.fin(err)
                        else
                          cursor.nextObject (err, doc2)->
                            if err
                              queue.fin(err)
                            else
                              {repliesCount, meta} = doc2
                              op = $set:
                                 'sorts.repliesCount' : repliesCount
                                 'sorts.likesCount'   : meta?.likes or 0
                              CActivity.update {_id}, op, -> queue.fin()

  fetchTeaser:(callback, showIsLowQuality=no)->
    @fetchSubject (err, subject)->
      if err
        callback err
      else
        subject.fetchTeaser (err, teaser)->
          callback err, teaser
        , showIsLowQuality

  @teasers =(selector, options, callback)->
    [callback, options] = [options, callback] unless callback
    @someData {snapshot:$exists:1}, {snapshot:1}, {limit:20}, (err, cursor)->
      cursor.toArray (err, arr)->
        callback null, 'feed:'+(item.snapshot for item in arr).join '\n'

  defaultFacets = [
      'CStatusActivity'
      'CCodeSnipActivity'
      'CFollowerBucketActivity'
      'CNewMemberBucketActivity'
      'CDiscussionActivity'
      'CTutorialActivity'
      'CInstallerBucketActivity'
      'CBlogPostActivity'
    ]

  @fetchCount = permit 'read activity',
    success:(client, callback)-> @count callback

  @fetchFacets = permit 'read activity',
    success:(client, options, callback)->
      {to, limit, facets, lowQuality, originId, sort, skip} = options
      lowQuality  ?= yes
      facets      ?= defaultFacets
      to          ?= Date.now()

      selector =
        type         : { $in : facets }
        createdAt    : { $lt : new Date to }
        group        : client.groupName ? 'koding'

      selector.originId = originId if originId
      selector.isLowQuality = $ne : yes unless lowQuality

      options =
        limit : limit ? 20
        sort  : sort  or createdAt : -1
        skip  : skip  ? 0

      @some selector, options, (err, activities)->
        if err then callback err
        else

          # When the snapshot already contains &quot;, those will be
          # decoded once the client receives them (along with the " that
          # are encoded for the server-client transmission). That's why
          # they are converted into \" here.              02/28/13 Arvid

          for own index,activity of activities
            if activity.snapshot
              activities[index].snapshot = activities[index].snapshot.replace(/(&quot;)/g, '\\"')

          callback null, activities

  @getCurrentGroup: (client, callback)->
    {delegate} = client.connection
    if not delegate
      callback callback {error: "Request not valid"}
    else
      groupName = client.context.group or "koding"
      JGroup = require '../group'
      JGroup.one slug : groupName, (err, group)=>
        if err then return callback err
        unless group then return callback {error: "Group not found"}
        group.canReadActivity client, (err, res)->
          if err then return callback {error: "Not allowed to open this group"}
          else callback null, group

  # this is used for activities on profile page
  @fetchUsersActivityFeed: secure (client, options, callback)->
    @getCurrentGroup client, (err, group)=>
      if err then return callback err
      {Activity} = require "../graph"
      options.client = client
      options.group = group

      Activity.fetchUsersActivityFeed options, callback

  @fetchFolloweeContents: secure (client, options, callback)->
    @getCurrentGroup client, (err, group)=>
      if err then return callback err
<<<<<<< HEAD
      {Activity} = require "../graph"
=======
      graph = new Graph {config:KONFIG['neo4j']}
      
      userId = client.connection.delegate.getId()

>>>>>>> db76a35e
      {facets, to, limit} = options
      requestOptions =
        userId : client.connection.delegate.getId()
        group :
          groupName : group.slug
          groupId : group._id
        limit : 5 #limit #bandage for now
        withExempt: options.withExempt
        facet : [facets]
        to : to
        client : client

<<<<<<< HEAD
      Activity.fetchFolloweeContents requestOptions, callback
=======
      # build facet queries
      facets = [facets]
      if facets and 'Everything' not in facets
        facetQueryList = []
        for facet in facets
          return callback new KodingError "Unknown facet: " + facets.join() if facet not in neo4jFacets
          facetQueryList.push("content.name='#{facet}'")
        query.push("AND (" + facetQueryList.join(' OR ') + ")")
      # add timestamp

      if to
        timestamp = Math.floor(to / 1000)
        query.push "AND content.`meta.createdAtEpoch` < #{timestamp}"

      options.client = client

      graph.getExemptUsersClauseIfNeeded options, (err, exemptClause)->
        query.push exemptClause

        # add return statement
        query.push "return distinct content"
        # add sorting option
        query.push "order by content.`meta.createdAtEpoch` DESC"
        # add limit option
        query.push "LIMIT #{limit}"

        query = query.join('\n')

        options.returnAsBongoObjects = true
        options.client = client
        graph.runQuery(query, options, callback)
>>>>>>> db76a35e

  markAsRead: secure ({connection:{delegate}}, callback)->
    @update
      $addToSet: readBy: delegate.getId()
    , callback

  @checkIfLikedBefore: secure ({connection}, idsToCheck, callback)->
    {delegate} = connection
    if not delegate
      callback null, no
    else
      Relationship.some
        sourceId: {$in: idsToCheck}
        targetId: delegate.getId()
        as: 'like'
      , {}, (err, likedRels)=>
        likedIds = []
        for likedRel in likedRels
          likedIds.push likedRel.sourceId

        callback err, likedIds

  notifyCache = (event, contents)->
    routingKey = contents.group or 'koding'
    @emit 'cacheWorker', {routingKey, event, contents}

  @on 'ActivityIsCreated', notifyCache.bind this, 'ActivityIsCreated'
  @on 'PostIsUpdated',     notifyCache.bind this, 'PostIsUpdated'
  @on 'PostIsDeleted',     notifyCache.bind this, 'PostIsDeleted'
  @on 'BucketIsUpdated',   notifyCache.bind this, 'BucketIsUpdated'
  @on 'UserMarkedAsTroll', notifyCache.bind this, 'UserMarkedAsTroll'

  @fetchPublicActivityFeed = secure (client, options, callback)->
    @getCurrentGroup client, (err, group) =>
      if err then return callback err

      to = options.to
      to = if to then parseInt(to, 10) else (new Date).getTime()
      to = Math.floor(to/1000)  # unix vs js timestamp diff.

      neo4jConfig = KONFIG.neo4j
      requestOptions =
        client    : client
        startDate : to
        neo4j     : neo4jConfig
        withExempt: options.withExempt
        group     :
          groupName : group.slug
          groupId   : group._id
          facets    : options.facets

      FetchAllActivityParallel = require './../graph/fetch'
      fetch = new FetchAllActivityParallel requestOptions
      fetch.get (results)->
        callback null, results

<|MERGE_RESOLUTION|>--- conflicted
+++ resolved
@@ -286,72 +286,23 @@
 
   # this is used for activities on profile page
   @fetchUsersActivityFeed: secure (client, options, callback)->
-    @getCurrentGroup client, (err, group)=>
-      if err then return callback err
-      {Activity} = require "../graph"
-      options.client = client
-      options.group = group
-
-      Activity.fetchUsersActivityFeed options, callback
+    {Activity} = require "../graph"
+    options.client = client
+
+    Activity.fetchUsersActivityFeed options, callback
 
   @fetchFolloweeContents: secure (client, options, callback)->
-    @getCurrentGroup client, (err, group)=>
-      if err then return callback err
-<<<<<<< HEAD
-      {Activity} = require "../graph"
-=======
-      graph = new Graph {config:KONFIG['neo4j']}
-      
-      userId = client.connection.delegate.getId()
-
->>>>>>> db76a35e
-      {facets, to, limit} = options
-      requestOptions =
-        userId : client.connection.delegate.getId()
-        group :
-          groupName : group.slug
-          groupId : group._id
-        limit : 5 #limit #bandage for now
-        withExempt: options.withExempt
-        facet : [facets]
-        to : to
-        client : client
-
-<<<<<<< HEAD
-      Activity.fetchFolloweeContents requestOptions, callback
-=======
-      # build facet queries
-      facets = [facets]
-      if facets and 'Everything' not in facets
-        facetQueryList = []
-        for facet in facets
-          return callback new KodingError "Unknown facet: " + facets.join() if facet not in neo4jFacets
-          facetQueryList.push("content.name='#{facet}'")
-        query.push("AND (" + facetQueryList.join(' OR ') + ")")
-      # add timestamp
-
-      if to
-        timestamp = Math.floor(to / 1000)
-        query.push "AND content.`meta.createdAtEpoch` < #{timestamp}"
-
-      options.client = client
-
-      graph.getExemptUsersClauseIfNeeded options, (err, exemptClause)->
-        query.push exemptClause
-
-        # add return statement
-        query.push "return distinct content"
-        # add sorting option
-        query.push "order by content.`meta.createdAtEpoch` DESC"
-        # add limit option
-        query.push "LIMIT #{limit}"
-
-        query = query.join('\n')
-
-        options.returnAsBongoObjects = true
-        options.client = client
-        graph.runQuery(query, options, callback)
->>>>>>> db76a35e
+    {Activity} = require "../graph"
+    {facets, to, limit} = options
+    requestOptions =
+      userId : client.connection.delegate.getId()
+      limit : 5 #limit #bandage for now
+      withExempt: options.withExempt
+      facet : facets
+      to : to
+      client : client
+
+    Activity.fetchFolloweeContents requestOptions, callback
 
   markAsRead: secure ({connection:{delegate}}, callback)->
     @update
