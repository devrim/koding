--- conflicted
+++ resolved
@@ -28,11 +28,7 @@
       group                 : 'sparse'
     sharedMethods     :
       static          : [
-<<<<<<< HEAD
-        'one','some','all','someData','each','cursor','teasers'
-=======
         'one','some','someData','each','cursor','teasers'
->>>>>>> 177ad987
         'captureSortCounts','addGlobalListener','fetchFacets'
       ]
       instance        : ['fetchTeaser']
@@ -88,10 +84,7 @@
     {to, from, lowQuality, types, limit, sort} = options
 
     selector =
-<<<<<<< HEAD
-=======
       # group        : 'koding'
->>>>>>> 177ad987
       createdAt    :
         $lt        : new Date to
         $gt        : new Date from
@@ -113,8 +106,6 @@
       else
         callback null, cursor
 
-<<<<<<< HEAD
-=======
   processCache = (cursorArr)->
     console.log "processing activity cache..."
     lastDocType = null
@@ -154,7 +145,6 @@
 
     return processedCache
 
->>>>>>> 177ad987
   @fetchRangeForCache = (options = {}, callback)->
     @fetchCacheCursor options, (err, cursor)->
       if err then console.warn err
@@ -162,12 +152,8 @@
         cursor.toArray (err, arr)->
           if err then callback err
           else
-<<<<<<< HEAD
-            callback null, arr
-=======
             callback null, processCache arr
 
->>>>>>> 177ad987
 
   @captureSortCounts =(callback)->
     selector = {
@@ -243,28 +229,6 @@
       cursor.toArray (err, arr)->
         callback null, 'feed:'+(item.snapshot for item in arr).join '\n'
 
-<<<<<<< HEAD
-  @fetchFacets = (options, callback)->
-
-    {to, limit, facets, lowQuality} = options
-
-    selector =
-      type         : { $in : facets }
-      createdAt    : { $lt : new Date to }
-      isLowQuality : { $ne : lowQuality }
-
-    options =
-      limit : limit or 20
-      sort  : createdAt : -1
-
-
-    console.log JSON.stringify selector
-
-    @some selector, options, (err, activities)->
-      if err then callback err
-      else
-        callback null, activities
-=======
   @fetchFacets = permit 'read activity'
     success:(options, callback)->
       {to, limit, facets, lowQuality} = options
@@ -283,7 +247,6 @@
         if err then callback err
         else
           callback null, activities
->>>>>>> 177ad987
 
 
   markAsRead: secure ({connection:{delegate}}, callback)->
