{Module}     = require 'jraphical'
{difference} = require 'underscore'

module.exports = class JGroup extends Module

  [ERROR_UNKNOWN, ERROR_NO_POLICY, ERROR_POLICY] = [403010, 403001, 403009]

  {Relationship} = require 'jraphical'

  {Inflector, ObjectId, ObjectRef, secure, daisy, race, dash} = require 'bongo'

  JPermissionSet = require './permissionset'
  {permit}       = JPermissionSet
  KodingError    = require '../../error'
  Validators     = require './validators'
  {throttle}     = require 'underscore'

  PERMISSION_EDIT_GROUPS = [
    {permission: 'edit groups'}
    {permission: 'edit own groups', validateWith: Validators.own}
  ]

  @trait __dirname, '../../traits/filterable'
  @trait __dirname, '../../traits/followable'
  @trait __dirname, '../../traits/taggable'
  @trait __dirname, '../../traits/protected'
  @trait __dirname, '../../traits/joinable'
  @trait __dirname, '../../traits/slugifiable'

  @share()

  @set
    softDelete      : yes
    slugifyFrom     : 'slug'
    slugTemplate    : '#{slug}'
    feedable        : no
    memberRoles     : ['admin','moderator','member','guest']
    permissions     :
      'grant permissions'                 : []
      'open group'                        : ['member','moderator']
      'list members'                      :
        public                            : ['guest','member','moderator']
        private                           : ['member','moderator']
      'create groups'                     : ['moderator']
      'edit groups'                       : ['moderator']
      'edit own groups'                   : ['member','moderator']
      'query collection'                  : ['member','moderator']
      'update collection'                 : ['moderator']
      'assure collection'                 : ['moderator']
      'remove documents from collection'  : ['moderator']
      'view readme'                       : ['guest','member','moderator']
    indexes         :
      slug          : 'unique'
    sharedEvents    :
      static        : [
        { name: 'MemberAdded',      filter: -> null }
        { name: 'MemberRemoved',    filter: -> null }
        { name: 'MemberRolesChanged' }
        { name: 'GroupDestroyed' }
        { name: 'broadcast' }
        { name: 'updateInstance' }
        { name: 'RemovedFromCollection' }

      ]
      instance      : [
        { name: 'GroupCreated' }
        { name: 'MemberAdded',      filter: -> null }
        { name: 'MemberRemoved',    filter: -> null }
        { name: 'NewInvitationRequest' }
        { name: 'updateInstance' }
        { name: 'RemovedFromCollection' }
      ]
    sharedMethods   :
      static        : [
        'one','create','each','count','byRelevance','someWithRelationship'
        '__resetAllGroups','fetchMyMemberships','__importKodingMembers',
        'suggestUniqueSlug'
      ]
      instance      : [
        'join', 'leave', 'modify', 'fetchPermissions', 'createRole'
        'updatePermissions', 'fetchMembers', 'fetchRoles', 'fetchMyRoles'
        'fetchUserRoles','changeMemberRoles','canOpenGroup', 'canEditGroup'
        'fetchMembershipPolicy','modifyMembershipPolicy','requestAccess'
        'fetchReadme', 'setReadme', 'addCustomRole', 'resolvePendingRequests',
        'fetchVocabulary', 'fetchMembershipStatuses', 'setBackgroundImage',
        'removeBackgroundImage', 'fetchAdmin', 'inviteByEmail', 'inviteByEmails',
        'kickMember', 'transferOwnership', 'fetchRolesByClientId',
        'fetchInvitationsFromGraph', 'countInvitationsFromGraph', 'fetchMembersFromGraph'
        'remove', 'bulkApprove', 'fetchNewestMembers', 'countMembers',
<<<<<<< HEAD
        'checkPayment', 'makePayment', 'updatePayment', 'setBillingInfo', 'fetchBillingInfo',
        'checkUserBalance', 'makeExpense', 'getUserExpenses', 'getAllExpenses', 'fetchTransactions',
=======
        'checkPayment', 'makePayment', 'updatePayment', 'setPaymentInfo', 'fetchPaymentInfo',
        'checkUserBalance', 'makeExpense', 'getUserExpenses', 'getAllExpenses', 'getTransactions',
>>>>>>> cfe23fb2
        'fetchBundle', 'updateBundle', 'addProduct', 'deleteProduct',
        'createVM', 'canCreateVM', 'vmUsage',
        'saveInviteMessage', 'redeemInvitation', 'fetchPaymentMethod','linkPaymentMethod'
        'unlinkPaymentMethod'
      ]
    schema          :
      title         :
        type        : String
        required    : yes
      body          : String
      avatar        : String
      slug          :
        type        : String
        validate    : require('../name').validateName
        set         : (value)-> value.toLowerCase()
      privacy       :
        type        : String
        enum        : ['invalid privacy type', [
          'public'
          'private'
        ]]
      visibility    :
        type        : String
        enum        : ['invalid visibility type', [
          'visible'
          'hidden'
        ]]
      parent        : ObjectRef
      counts        :
        members     : Number
      customize     :
        background  :
          customImages    : [String]
          customColors    : [String]
          customType      :
            type          : String
            default       : 'defaultImage'
            enum          : ['Invalid type', [
              'defaultImage'
              'customImage'
              'defaultColor'
              'customColor'
            ]]
          customValue     :
            type          : String
            default       : '1'
          customOptions   : Object
      payment       :
        plan        : String
        paymentQuota: Number
    relationships   :
      bundle        :
        targetType  : 'JGroupBundle'
        as          : 'owner'
      permissionSet :
        targetType  : JPermissionSet
        as          : 'owner'
      defaultPermissionSet:
        targetType  : JPermissionSet
        as          : 'default'
      member        :
        targetType  : 'JAccount'
        as          : 'member'
      moderator     :
        targetType  : 'JAccount'
        as          : 'moderator'
      admin         :
        targetType  : 'JAccount'
        as          : 'admin'
      owner         :
        targetType  : 'JAccount'
        as          : 'owner'
      application   :
        targetType  : 'JApp'
        as          : 'owner'
      vocabulary    :
        targetType  : 'JVocabulary'
        as          : 'owner'
      subgroup      :
        targetType  : 'JGroup'
        as          : 'parent'
      tag           :
        targetType  : 'JTag'
        as          : 'tag'
      role          :
        targetType  : 'JGroupRole'
        as          : 'role'
      membershipPolicy :
        targetType  : 'JMembershipPolicy'
        as          : 'owner'
      invitationRequest:
        targetType  : 'JInvitationRequest'
        as          : 'owner'
      invitation:
        targetType  : 'JInvitation'
        as          : 'owner'
      readme        :
        targetType  : 'JMarkdownDoc'
        as          : 'owner'
      vm            :
        targetType  : 'JVM'
        as          : 'owner'
      paymentMethod :
        targetType  : 'JPaymentMethod'
        as          : 'linked payment method'

  constructor:->
    super

    @on 'MemberAdded', (member)->
      @constructor.emit 'MemberAdded', { group: this, member }
      unless @slug is 'guests'
        @sendNotificationToAdmins 'GroupJoined',
          actionType : 'groupJoined'
          actorType  : 'member'
          subject    : ObjectRef(this).data
          member     : ObjectRef(member).data
        @broadcast 'MemberJoinedGroup',
          member : ObjectRef(member).data

    @on 'MemberRemoved', (member)->
      @constructor.emit 'MemberRemoved', { group: this, member }

    @on 'MemberRolesChanged', (member)->
      @constructor.emit 'MemberRolesChanged', { group: this, member }

  @__importKodingMembers = secure (client, callback)->
    JAccount = require '../account'
    {delegate} = client.connection
    count = 0
    if delegate.can 'migrate-koding-users'
      @one slug:'koding', (err, koding)->
        if err then callback err
        else
          JAccount.each {}, {}, (err, account)->
            if err
              callback err
            else unless account?
              callback null
            else
              isMember =
                sourceId  : koding.getId()
                targetId  : account.getId()
                as        : 'member'
              Relationship.count isMember, (err, count)->
                if err then callback err
                else if count is 0
                  process.nextTick ->
                    koding.approveMember account, ->
                      console.log "added member: #{account.profile.nickname}"

  setBackgroundImage: permit 'edit groups',
    success:(client, type, value, callback=->)->
      if type is 'customImage'
        operation =
          $set: {}
          $addToSet : {}
        operation.$addToSet['customize.background.customImages'] = value
      else if type is 'customColor'
        operation =
          $set: {}
          $addToSet : {}
        operation.$addToSet['customize.background.customColors'] = value
      else
        operation = $set : {}

      operation.$set["customize.background.customType"] = type

      if type in ['defaultImage','defaultColor','customColor','customImage']
        operation.$set["customize.background.customValue"] = value

      @update operation, callback

  removeBackgroundImage: permit 'edit groups',
    success:(client, type, value, callback=->)->
      if type is 'customImage'
        @update {$pullAll: 'customize.background.customImages': [value]}, callback
      else if type is 'customColor'
        @update {$pullAll: 'customize.background.customColors': [value]}, callback
      else
        console.log 'Nothing to remove'

  @render        :
    loggedIn     :
      kodingHome : require '../../render/loggedin/kodinghome'
      groupHome  : require '../../render/loggedin/grouphome'
      subPage    : require '../../render/loggedin/subpage'
    loggedOut    :
      groupHome  : require '../../render/loggedout/grouphome'
      kodingHome : require '../../render/loggedout/kodinghome'
      subPage    : require '../../render/loggedout/subpage'

  @__resetAllGroups = secure (client, callback)->
    {delegate} = client.connection
    @drop callback if delegate.can 'reset groups'

  @fetchParentGroup =(source, callback)->
    Relationship.someData {
      targetName  : @name
      sourceId    : source.getId?()
      sourceType  : 'function' is typeof source and source.name
    }, {targetId: 1}, (err, cursor)=>
      if err
        callback err
      else
        cursor.nextObject (err, rel)=>
          if err
            callback err
          else unless rel
            callback null
          else
            @one {_id: targetId}, callback

  @create = do ->

    save_ =(label, model, queue, callback)->
      model.save (err)->
        if err then callback err
        else
          console.log "#{label} is saved"
          queue.next()

    create = (groupData, owner, callback) ->
      JPermissionSet        = require './permissionset'
      JMembershipPolicy     = require './membershippolicy'
      JName                 = require '../name'
      group                 = new this groupData
      permissionSet         = new JPermissionSet {}, {privacy: group.privacy}
      defaultPermissionSet  = new JPermissionSet {}, {privacy: group.privacy}

      queue = [
        -> group.useSlug group.slug, (err, slug)->
          if err then callback err
          else unless slug?
            callback new KodingError "Couldn't claim the slug!"
          else
            console.log "created a slug #{slug.slug}"
            group.slug  = slug.slug
            group.slug_ = slug.slug
            queue.next()
        -> save_ 'group', group, queue, (err)->
           if err
             JName.release group.slug, => callback err
           else
             queue.next()
        -> group.addMember owner, (err)->
            if err then callback err
            else
              console.log 'member is added'
              queue.next()
        -> group.addAdmin owner, (err)->
            if err then callback err
            else
              console.log 'admin is added'
              queue.next()
        -> group.addOwner owner, (err)->
            if err then callback err
            else
              console.log 'owner is added'
              queue.next()
        -> save_ 'permission set', permissionSet, queue, callback
        -> save_ 'default permission set', defaultPermissionSet, queue,
                  callback
        -> group.addPermissionSet permissionSet, (err)->
            if err then callback err
            else
              console.log 'permissionSet is added'
              queue.next()
        -> group.addDefaultPermissionSet defaultPermissionSet, (err)->
            if err then callback err
            else
              console.log 'permissionSet is added'
              queue.next()
        -> group.addDefaultRoles (err)->
            if err then callback err
            else
              console.log 'roles are added'
              queue.next()
        ->
          if groupData['allow-over-usage']
            if groupData['require-approval']
              overagePolicy = 'by permission'
            else
              overagePolicy = 'allowed'
          else
            overagePolicy = 'not allowed'
          paymentPlan = ""
          if groupData.payment?.plan
            paymentPlan = groupData.payment.plan
          group.createBundle
            overagePolicy: overagePolicy
            paymentPlan  : paymentPlan
            allocation   : parseInt(groupData.allocation, 10) * 100
            sharedVM     : groupData['shared-vm']
          , ->
            console.log 'bundle is created'
            queue.next()
      ]

      if 'private' is group.privacy
        queue.push -> group.createMembershipPolicy groupData.requestType, -> queue.next()

      queue.push =>
        @emit 'GroupCreated', { group, creator: owner }
        callback null, group

      daisy queue

  @create$ = secure (client, formData, callback)->
    JAccount = require '../account'
    {delegate} = client.connection

    @one {slug:"koding"}, (err, kodingGroup)=>
      delegate.checkPermission kodingGroup, 'create groups', (err, hasPermission)=>
        unless hasPermission
          return callback new KodingError 'Access denied'

        @create formData, delegate, callback

    #unless delegate instanceof JAccount
    #  return callback new KodingError 'Access denied'


  @findSuggestions = (client, seed, options, callback)->
    {limit, blacklist, skip}  = options

    @some
      title      : seed
      _id        :
        $nin     : blacklist
      visibility : 'visible'
    ,
      skip
      limit
      sort       : 'title' : 1
    , callback

  # currently groups in a group show global groups, so it does not
  # make sense to allow this method based on current group's permissions
  @byRelevance$ = secure (client, seed, options, callback)->
    @byRelevance client, seed, options, callback

  @fetchSecretChannelName =(groupSlug, callback)->
    JName = require '../name'
    JName.fetchSecretName groupSlug, (err, secretName, oldSecretName)->
      if err then callback err
      else callback null, "group.secret.#{secretName}",
        if oldSecretName then "group.secret.#{oldSecretName}"

  @cycleChannel =do->
    cycleChannel = (groupSlug, callback=->)->
      JName = require '../name'
      JName.cycleSecretName groupSlug, (err, oldSecretName, newSecretName)=>
        if err then callback err
        else
          routingKey = "group.secret.#{oldSecretName}.cycleChannel"
          @emit 'broadcast', routingKey, null
          callback null
    return throttle cycleChannel, 5000

  cycleChannel:(callback)-> @constructor.cycleChannel @slug, callback

  @broadcast =(groupSlug, event, message)->
    if message?
      event = ".#{event}"
    else
      [message, event] = [event, message]
      event = ''
    @fetchSecretChannelName groupSlug, (err, secretChannelName, oldSecretChannelName)=>
      if err? then console.error err
      else unless secretChannelName? then console.error 'unknown channel'
      else
        @emit 'broadcast', "#{oldSecretChannelName}#{event}", message  if oldSecretChannelName
        @emit 'broadcast', "#{secretChannelName}#{event}", message
        @emit 'notification', "#{groupSlug}#{event}", {
          routingKey  : groupSlug
          contents    : message
          event       : 'feed-new'
        }

  broadcast:(message, event)->
    @constructor.broadcast @slug, message, event

  # this is a temporary feature to display all activities
  # from public and visible groups in koding group
  @oldBroadcast = @broadcast
  @broadcast = (groupSlug, event, message)->
    if groupSlug isnt "koding" or event isnt "MemberJoinedGroup"
      @one {slug : groupSlug }, (err, group)=>
        console.error err  if err
        unless group
          # console.trace()
          # At some point this error happens with groupSlug as 'undefined'
          # Tried to trace but failed, maybe its important ~ GG
          console.error "unknown group #{groupSlug}"
        else if group.privacy isnt "private" and group.visibility isnt "hidden"
          unless event is "MemberJoinedGroup" or event is "FollowHappened"
            @oldBroadcast.call this, "koding", event, message
    @oldBroadcast.call this, groupSlug, event, message

  changeMemberRoles: permit 'grant permissions',
    success:(client, targetId, roles, callback)->
      remove = []
      sourceId = @getId()
      roles.push 'member'  unless 'member' in roles
      Relationship.some {targetId, sourceId}, {}, (err, rels)->
        return callback err  if err

        for rel in rels
          if rel.as in roles then roles.splice roles.indexOf(rel.as), 1
          else remove.push rel._id

        if remove.length > 0
          Relationship.remove _id: $in: remove, (err)-> console.log 'removed'; callback err  if err

        queue = roles.map (role)->->
          (new Relationship
            targetName  : 'JAccount'
            targetId    : targetId
            sourceName  : 'JGroup'
            sourceId    : sourceId
            as          : role
          ).save (err)->
            callback err  if err
            queue.fin()
        dash queue, callback

  addDefaultRoles:(callback)->
    group = this
    JGroupRole = require './role'
    JGroupRole.all {isDefault: yes}, (err, roles)->
      if err then callback err
      else
        queue = roles.map (role)->->
          group.addRole role, queue.fin.bind queue
        dash queue, callback

  updatePermissions: permit 'grant permissions',
    success:(client, permissions, callback=->)->
      @fetchPermissionSet (err, permissionSet)=>
        if err
          callback err
        else if permissionSet?
          permissionSet.update $set:{permissions}, callback
        else
          permissionSet = new JPermissionSet {permissions}
          permissionSet.save callback

  fetchPermissions:do->
    fixDefaultPermissions_ =(model, permissionSet, callback)->
      # It was lately recognized that we needed to have a default permission
      # set that is created at the time of group creation, because other
      # permissions may be roled out over time, and it is best to be secure by
      # default.  Without knowing which permissions were present at the time
      # of group creation, we may inadvertantly expose dangerous permissions
      # to underprivileged roles.  We will create this group's "default
      # permissions" by cloning the group's current permission set. C.T.
      defaultPermissionSet = permissionSet.clone()
      defaultPermissionSet.save (err)->
        if err then callback err
        else model.addDefaultPermissionSet defaultPermissionSet, (err)->
          if err then callback err
          else callback null, defaultPermissionSet

    fetchPermissions = permit 'grant permissions',
      success:(client, callback)->
        {permissionsByModule} = require '../../traits/protected'
        {delegate}            = client.connection
        permissionSet         = null
        defaultPermissionSet  = null
        daisy queue = [
          => @fetchPermissionSet (err, model)->
              if err then callback err
              else
                permissionSet = model
                queue.next()
          => @fetchDefaultPermissionSet (err, model)=>
              if err then callback err
              else if model?
                console.log 'already had defaults'
                defaultPermissionSet = model
                queue.next()
              else
                console.log 'needed defaults fixed'
                fixDefaultPermissions_ this, permissionSet, (err, newModel)->
                  defaultPermissionSet = newModel
                  queue.next()
          -> callback null, {
              permissionsByModule
              permissions         : permissionSet.permissions
              defaultPermissions  : defaultPermissionSet.permissions
            }
        ]

  fetchRolesByAccount:(account, callback)->
    Relationship.someData {
      targetId: account.getId()
      sourceId: @getId()
    }, {as:1}, (err, cursor)->
      if err then callback err
      else
        cursor.toArray (err, arr)->
          if err then callback err
          else
            roles = if arr.length > 0 then (doc.as for doc in arr) else ['guest']
            callback null, roles

  fetchMyRoles: secure (client, callback)->
    @fetchRolesByAccount client.connection.delegate, callback

  fetchUserRoles: permit 'grant permissions',
    success:(client, ids, callback)->
      [callback, ids] = [ids, callback]  unless callback
      @fetchRoles (err, roles)=>
        roleTitles = (role.title for role in roles)
        selector = {
          targetName  : 'JAccount'
          sourceId    : @getId()
          as          : { $in: roleTitles }
        }
        selector.targetId = $in: ids  if ids
        Relationship.someData selector, {as:1, targetId:1}, (err, cursor)->
          if err then callback err
          else
            cursor.toArray (err, arr)->
              if err then callback err
              else callback null, arr

  fetchMembers$: permit 'list members',
    success:(client, rest...)->
      [selector, options, callback] = Module.limitEdges 100, rest
      # delete options.targetOptions
      options.client = client
      @fetchMembers selector, options, ->
        callback arguments...

  fetchNewestMembers$: permit 'list members',
    success:(client, rest...)->
      [selector, options, callback] = Module.limitEdges 100, rest
      selector            or= {}
      selector.as         = 'member'
      selector.sourceName = 'JGroup'
      selector.sourceId   = @getId()
      selector.targetName = 'JAccount'

      options             or= {}
      options.sort        or=
        timestamp         : -1
      options.limit       or= 16

      Relationship.some selector, options, (err,members)=>
        if err then callback err
        else
          targetIds = (member.targetId for member in members)
          JAccount = require '../account'
          JAccount.some
            _id   :
              $in : targetIds
          , {}, (err,memberAccounts)=>
            callback err,memberAccounts

  # fetchMyFollowees: permit 'list members'
  #   success:(client, options, callback)->
  #     [callback, options] = [options, callback]  unless callback
  #     options ?=


  # fetchMyFollowees: permit 'list members'
  #   success:(client, options, callback)->

  fetchReadme$: permit 'view readme',
    success:(client, rest...)-> @fetchReadme rest...

  setReadme$: permit
    advanced: PERMISSION_EDIT_GROUPS
    success:(client, text, callback)->
      @fetchReadme (err, readme)=>
        unless readme
          JMarkdownDoc = require '../markdowndoc'
          readme = new JMarkdownDoc content: text

          daisy queue = [
            ->
              readme.save (err)->
                console.log err
                if err then callback err
                else queue.next()
            =>
              @addReadme readme, (err)->
                console.log err
                if err then callback err
                else queue.next()
            ->
              callback null, readme
          ]

        else
          readme.update $set:{ content: text }, (err)=>
            if err then callback err
            else callback null, readme
    failure:(client,text, callback)->
      callback new KodingError "You are not allowed to change this."

  fetchHomepageView: (account, callback)->
    @fetchReadme (err, readme)=>
      return callback err  if err
      @fetchMembershipPolicy (err, policy)=>
        if err then callback err
        else
          options = {
            account
            @slug
            @title
            policy
            @avatar
            @body
            @counts
            content : readme?.html ? readme?.content
            @customize
          }
          prefix = if account.type is 'unregistered' then 'loggedOut' else 'loggedIn'
          callback null, JGroup.render[prefix].groupHome options

  fetchRolesByClientId:(clientId, callback)->
    [callback, clientId] = [clientId, callback]  unless callback
    return callback null, []  unless clientId

    JSession = require '../session'
    JSession.one {clientId}, (err, session)=>
      return callback err  if err
      {username} = session.data
      return callback null, []  unless username

      @fetchMembershipStatusesByUsername username, (err, roles)=>
        callback err, roles or [], session

  createRole: permit 'grant permissions',
    success:(client, formData, callback)->
      JGroupRole = require './role'
      JGroupRole.create
        title           : formData.title
        isConfigureable : formData.isConfigureable or no
      , callback

  addCustomRole: permit 'grant permissions',
    success:(client,formData,callback)->
      @createRole client,formData, (err,role)=>
        console.log err,role
        unless err
          @addRole role, callback
        else
          callback err, null

  createMembershipPolicy:(requestType, queue, callback)->
    [callback, queue] = [queue, callback]  unless callback
    queue ?= []

    JMembershipPolicy = require './membershippolicy'
    membershipPolicy  = new JMembershipPolicy
    membershipPolicy.approvalEnabled = no  if requestType is 'by-invite'

    queue.push(
      -> membershipPolicy.save (err)->
        if err then callback err
        else queue.next()
      => @addMembershipPolicy membershipPolicy, (err)->
        if err then callback err
        else queue.next()
    )
    queue.push callback  if callback
    daisy queue

  destroyMemebershipPolicy:(callback)->
    @fetchMembershipPolicy (err, policy)->
      if err then callback err
      else unless policy?
        callback new KodingError '404 Membership policy not found'
      else policy.remove callback

  convertPublicToPrivate =(group, callback=->)->
    group.createMembershipPolicy callback

  convertPrivateToPublic =(group, client, callback=->)->
    kallback = (err)->
      return callback err if err
      queue.next()

    daisy queue = [
      -> group.resolvePendingRequests client, kallback
      -> group.destroyMemebershipPolicy kallback
      -> callback null
    ]

  setPrivacy:(privacy, client)->
    if @privacy is 'public' and privacy is 'private'
      convertPublicToPrivate this
    else if @privacy is 'private' and privacy is 'public'
      convertPrivateToPublic this, client
    @privacy = privacy

  getPrivacy:-> @privacy

  modify: permit
    advanced : [
      { permission: 'edit own groups', validateWith: Validators.own }
      { permission: 'edit groups' }
    ]
    success : (client, formData, callback)->
      # do not allow people to change there slugs
      delete formData.slug
      delete formData.slug_
      @setPrivacy formData.privacy, client
      @update {$set:formData}, callback

  modifyMembershipPolicy: permit
    advanced: PERMISSION_EDIT_GROUPS
    success: (client, formData, callback)->
      @fetchMembershipPolicy (err, policy)->
        if err then callback err
        else policy.update $set: formData, callback

  canEditGroup: permit 'grant permissions'

  canReadActivity: permit 'read activity'

  canOpenGroup: permit 'open group',
    failure:(client, callback)->
      @fetchMembershipPolicy (err, policy)->
        explanation = policy?.explain() ?
                      err?.message ?
                      'No membership policy!'
        clientError = err ? new KodingError explanation
        clientError.accessCode = policy?.code ?
          if err then ERROR_UNKNOWN
          else if explanation? then ERROR_POLICY
          else ERROR_NO_POLICY
        callback clientError, no

  resolvePendingRequests: permit 'send invitations',
    success: (client, callback)->
      @fetchMembershipPolicy (err, policy)=>
        if err then callback err
        else unless policy then callback new KodingError 'No membership policy!'
        else
          selector =
            group          : @slug
            status         : 'pending'
          JInvitationRequest = require '../invitationrequest'
          JInvitationRequest.each selector, {}, (err, request)->
            if err then callback err
            else if request? then request.approve client
            else callback null

  inviteByEmail: do->
    fetchAccountByEmail = (email, callback)->
      JUser    = require '../user'
      JUser.one {email}, (err, user)=>
        return callback null, null  if err or not user
        user.fetchOwnAccount (err, account)=>
          return callback null, null  if err or not account
          @isMember account, (err, isMember)->
            if isMember
              callback new KodingError "#{email} is already member of this group!"
            else
              callback null, account

    permit 'send invitations',
      success: (client, email, options, callback)->
        fetchAccountByEmail email, (err, account)=>
          return callback err  if err
          @inviteMember client, email, account, options, callback

  inviteByEmails: permit 'send invitations',
    success: (client, emails, options, callback)->
      {uniq} = require 'underscore'
      errors = []
      queue = uniq(emails.split(/\n/)).map (email)=>=>
        @inviteByEmail client, email.trim(), options, (err)->
          errors.push err  if err
          queue.next()
      queue.push -> callback if errors.length > 0 then errors else null
      daisy queue

  saveInviteMessage: permit 'send invitations',
    success: (client, messageType, message, callback=->)->
      @fetchMembershipPolicy (err, policy)=>
        return callback err  if err
        set = {}
        set["communications.#{messageType}"] = message
        policy.update $set: set, callback

  inviteMember: (client, email, account, options, callback)->
    JInvitation = require '../invitation'
    JInvitation.create client, @slug, email, options, (err, invite)=>
      return callback err  if err
      @addInvitation invite, (err)=>
        return callback err  if err
        invite.sendMail client, this, options, (err)->
          return callback err  if err
          kallback = (err)-> callback err, invite

          JAccount = require '../account'
          if account instanceof JAccount
            account.emit 'NewPendingInvitation'
            account.addInvitation invite, kallback
          else
            kallback null

  isMember: (account, callback)->
    selector =
      sourceId  : @getId()
      targetId  : account.getId()
      as        : 'member'
    Relationship.count selector, (err, count)->
      if err then callback err
      else callback null, (if count is 0 then no else yes)

  redeemInvitation: secure (client, code, callback)->
    {delegate} = client.connection
    @isMember delegate, (err, isMember)=>
      return callback err  if err or isMember
      selector = targetOptions: selector: {code, status:$in:['active', 'sent']}
      @fetchInvitations {}, selector, (err, [invite])=>
        return callback err  if err
        return callback new KodingError 'Invitation code is invalid!'  unless invite
        @approveMember delegate, (err)->
          return callback err  if err
          invite.redeem client, callback

  bulkApprove: permit 'send invitations',
    success: (client, count, options, callback)->
      selOptions =
        targetOptions: {selector: status: 'pending'},
        limit: count,
        sort: requestedAt: 1
      @fetchInvitationRequests {}, selOptions, (err, requests)->
        return callback err  if err
        errors = []
        emails = []
        queue = requests.map (request)-> ->
          request.approve client, options, (err)->
            if err
              errors.push "#{request.email} failed!"
            else
              emails.push request.email
            setTimeout queue.next.bind(queue), 50
        queue.push -> callback (if errors.length > 0 then errors else null), emails
        daisy queue

  requestAccess: secure (client, callback)->
    @requestAccessFor client, callback

  requestAccessFor: (account, callback)->
    JInvitationRequest = require '../invitationrequest'
    JUser              = require '../user'
    JAccount           = require '../account'

    account = account.connection.delegate  if account.connection?

    @fetchMembershipPolicy (err, policy)=>
      return callback err  if err
      account.fetchUser (err, user)=>
        return callback err  if err

        if policy?.approvalEnabled
          invitationType = 'basic approval'
        else
          invitationType = 'invitation'

        selector = {
          invitationType
          group  : @slug
          email  : user.email
          status : $not: $in: JInvitationRequest.resolvedStatuses
        }

        JInvitationRequest.one selector, (err, invitationRequest)=>
          return callback err, invitationRequest  if err or invitationRequest
          selector.status   = 'pending'
          selector.username = user.username

          invitationRequest = new JInvitationRequest selector
          invitationRequest.save (err)=>
            return callback err  if err
            @addInvitationRequest invitationRequest, (err)=>
              return callback err if err
              @emit 'NewInvitationRequest'

              unless @slug is 'koding' # comment out to test with koding group
                invitationRequest.sendRequestNotification(
                  this, account, user.email, invitationType
                )

              account.addInvitationRequest invitationRequest, callback

  approveMember:(member, roles, callback)->
    [callback, roles] = [roles, callback]  unless callback
    roles ?= ['member']
    queue = roles.map (role)=>=>
      @addMember member, role, queue.fin.bind queue

    dash queue, =>
      callback()
      @updateCounts()
      @emit 'MemberAdded', member  if 'member' in roles

  each:(selector, rest...)->
    selector.visibility = 'visible'
    Module::each.call this, selector, rest...

  fetchVocabulary$: permit 'administer vocabularies',
    success:(client, rest...)-> @fetchVocabulary rest...

  fetchRolesHelper: (account, callback)->
    client = connection: delegate : account
    @fetchMyRoles client, (err, roles)=>
      if err then callback err
      else if 'member' in roles or 'admin' in roles
        callback null, roles
      else
        options = targetOptions:
          selector: { koding: username: account.profile.nickname }
        @fetchInvitationRequest {}, options, (err, request)->
          if err then callback err
          else unless request? then callback null, ['guest']
          else callback null, ["invitation-#{request.status}"]

  fetchMembershipStatusesByUsername: (username, callback)->
    JAccount = require '../account'
    JAccount.one {'profile.nickname': username}, (err, account)=>
      if not err and account
        @fetchRolesHelper account, callback
      else
        console.error err
        callback err

  fetchMembershipStatuses: secure (client, callback)->
    JAccount = require '../account'
    {delegate} = client.connection
    unless delegate instanceof JAccount
      callback null, ['guest']
    else
      @fetchRolesHelper delegate, callback

  updateCounts:->
    Relationship.count
      as         : 'member'
      targetName : 'JAccount'
      sourceId   : @getId()
      sourceName : 'JGroup'
    , (err, count)=>
      @update ($set: 'counts.members': count), ->

  leave: secure (client, options, callback)->

    [callback, options] = [options, callback] unless callback

    if @slug in ['koding', 'guests']
      return callback new KodingError "It's not allowed to leave this group"

    @fetchMyRoles client, (err, roles)=>
      return callback err if err

      if 'owner' in roles
        return callback new KodingError 'As owner of this group, you must first transfer ownership to someone else!'

      Joinable = require '../../traits/joinable'

      kallback = (err)=>
        @updateCounts()
        @cycleChannel()
        callback err

      queue = roles.map (role)=>=>
        Joinable::leave.call this, client, {as:role}, (err)->
          return kallback err if err
          queue.fin()

      dash queue, kallback

  kickMember: permit 'grant permissions',
    success: (client, accountId, callback)->
      JAccount = require '../account'

      if @slug is 'koding'
        return callback new KodingError 'Koding group is mandatory'

      JAccount.one _id:accountId, (err, account)=>
        return callback err if err

        if client.connection.delegate.getId().equals account._id
          return callback new KodingError 'You cannot kick yourself, try leaving the group!'

        @fetchRolesByAccount account, (err, roles)=>
          return callback err if err

          if 'owner' in roles
            return callback new KodingError 'You cannot kick the owner of the group!'

          kallback = (err)=>
            @updateCounts()
            @cycleChannel()
            callback err

          queue = roles.map (role)=>=>
            @removeMember account, role, (err)->
              return kallback err if err
              queue.fin()

          dash queue, kallback

  transferOwnership: permit 'grant permissions',
    success: (client, accountId, callback)->
      JAccount = require '../account'

      {delegate} = client.connection
      if delegate.getId().equals accountId
        return callback new KodingError 'You cannot transfer ownership to yourself, concentrate and try again!'

      Relationship.one {
        targetId: delegate.getId(),
        sourceId: @getId(),
        as      : 'owner'
      }, (err, owner)=>
        return callback err if err
        return callback new KodingError 'You must be the owner to perform this action!' unless owner

        JAccount.one _id:accountId, (err, account)=>
          return callback err if err

          @fetchRolesByAccount account, (err, newOwnersRoles)=>
            return callback err if err

            kallback = (err)=>
              @cycleChannel()
              @updateCounts()
              callback err

            # give rights to new owner
            queue = difference(['member', 'admin'], newOwnersRoles).map (role)=>=>
              @addMember account, role, (err)->
                return kallback err if err
                queue.fin()

            dash queue, =>
              # transfer ownership
              owner.update $set: targetId: account.getId(), kallback

  ensureUniquenessOfRoleRelationship:(target, options, fallbackRole, roleUnique, callback)->
    unless callback
      callback   = roleUnique
      roleUnique = no

    if 'string' is typeof options
      as = options
    else if options?.as
      {as} = options
    else
      as = fallbackRole

    selector =
      targetName : target.bongo_.constructorName
      sourceId   : @getId()
      sourceName : @bongo_.constructorName
      as         : as

    unless roleUnique
      selector.targetId = target.getId()

    Relationship.count selector, (err, count)->
      if err then callback err
      else if count > 0 then callback new KodingError 'This relationship already exists'
      else callback null

  oldAddMember = @::addMember
  addMember:(target, options, callback)->
    @ensureUniquenessOfRoleRelationship target, options, 'member', (err)=>
      if err then callback err
      else oldAddMember.call this, target, options, callback

  oldAddAdmin = @::addAdmin
  addAdmin:(target, options, callback)->
    @ensureUniquenessOfRoleRelationship target, options, 'admin', (err)=>
      if err then callback err
      else oldAddAdmin.call this, target, options, callback

  oldAddOwner = @::addOwner
  addOwner:(target, options, callback)->
    @ensureUniquenessOfRoleRelationship target, options, 'owner', yes, (err)=>
      if err then callback err
      else oldAddOwner.call this, target, options, callback

  remove_ = @::remove
  remove: secure (client, callback)->
    JName = require '../name'

    @fetchOwner (err, owner)=>
      return callback err if err
      unless owner.getId().equals client.connection.delegate.getId()
        return callback new KodingError 'You must be the owner to perform this action!'

      removeHelper = (model, err, callback, queue)->
        return callback err if err
        return queue.next() unless model
        model.remove (err)=>
          return callback err if err
          queue.next()

      removeHelperMany = (klass, models, err, callback, queue)->
        return callback err if err
        return queue.next() if not models or models.length < 1
        ids = (model._id for model in models)
        klass.remove (_id: $in: ids), (err)->
          return callback err if err
          queue.next()

      daisy queue = [
        => JName.one name:@slug, (err, name)->
          removeHelper name, err, callback, queue

        => @fetchPermissionSet (err, permSet)->
          removeHelper permSet, err, callback, queue

        => @fetchDefaultPermissionSet (err, permSet)->
          removeHelper permSet, err, callback, queue

        => @fetchMembershipPolicy (err, policy)->
          removeHelper policy, err, callback, queue

        => @fetchReadme (err, readme)->
          removeHelper readme, err, callback, queue

        => @fetchInvitationRequests (err, requests)->
          JInvitationRequest = require '../invitationrequest'
          removeHelperMany JInvitationRequest, requests, err, callback, queue

        => @fetchInvitations (err, requests)->
          JInvitation = require '../invitation'
          removeHelperMany JInvitation, requests, err, callback, queue

        => @fetchVocabularies (err, vocabularies)->
          JVocabulary = require '../vocabulary'
          removeHelperMany JVocabulary, vocabularies, err, callback, queue

        => @fetchTags (err, tags)->
          JTag = require '../tag'
          removeHelperMany JTag, tags, err, callback, queue

        => @fetchApplications (err, apps)->
          JApp = require '../app'
          removeHelperMany JApp, apps, err, callback, queue

        # needs to be tested once subgroups are supported
        # => @fetchSubgroups (err, groups)=>
        #   return callback err if err
        #   return queue.next() unless groups
        #   ids = (model._id for model in groups)
        #   JGroup.remove client, (_id: $in: ids), (err)->
        #     return callback err if err
        #     queue.next()

        =>
          @constructor.emit 'GroupDestroyed', this
          queue.next()

        => remove_.call this, (err)->
          return callback err if err
          queue.next()

        -> callback null
      ]

  sendNotificationToAdmins: (event, contents)->
    @fetchAdmins (err, admins)=>
      unless err
        for admin in admins
          admin.sendNotification event, contents

  updateBundle: permit 'change bundle',
    success: (client, formData, callback = (->)) ->
      @fetchBundle (err, bundle) =>
        return callback err  if err
        { overagePolicy, sharedVM, allocation } = formData
        bundle.update $set: {overagePolicy, sharedVM, allocation}, callback

  createBundle: (data, callback)->
    @fetchBundle (err, bundle)=>
      return callback err                               if err
      return callback new KodingError 'Bundle exists!'  if bundle?

      JGroupBundle = require '../bundle/groupbundle'
      bundle = new JGroupBundle data
      bundle.save (err)=>
        return callback err  if err
        @addBundle bundle, (err)-> callback err, unless err then bundle

  fetchBundle$: permit 'commission resources',
    success: (client, rest...) -> @fetchBundle rest...

  setPaymentInfo: permit 'manage payment methods',
    success: (client, data, callback) ->
      # TODO: Give credits to existing users
      JPaymentGroup = require '../payment/group'
      JPaymentGroup.setPaymentInfo client, this, data, callback

  fetchPaymentInfo: permit 'manage payment methods',
    success: (client, callback)->
      JPaymentGroup = require '../payment/group'
      JPaymentGroup.getBilling this, callback

  checkUserBalance: secure (client, data, callback)->
    @fetchBundle (err, bundle)=>
      return callback err        if err
      return callback new KodingError 'unable to fetch group bundle'  unless bundle
      return callback null, 0,0  if bundle.allocation is 0

      @getUserExpenses client, data, (err, expenses)->
        return callback null  if err
        callback bundle.allocation, expenses

  getAllExpenses: secure (client, data, callback)->
    JVM   = require '../vm'
    JUser = require '../user'
    JUser.fetchUser client, (err, user)=>
      return callback err  if err
      # TODO: Get VM price from JPaymentPlan
      JVM.some
        planOwner : "group_#{@_id}"
        vmType    : 'expensed'
      , {planCode: 1, users: 1}, callback

  getUserExpenses: secure (client, data, callback)->
    JVM   = require '../vm'
    JUser = require '../user'
    JUser.fetchUser client, (err, user)=>
      return callback err  if err
      # TODO: Get VM price from JPaymentPlan
      JVM.some
        planOwner: "group_#{@_id}"
        vmType   : 'expensed'
        users    : { $elemMatch: id: user.getId(), owner: yes }
      , {planCode: 1}, callback

  makeExpense: secure (client, data, callback)->
    JPaymentPlan = require '../payment/plan'
    JPaymentPlan.one code: data.plan, (err, plan)=>
      return callback err  if err
      @checkUserBalance client, data, (err, limit, balance)=>
        return callback err  if err
        console.log limit, balance, plan.feeMonthly
        if limit >= balance + plan.feeMonthly
          @chargeGroup client, data, callback
        else
          callback new KodingError "You don't have enough balance"

  makePayment: permit 'make payments',
    success: (client, data, callback)->
      @chargeGroup client, data, callback

  chargeGroup: secure (client, data, callback)->
    data.plan   ?= @payment.plan
    JPaymentPlan = require '../payment/plan'
    JPaymentPlan.one code: data.plan, (err, plan)=>
      return callback err  if err
      plan.subscribeGroup this, data, callback

  addProduct: permit 'manage products',
    success: (client, data, callback)->
      JPaymentGroup = require '../payment/group'
      JPaymentGroup.addPlan this, data, callback

  deleteProduct: permit 'manage products',
    success: (client, data, callback)->
      JPaymentGroup = require '../payment/group'
      JPaymentGroup.deletePlan this, data, callback

  checkPayment: (callback)->
    JPaymentSubscription = require '../payment/subscription'
    JPaymentSubscription.getGroupSubscriptions this, callback

  fetchTransactions: (callback)->
    JPaymentGroup = require '../payment/group'
    JPaymentGroup.fetchTransactions this, callback

  vmUsage: secure ({connection:{delegate}}, callback)->
    @fetchBundle (err, bundle)=>
      return callback err  if err
      return callback new KodingError 'unable to fetch group bundle'  unless bundle

      bundle.checkUsage delegate, this, callback

  checkVmType: (data, callback) ->
    unless data.type in ['user', 'group', 'expensed']
      callback new KodingError "No such VM type: #{data.type}"
    else
      callback null

  fetchOrCreateBundle: (callback) ->
    @fetchBundle (err, bundle) =>
      return callback err, bundle  if err or bundle

      if @slug is 'koding'
        @createBundle
          overagePolicy: 'not allowed'
          paymentPlan  : ''
          allocation   : 0
          sharedVM     : yes
        , (err, bundle) =>
          if err then return callback new KodingError 'Unable to create default group bundle'
          callback null, bundle
      else
        callback new KodingError 'Unable to fetch group bundle'

  canCreateVM: secure ({connection:{delegate}}, data, callback)->
    @checkVmType data, (err) =>
      return callback err  if err
      @fetchOrCreateBundle (err, bundle)->
        return callback err  if err
        bundle.canCreateVM delegate, this, data, callback

  createVM: secure ({connection:{delegate}}, data, callback)->
    @checkVmType data, (err) =>
      return callback err  if err
      @fetchOrCreateBundle (err, bundle)->
        return callback err  if err
        bundle.createVM delegate, this, data, callback

  countMembers: secure (client, callback)->
    {Member} = require "../graph"
    Member.fetchMemberCount {groupId:@_id, client:client}, callback

  fetchOrCountInvitations: permit 'send invitations',
    success: (client, type, method, options, callback)->
      supportedTypes = ['Invitation', 'InvitationRequest', 'InvitationCode']
      return callback 'unsupported type'  unless type in supportedTypes

      options.groupId = @getId()
      {Invitation} = require "../graph"
      Invitation["fetchOrCount#{type}s"] method, options, callback

  fetchInvitationsFromGraph: permit 'send invitations',
    success: (client, type, options, callback)->
      @fetchOrCountInvitations client, type, 'fetch', options, (err, results)=>
        return callback err  if err
        ids = (res.groupOwnedNodes.data.id  for res in results)

        require(
          if type is 'InvitationRequest'
          then '../invitationrequest'
          else '../invitation'
        ).some _id: $in: ids, {}, callback

  countInvitationsFromGraph: permit 'send invitations',
    success: (client, type, options, callback)->
      @fetchOrCountInvitations client, type, 'count', options, (err, result)=>
        return callback err, result?[0]?.count

  fetchMembersFromGraph: permit 'list members',
    success:(client, options, callback)->
      options.groupId = @getId()
      options.client = client
      {Member} = require '../graph'
      Member.fetchMemberList options, (err, results)=>
        callback err, results

  @each$ = (selector, options, callback)->
    selector.visibility = 'visible'
    @each selector, options, callback

  linkPaymentMethod: permit 'manage payment methods',
    success: (client, paymentMethodId, callback) ->
      { delegate } = client.connection
      JPaymentMethod = require '../payment/method'
      JPaymentMethod.one { paymentMethodId }, (err, paymentMethod) =>
        return callback err  if err
        delegate.hasTarget paymentMethod, 'payment method', (err, hasTarget) =>
          return callback err  if err
          return callback { message: 'Access denied!' }  unless hasTarget
          @addPaymentMethod paymentMethod, callback

  unlinkPaymentMethod: permit 'manage payment methods',
    success: (client, paymentMethodId, callback) ->
      JPaymentMethod = require '../payment/method'
      JPaymentMethod.one { paymentMethodId }, (err, paymentMethod) =>
        return callback err  if err
        @removePaymentMethod paymentMethod, callback

  fetchPaymentMethod$: permit 'manage payment methods',
    success: (client, callback) ->
      JPaymentMethod = require '../payment/method'
      @fetchPaymentMethod (err, paymentMethod) ->
        return callback err  if err
        JPaymentMethod.decoratePaymentMethods [paymentMethod], (err, paymentMethods) ->
          return callback err  if err
          callback null, paymentMethods[0]<|MERGE_RESOLUTION|>--- conflicted
+++ resolved
@@ -87,13 +87,8 @@
         'kickMember', 'transferOwnership', 'fetchRolesByClientId',
         'fetchInvitationsFromGraph', 'countInvitationsFromGraph', 'fetchMembersFromGraph'
         'remove', 'bulkApprove', 'fetchNewestMembers', 'countMembers',
-<<<<<<< HEAD
-        'checkPayment', 'makePayment', 'updatePayment', 'setBillingInfo', 'fetchBillingInfo',
+        'checkPayment', 'makePayment', 'updatePayment', 'setPaymentInfo', 'fetchPaymentInfo',
         'checkUserBalance', 'makeExpense', 'getUserExpenses', 'getAllExpenses', 'fetchTransactions',
-=======
-        'checkPayment', 'makePayment', 'updatePayment', 'setPaymentInfo', 'fetchPaymentInfo',
-        'checkUserBalance', 'makeExpense', 'getUserExpenses', 'getAllExpenses', 'getTransactions',
->>>>>>> cfe23fb2
         'fetchBundle', 'updateBundle', 'addProduct', 'deleteProduct',
         'createVM', 'canCreateVM', 'vmUsage',
         'saveInviteMessage', 'redeemInvitation', 'fetchPaymentMethod','linkPaymentMethod'
