{Module} = require 'jraphical'
{difference} = require 'underscore'

module.exports = class JGroup extends Module


  [ERROR_UNKNOWN, ERROR_NO_POLICY, ERROR_POLICY] = [403010, 403001, 403009]

  {Relationship} = require 'jraphical'

  {Inflector, ObjectId, ObjectRef, secure, daisy, race, dash} = require 'bongo'

  JPermissionSet = require './permissionset'
  {permit} = JPermissionSet

  KodingError = require '../../error'

  Validators = require './validators'

  {throttle} = require 'underscore'

  Graph       = require "../graph/graph"

  PERMISSION_EDIT_GROUPS = [
    {permission: 'edit groups'}
    {permission: 'edit own groups', validateWith: Validators.own}
  ]

  @trait __dirname, '../../traits/filterable'
  @trait __dirname, '../../traits/followable'
  @trait __dirname, '../../traits/taggable'
  @trait __dirname, '../../traits/protected'
  @trait __dirname, '../../traits/joinable'
  @trait __dirname, '../../traits/slugifiable'

  @share()

  @set
    softDelete      : yes
    slugifyFrom     : 'slug'
    slugTemplate    : '#{slug}'
    feedable        : no
    memberRoles     : ['admin','moderator','member','guest']
    permissions     :
      'grant permissions'                 : []
      'open group'                        : ['member','moderator']
      'list members'                      : ['guest','member','moderator']
      'create groups'                     : ['moderator']
      'edit groups'                       : ['moderator']
      'edit own groups'                   : ['member','moderator']
      'query collection'                  : ['member','moderator']
      'update collection'                 : ['moderator']
      'assure collection'                 : ['moderator']
      'remove documents from collection'  : ['moderator']
      'view readme'                       : ['guest','member','moderator']
    indexes         :
      slug          : 'unique'
    sharedEvents    :
      static        : [
        { name: 'MemberAdded',      filter: -> null }
        { name: 'MemberRemoved',    filter: -> null }
        { name: 'MemberRolesChanged' }
        { name: 'GroupDestroyed' }
        { name: 'broadcast' }
      ]
      instance      : [
        { name: 'GroupCreated' }
        { name: 'MemberAdded',      filter: -> null }
        { name: 'MemberRemoved',    filter: -> null }
        { name: 'NewInvitationRequest' }
        { name: 'updateInstance' }
      ]
    sharedMethods   :
      static        : [
        'one','create','each','count','byRelevance','someWithRelationship'
        '__resetAllGroups','fetchMyMemberships','__importKodingMembers',
        'suggestUniqueSlug'
      ]
      instance      : [
        'join', 'leave', 'modify', 'fetchPermissions', 'createRole'
        'updatePermissions', 'fetchMembers', 'fetchRoles', 'fetchMyRoles'
        'fetchUserRoles','changeMemberRoles','canOpenGroup', 'canEditGroup'
        'fetchMembershipPolicy','modifyMembershipPolicy','requestAccess'
        'fetchReadme', 'setReadme', 'addCustomRole', 'fetchInvitationRequests'
        'countPendingInvitationRequests', 'countPendingSentInvitations',
        'countInvitationRequests', 'fetchInvitationRequestCounts',
        'resolvePendingRequests','fetchVocabulary', 'fetchMembershipStatuses',
        'setBackgroundImage', 'removeBackgroundImage', 'fetchAdmin', 'inviteByEmail',
        'inviteByEmails', 'kickMember', 'transferOwnership', # 'inviteByUsername',
        'fetchRolesByClientId', 'fetchOrSearchInvitationRequests', 'fetchMembersFromGraph'
        'remove', 'sendSomeInvitations', 'fetchNewestMembers', 'countMembers',
        'checkPayment', 'makePayment', 'updatePayment', 'setBillingInfo', 'getBillingInfo',
        'createVM', 'canCreateVM', 'vmUsage',
        'fetchBundle', 'updateBundle', 'saveInviteMessage'
      ]
    schema          :
      title         :
        type        : String
        required    : yes
      body          : String
      avatar        : String
      slug          :
        type        : String
        validate    : require('../name').validateName
        set         : (value)-> value.toLowerCase()
      privacy       :
        type        : String
        enum        : ['invalid privacy type', ['public', 'private']]
      visibility    :
        type        : String
        enum        : ['invalid visibility type', ['visible', 'hidden']]
      parent        : ObjectRef
      counts        :
        members     : Number
      customize     :
        background  :
          customImages    : [String]
          customColors    : [String]
          customType      :
            type          : String
            default       : 'defaultImage'
            enum          : ['Invalid type', [ 'defaultImage', 'customImage', 'defaultColor', 'customColor']]
          customValue     :
            type          : String
            default       : '1'
          customOptions   : Object
      payment       :
        plan        : String
        paymentQuota: Number
    relationships   :
      bundle        :
        targetType  : 'JGroupBundle'
        as          : 'owner'
      permissionSet :
        targetType  : JPermissionSet
        as          : 'owner'
      defaultPermissionSet:
        targetType  : JPermissionSet
        as          : 'default'
      member        :
        targetType  : 'JAccount'
        as          : 'member'
      moderator     :
        targetType  : 'JAccount'
        as          : 'moderator'
      admin         :
        targetType  : 'JAccount'
        as          : 'admin'
      owner         :
        targetType  : 'JAccount'
        as          : 'owner'
      application   :
        targetType  : 'JApp'
        as          : 'owner'
      vocabulary    :
        targetType  : 'JVocabulary'
        as          : 'owner'
      subgroup      :
        targetType  : 'JGroup'
        as          : 'parent'
      tag           :
        targetType  : 'JTag'
        as          : 'tag'
      role          :
        targetType  : 'JGroupRole'
        as          : 'role'
      membershipPolicy :
        targetType  : 'JMembershipPolicy'
        as          : 'owner'
      invitationRequest:
        targetType  : 'JInvitationRequest'
        as          : 'owner'
      readme        :
        targetType  : 'JMarkdownDoc'
        as          : 'owner'
      vm            :
        targetType  : 'JVM'
        as          : 'owner'

  constructor:->
    super

    @on 'MemberAdded', (member)->
      @constructor.emit 'MemberAdded', { group: this, member }
      @sendNotificationToAdmins 'GroupJoined',
        actionType : 'groupJoined'
        actorType  : 'member'
        subject    : ObjectRef(this).data
        member     : ObjectRef(member).data

    @on 'MemberRemoved', (member)->
      @constructor.emit 'MemberRemoved', { group: this, member }

    @on 'MemberRolesChanged', (member)->
      @constructor.emit 'MemberRolesChanged', { group: this, member }

  @__importKodingMembers = secure (client, callback)->
    JAccount = require '../account'
    {delegate} = client.connection
    count = 0
    if delegate.can 'migrate-koding-users'
      @one slug:'koding', (err, koding)->
        if err then callback err
        else
          JAccount.each {}, {}, (err, account)->
            if err
              callback err
            else unless account?
              callback null
            else
              isMember =
                sourceId  : koding.getId()
                targetId  : account.getId()
                as        : 'member'
              Relationship.count isMember, (err, count)->
                if err then callback err
                else if count is 0
                  process.nextTick ->
                    koding.approveMember account, ->
                      console.log "added member: #{account.profile.nickname}"

  setBackgroundImage: permit 'edit groups',
    success:(client, type, value, callback=->)->
      if type is 'customImage'
        operation =
          $set: {}
          $addToSet : {}
        operation.$addToSet['customize.background.customImages'] = value
      else if type is 'customColor'
        operation =
          $set: {}
          $addToSet : {}
        operation.$addToSet['customize.background.customColors'] = value
      else
        operation = $set : {}

      operation.$set["customize.background.customType"] = type

      if type in ['defaultImage','defaultColor','customColor','customImage']
        operation.$set["customize.background.customValue"] = value

      @update operation, callback

  removeBackgroundImage: permit 'edit groups',
    success:(client, type, value, callback=->)->
      if type is 'customImage'
        @update {$pullAll: 'customize.background.customImages': [value]}, callback
      else if type is 'customColor'
        @update {$pullAll: 'customize.background.customColors': [value]}, callback
      else
        console.log 'Nothing to remove'

  @renderHomepage: require './render-homepage'

  @__resetAllGroups = secure (client, callback)->
    {delegate} = client.connection
    @drop callback if delegate.can 'reset groups'

  @fetchParentGroup =(source, callback)->
    Relationship.someData {
      targetName  : @name
      sourceId    : source.getId?()
      sourceType  : 'function' is typeof source and source.name
    }, {targetId: 1}, (err, cursor)=>
      if err
        callback err
      else
        cursor.nextObject (err, rel)=>
          if err
            callback err
          else unless rel
            callback null
          else
            @one {_id: targetId}, callback

  @create = do ->

    save_ =(label, model, queue, callback)->
      model.save (err)->
        if err then callback err
        else
          console.log "#{label} is saved"
          queue.next()

    create = (groupData, owner, callback) ->
      JPermissionSet        = require './permissionset'
      JMembershipPolicy     = require './membershippolicy'
      JName                 = require '../name'
      group                 = new this groupData
      permissionSet         = new JPermissionSet
      defaultPermissionSet  = new JPermissionSet

      # remove permissions for guest which made sense for public but not for private
      if group.privacy is 'private'
        toBeRemoved = ['read activity', 'read tags', 'list members']
        for perm, i in permissionSet.permissions when perm.role is 'guest'
          for permission, j in perm.permissions when permission in toBeRemoved
            permissionSet.permissions[i].permissions.splice j, 1

      queue = [
        -> group.useSlug group.slug, (err, slug)->
          if err then callback err
          else unless slug?
            callback new KodingError "Couldn't claim the slug!"
          else
            console.log "created a slug #{slug.slug}"
            group.slug  = slug.slug
            group.slug_ = slug.slug
            queue.next()
        -> save_ 'group', group, queue, (err)->
           if err
             JName.release group.slug, => callback err
           else
             queue.next()
        -> group.addMember owner, (err)->
            if err then callback err
            else
              console.log 'member is added'
              queue.next()
        -> group.addAdmin owner, (err)->
            if err then callback err
            else
              console.log 'admin is added'
              queue.next()
        -> group.addOwner owner, (err)->
            if err then callback err
            else
              console.log 'owner is added'
              queue.next()
        -> save_ 'permission set', permissionSet, queue, callback
        -> save_ 'default permission set', defaultPermissionSet, queue,
                  callback
        -> group.addPermissionSet permissionSet, (err)->
            if err then callback err
            else
              console.log 'permissionSet is added'
              queue.next()
        -> group.addDefaultPermissionSet defaultPermissionSet, (err)->
            if err then callback err
            else
              console.log 'permissionSet is added'
              queue.next()
        -> group.addDefaultRoles (err)->
            if err then callback err
            else
              console.log 'roles are added'
              queue.next()
        ->
          if groupData['allow-over-usage']
            if groupData['require-approval']
              overagePolicy = 'by permission'
            else
              overagePolicy = 'allowed'
          else
            overagePolicy = 'not allowed'
          paymentPlan = ""
          if groupData.payment?.plan
            paymentPlan = groupData.payment.plan
          group.createBundle
            overagePolicy: overagePolicy
            paymentPlan  : paymentPlan
            allocation   : parseInt(groupData.allocation, 10) * 100
            sharedVM     : groupData['shared-vm']
          , ->
            console.log 'bundle is created'
            queue.next()
      ]

      if 'private' is group.privacy
        queue.push -> group.createMembershipPolicy groupData.requestType, -> queue.next()

      queue.push =>
        @emit 'GroupCreated', { group, creator: owner }
        callback null, group

      daisy queue

  @create$ = secure (client, formData, callback)->
    JAccount = require '../account'
    {delegate} = client.connection

    unless delegate instanceof JAccount
      return callback new KodingError 'Access denied.'

    @create formData, delegate, callback

  @findSuggestions = (client, seed, options, callback)->
    {limit, blacklist, skip}  = options

    @some {
      title   : seed
      _id     :
        $nin  : blacklist
      visibility: 'visible'
    },{
      skip
      limit
      sort    : 'title' : 1
    }, callback

  # currently groups in a group show global groups, so it does not
  # make sense to allow this method based on current group's permissions
  @byRelevance$ = secure (client, seed, options, callback)->
    @byRelevance client, seed, options, callback

  @fetchSecretChannelName =(groupSlug, callback)->
    JName = require '../name'
    JName.fetchSecretName groupSlug, (err, secretName, oldSecretName)->
      if err then callback err
      else callback null, "group.secret.#{secretName}",
        if oldSecretName then "group.secret.#{oldSecretName}"

  @cycleChannel =do->
    cycleChannel = (groupSlug, callback=->)->
      JName = require '../name'
      JName.cycleSecretName groupSlug, (err, oldSecretName, newSecretName)=>
        if err then callback err
        else
          routingKey = "group.secret.#{oldSecretName}.cycleChannel"
          @emit 'broadcast', routingKey, null
          callback null
    return throttle cycleChannel, 5000

  cycleChannel:(callback)-> @constructor.cycleChannel @slug, callback

  @broadcast =(groupSlug, event, message)->
    if message?
      event = ".#{event}"
    else
      [message, event] = [event, message]
      event = ''
    @fetchSecretChannelName groupSlug, (err, secretChannelName, oldSecretChannelName)=>
      if err? then console.error err
      else unless secretChannelName? then console.error 'unknown channel'
      else
        @emit 'broadcast', "#{oldSecretChannelName}#{event}", message  if oldSecretChannelName
        @emit 'broadcast', "#{secretChannelName}#{event}", message
        @emit 'notification', "#{groupSlug}#{event}", {
          routingKey  : groupSlug
          contents    : message
          event       : 'feed-new'
        }

  broadcast:(message)-> @constructor.broadcast @slug, message

  # this is a temporary feature to display all activities
  # from public and visible groups in koding group
  @oldBroadcast = @broadcast
  @broadcast = (groupSlug, event, message)->
    if groupSlug isnt "koding"
      @one {slug : groupSlug }, (err, group)=>
        if err then console.error err
        unless group then console.error "unknown group #{groupSlug}"
        else if group.privacy isnt "private" and group.visibility isnt "hidden"
          @oldBroadcast.call this, "koding", event, message
    @oldBroadcast.call this, groupSlug, event, message

  changeMemberRoles: permit 'grant permissions',
    success:(client, targetId, roles, callback)->
      remove = []
      sourceId = @getId()
      roles.push 'member'  unless 'member' in roles
      Relationship.some {targetId, sourceId}, {}, (err, rels)->
        return callback err  if err

        for rel in rels
          if rel.as in roles then roles.splice roles.indexOf(rel.as), 1
          else remove.push rel._id

        if remove.length > 0
          Relationship.remove _id: $in: remove, (err)-> console.log 'removed'; callback err  if err

        queue = roles.map (role)->->
          (new Relationship
            targetName  : 'JAccount'
            targetId    : targetId
            sourceName  : 'JGroup'
            sourceId    : sourceId
            as          : role
          ).save (err)->
            callback err  if err
            queue.fin()
        dash queue, callback

  addDefaultRoles:(callback)->
    group = this
    JGroupRole = require './role'
    JGroupRole.all {isDefault: yes}, (err, roles)->
      if err then callback err
      else
        queue = roles.map (role)->->
          group.addRole role, queue.fin.bind queue
        dash queue, callback

  updatePermissions: permit 'grant permissions',
    success:(client, permissions, callback=->)->
      @fetchPermissionSet (err, permissionSet)=>
        if err
          callback err
        else if permissionSet?
          permissionSet.update $set:{permissions}, callback
        else
          permissionSet = new JPermissionSet {permissions}
          permissionSet.save callback

  fetchPermissions:do->
    fixDefaultPermissions_ =(model, permissionSet, callback)->
      # It was lately recognized that we needed to have a default permission
      # set that is created at the time of group creation, because other
      # permissions may be roled out over time, and it is best to be secure by
      # default.  Without knowing which permissions were present at the time
      # of group creation, we may inadvertantly expose dangerous permissions
      # to underprivileged roles.  We will create this group's "default
      # permissions" by cloning the group's current permission set. C.T.
      defaultPermissionSet = permissionSet.clone()
      defaultPermissionSet.save (err)->
        if err then callback err
        else model.addDefaultPermissionSet defaultPermissionSet, (err)->
          if err then callback err
          else callback null, defaultPermissionSet

    fetchPermissions = permit 'grant permissions',
      success:(client, callback)->
        {permissionsByModule} = require '../../traits/protected'
        {delegate}            = client.connection
        permissionSet         = null
        defaultPermissionSet  = null
        daisy queue = [
          => @fetchPermissionSet (err, model)->
              if err then callback err
              else
                permissionSet = model
                queue.next()
          => @fetchDefaultPermissionSet (err, model)=>
              if err then callback err
              else if model?
                console.log 'already had defaults'
                defaultPermissionSet = model
                queue.next()
              else
                console.log 'needed defaults fixed'
                fixDefaultPermissions_ this, permissionSet, (err, newModel)->
                  defaultPermissionSet = newModel
                  queue.next()
          -> callback null, {
              permissionsByModule
              permissions         : permissionSet.permissions
              defaultPermissions  : defaultPermissionSet.permissions
            }
        ]

  fetchRolesByAccount:(account, callback)->
    Relationship.someData {
      targetId: account.getId()
      sourceId: @getId()
    }, {as:1}, (err, cursor)->
      if err then callback err
      else
        cursor.toArray (err, arr)->
          if err then callback err
          else
            roles = if arr.length > 0 then (doc.as for doc in arr) else ['guest']
            callback null, roles

  fetchMyRoles: secure (client, callback)->
    @fetchRolesByAccount client.connection.delegate, callback

  fetchUserRoles: permit 'grant permissions',
    success:(client, ids, callback)->
      [callback, ids] = [ids, callback]  unless callback
      @fetchRoles (err, roles)=>
        roleTitles = (role.title for role in roles)
        selector = {
          targetName  : 'JAccount'
          sourceId    : @getId()
          as          : { $in: roleTitles }
        }
        selector.targetId = $in: ids  if ids
        Relationship.someData selector, {as:1, targetId:1}, (err, cursor)->
          if err then callback err
          else
            cursor.toArray (err, arr)->
              if err then callback err
              else callback null, arr

  fetchMembers$: permit 'list members',
    success:(client, rest...)->
      [selector, options, callback] = Module.limitEdges 100, rest
      # delete options.targetOptions
      @fetchMembers selector, options, ->
        callback arguments...

  fetchNewestMembers$: permit 'list members',
    success:(client, rest...)->
      [selector, options, callback] = Module.limitEdges 100, rest
      selector            or= {}
      selector.as         = 'member'
      selector.sourceName = 'JGroup'
      selector.sourceId   = @getId()
      selector.targetName = 'JAccount'

      options             or= {}
      options.sort        or=
        timestamp         : -1
      options.limit       or= 16

      Relationship.some selector, options, (err,members)=>
        if err then callback err
        else
          targetIds = (member.targetId for member in members)
          JAccount = require '../account'
          JAccount.some
            _id   :
              $in : targetIds
          , {}, (err,memberAccounts)=>
            callback err,memberAccounts

  # fetchMyFollowees: permit 'list members'
  #   success:(client, options, callback)->
  #     [callback, options] = [options, callback]  unless callback
  #     options ?=


  # fetchMyFollowees: permit 'list members'
  #   success:(client, options, callback)->

  fetchReadme$: permit 'view readme',
    success:(client, rest...)-> @fetchReadme rest...

  setReadme$: permit
    advanced: PERMISSION_EDIT_GROUPS
    success:(client, text, callback)->
      @fetchReadme (err, readme)=>
        unless readme
          JMarkdownDoc = require '../markdowndoc'
          readme = new JMarkdownDoc content: text

          daisy queue = [
            ->
              readme.save (err)->
                console.log err
                if err then callback err
                else queue.next()
            =>
              @addReadme readme, (err)->
                console.log err
                if err then callback err
                else queue.next()
            ->
              callback null, readme
          ]

        else
          readme.update $set:{ content: text }, (err)=>
            if err then callback err
            else callback null, readme
    failure:(client,text, callback)->
      callback new KodingError "You are not allowed to change this."

  fetchHomepageView:(callback)->
    @fetchReadme (err, readme)=>
      return callback err  if err
      @fetchMembershipPolicy (err, policy)=>
        if err then callback err
        else
          callback null, JGroup.renderHomepage {
            @slug
            @title
            policy
            @avatar
            @body
            @counts
            content : readme?.html ? readme?.content
            @customize
          }

  fetchRolesByClientId:(clientId, callback)->
    [callback, clientId] = [clientId, callback]  unless callback
    return callback null, []  unless clientId

    JSession = require '../session'
    JSession.one {clientId}, (err, session)=>
      return callback err  if err
      {username} = session.data
      return callback null, []  unless username

      @fetchMembershipStatusesByUsername username, (err, roles)=>
        callback err, roles or [], session

  createRole: permit 'grant permissions',
    success:(client, formData, callback)->
      JGroupRole = require './role'
      JGroupRole.create
        title           : formData.title
        isConfigureable : formData.isConfigureable or no
      , callback

  addCustomRole: permit 'grant permissions',
    success:(client,formData,callback)->
      @createRole client,formData, (err,role)=>
        console.log err,role
        unless err
          @addRole role, callback
        else
          callback err, null

  createMembershipPolicy:(requestType, queue, callback)->
    [callback, queue] = [queue, callback]  unless callback
    queue ?= []

    JMembershipPolicy = require './membershippolicy'
    membershipPolicy  = new JMembershipPolicy
    membershipPolicy.approvalEnabled = no  if requestType is 'by-invite'

    queue.push(
      -> membershipPolicy.save (err)->
        if err then callback err
        else queue.next()
      => @addMembershipPolicy membershipPolicy, (err)->
        if err then callback err
        else queue.next()
    )
    queue.push callback  if callback
    daisy queue

  destroyMemebershipPolicy:(callback)->
    @fetchMembershipPolicy (err, policy)->
      if err then callback err
      else unless policy?
        callback new KodingError '404 Membership policy not found'
      else policy.remove callback

  convertPublicToPrivate =(group, callback=->)->
    group.createMembershipPolicy callback

  convertPrivateToPublic =(group, client, callback=->)->
    kallback = (err)->
      return callback err if err
      queue.next()

    daisy queue = [
      -> group.resolvePendingRequests client, yes, kallback
      -> group.destroyMemebershipPolicy kallback
      -> callback null
    ]

  setPrivacy:(privacy, client)->
    if @privacy is 'public' and privacy is 'private'
      convertPublicToPrivate this
    else if @privacy is 'private' and privacy is 'public'
      convertPrivateToPublic this, client
    @privacy = privacy

  getPrivacy:-> @privacy

  modify: permit
    advanced : [
      { permission: 'edit own groups', validateWith: Validators.own }
      { permission: 'edit groups' }
    ]
    success : (client, formData, callback)->
      # do not allow people to change there slugs
      delete formData.slug
      delete formData.slug_
      @setPrivacy formData.privacy, client
      @update {$set:formData}, callback

  modifyMembershipPolicy: permit
    advanced: PERMISSION_EDIT_GROUPS
    success: (client, formData, callback)->
      @fetchMembershipPolicy (err, policy)->
        if err then callback err
        else policy.update $set: formData, callback

  canEditGroup: permit 'grant permissions'

  canReadActivity: permit 'read activity'

  canOpenGroup: permit 'open group',
    failure:(client, callback)->
      @fetchMembershipPolicy (err, policy)->
        explanation = policy?.explain() ?
                      err?.message ?
                      'No membership policy!'
        clientError = err ? new KodingError explanation
        clientError.accessCode = policy?.code ?
          if err then ERROR_UNKNOWN
          else if explanation? then ERROR_POLICY
          else ERROR_NO_POLICY
        callback clientError, no

  countPendingInvitationRequests: permit 'send invitations',
    success: (client, callback)->
      @countInvitationRequests {}, {status: 'pending'}, callback

  countPendingSentInvitations: permit 'send invitations',
    success: (client, callback)->
      @countInvitationRequests {}, {status: 'sent'}, callback

  countInvitationRequests$: permit 'send invitations',
    success: (client, rest...)-> @countInvitationRequests rest...

  fetchInvitationRequestCounts: permit 'send invitations',
    success: ->
      switch arguments.length
        when 2
          [client, callback] = arguments
          types = ['invitation', 'basic approval']
        when 3
          [client, types, callback] = arguments
      counts = {}
      queue = types.map (invitationType)=>=>
        @countInvitationRequests {}, {invitationType}, (err, count)->
          if err then queue.fin err
          else
            counts[invitationType] = count
            queue.fin()
      dash queue, callback.bind null, null, counts

  resolvePendingRequests: permit 'send invitations',
    success: (client, isApproved, callback)->
      @fetchMembershipPolicy (err, policy)=>
        if err then callback err
        else unless policy then callback new KodingError 'No membership policy!'
        else
          invitationType =
            if policy.invitationsEnabled then 'invitation' else 'basic approval'

          method =
            if 'invitation' is invitationType
              if isApproved then 'send' else 'delete'
            else
              if isApproved then 'approve' else 'decline'

          invitationRequestSelector =
            group             : @slug
            status            : 'pending'
            invitationType    : invitationType
          JInvitationRequest = require '../invitationrequest'
          JInvitationRequest.each invitationRequestSelector, {}, (err, request)->
            if err then callback err
            else if request? then request[method+'Invitation'] client, callback
            else callback null

  inviteByEmail: permit 'send invitations',
    success: (client, email, message, options, callback)->
      JUser    = require '../user'
      JUser.one {email}, (err, user)=>
        cb = (user, account)=>
          @inviteMember client, email, user, account, message, options, callback

        if err or not user
          cb null, null
        else
          user.fetchOwnAccount (err, account)=>
            return cb user, null  if err or not account
            @isMember account, (err, isMember)->
              return callback new KodingError "#{email} is already member of this group!"  if isMember
              cb user, account

  inviteByEmails: permit 'send invitations',
    success: (client, emails, message, options, callback)->
      {uniq} = require 'underscore'
      errors = []
      queue = uniq(emails.split(/\n/)).map (email)=>=>
        @inviteByEmail client, email.trim(), message, options, (err)->
          errors.push err  if err
          queue.next()
      queue.push -> callback if errors.length > 0 then errors else null
      daisy queue

  saveInviteMessage: permit 'send invitations',
    success: (client, messageType, message, callback=->)->
      @fetchMembershipPolicy (err, policy)=>
        return callback err  if err
        set = {}
        set["communications.#{messageType}"] = message
        policy.update $set: set, callback

  inviteByUsername: permit 'send invitations',
    success: (client, usernames, callback)->
      JUser    = require '../user'
      usernames = [usernames] unless Array.isArray usernames
      queue = usernames.map (username)=>=>
        JUser.one {username}, (err, user)=>
          return callback err if err
          return callback new KodingError 'User does not exist!' unless user
          user.fetchOwnAccount (err, account)=>
            return callback err if err
            @isMember account, (err, isMember)=>
              return callback err if err
              return callback new KodingError "#{username} is already member of this group!" if isMember
              @inviteMember client, user.email, user, account, (err)->
                return queue.next() unless err
                replaceEmail = (errMsg)-> errMsg.replace user.email, username
                if err.name is 'KodingError' then err.message = replaceEmail err.message
                else err = replaceEmail err
                callback err
      queue.push -> callback null
      daisy queue

  inviteMember: (client, email, user, account, message, options, callback)->
    JInvitationRequest = require '../invitationrequest'

    [callback, options] = [options, callback]  unless callback
    [callback, message] = [message, callback]  unless callback
    [callback, account] = [account, callback]  unless callback
    [callback, user]    = [user,    callback]  unless callback

    params =
      email  : email
      group  : @slug
      status : $not: $in: JInvitationRequest.resolvedStatuses

    JInvitationRequest.one params, (err, invitationRequest)=>
      if invitationRequest
        callback new KodingError """
          You've already invited #{email}.
          """
      else
        params.invitationType  = 'invitation'
        params.status          = 'sent'
        params.koding          = username : user.username  if user
        params.koding.fullName = "#{account.profile.firstName} #{account.profile.lastName}"  if account

        invitationRequest = new JInvitationRequest params
        invitationRequest.save (err)=>
          if err then callback err
          else @addInvitationRequest invitationRequest, (err)->
            if err then callback err
            else
              if user
                user.fetchOwnAccount (err, account)->
                  return console.warn err  if err # this is minor work, workflow should not stop cause of this
                  account.emit 'NewPendingInvitation'
              invitationRequest.sendInvitation client, message, options, callback

  isMember: (account, callback)->
    selector =
      sourceId  : @getId()
      targetId  : account.getId()
      as        : 'member'
    Relationship.count selector, (err, count)->
      if err then callback err
      else callback null, (if count is 0 then no else yes)

  fetchInvitationRequests$: permit 'send invitations',
    success: (client, rest...)-> @fetchInvitationRequests rest...

  sendSomeInvitations: permit 'send invitations',
    success: (client, count, options, callback)->
      selector   = group: @slug, status: 'pending'
      selOptions = limit: count, sort: requestedAt: 1

      JInvitationRequest = require '../invitationrequest'
      JInvitationRequest.some selector, selOptions, (err, requests)->
        if err then callback err
        else
          errors = []
          emails = []
          queue = requests.map (request)-> ->
            request.approveInvitation client, options, (err)->
              if err
                errors.push "#{request.email} failed!"
              else
                emails.push request.email
              setTimeout queue.next.bind(queue), 50
          queue.push -> callback (if errors.length > 0 then errors else null), emails
          daisy queue

  requestAccess: secure (client, formData, callback)->
    @requestAccessFor client, formData, callback

  requestAccessFor: (account, formData, callback)->
    JInvitationRequest = require '../invitationrequest'
    JUser              = require '../user'
    JAccount           = require '../account'

    [callback, formData] = [formData, callback]  unless callback
    formData ?= {}

    account = connection:delegate:account unless account.connection?
    {delegate} = account.connection

    @fetchMembershipPolicy (err, policy)=>
      if err then callback err
      else
        if policy?.approvalEnabled
          invitationType = 'basic approval'
        else
          invitationType = 'invitation'

        cb = (email, kallback)=>
          selector =
            group: @slug
            status: $not: $in: JInvitationRequest.resolvedStatuses

          if delegate instanceof JAccount
            selector['$or'] = [
              'koding.username' : delegate.profile.nickname
              {email}
            ]
          else
            selector.email = email

          JInvitationRequest.one selector, (err, invitationRequest)=>
            return kallback err if err
            # here we use callback instead of kallback as we simulate success here
            # but don't do any further actions
            if invitationRequest then callback null
            else
              invitationRequest = new JInvitationRequest {
                invitationType
                email   : email
                group   : @slug,
                status  : 'pending'
              }

              if delegate instanceof JAccount
                invitationRequest.koding = {
                  username : delegate.profile.nickname
                  fullName : "#{delegate.profile.firstName} #{delegate.profile.lastName}"
                }

              invitationRequest.save (err)=>
                return kallback err if err
                @addInvitationRequest invitationRequest, (err)=>
                  return kallback err if err
                  @emit 'NewInvitationRequest'
                  unless @slug is 'koding' # comment out to test with koding group
                    invitationRequest.sendRequestNotification(
                      account, email, invitationType
                    )
                  kallback null

        unless delegate instanceof JAccount
          return callback new KodingError 'Email address is missing'  unless formData?.email
          cb formData.email, (err)=>
            return callback err  if err
            JInvitation = require '../invitation'
            JInvitation.createViaGroupWithoutNotification account, this, [formData.email], callback
        else
          JUser.one username:delegate.profile.nickname, (err, user)=>
            return callback err if err
            cb user.email, callback

  approveMember:(member, roles, callback)->
    [callback, roles] = [roles, callback]  unless callback
    roles ?= ['member']
    queue = roles.map (role)=>=>
      @addMember member, role, queue.fin.bind queue
    dash queue, =>
      callback()
      @updateCounts()
      @cycleChannel()
      @emit 'MemberAdded', member

  each:(selector, rest...)->
    selector.visibility = 'visible'
    Module::each.call this, selector, rest...

  fetchVocabulary$: permit 'administer vocabularies',
    success:(client, rest...)-> @fetchVocabulary rest...

  fetchRolesHelper: (account, callback)->
    client = connection: delegate : account
    @fetchMyRoles client, (err, roles)=>
      if err then callback err
      else if 'member' in roles or 'admin' in roles
        callback null, roles
      else
        options = targetOptions:
          selector: { koding: username: account.profile.nickname }
        @fetchInvitationRequest {}, options, (err, request)->
          if err then callback err
          else unless request? then callback null, ['guest']
          else callback null, ["invitation-#{request.status}"]

  fetchMembershipStatusesByUsername: (username, callback)->
    JAccount = require '../account'
    JAccount.one {'profile.nickname': username}, (err, account)=>
      if not err and account
        @fetchRolesHelper account, callback
      else
        console.error err
        callback err

  fetchMembershipStatuses: secure (client, callback)->
    JAccount = require '../account'
    {delegate} = client.connection
    unless delegate instanceof JAccount
      callback null, ['guest']
    else
      @fetchRolesHelper delegate, callback

  updateCounts:->
    Relationship.count
      as         : 'member'
      targetName : 'JAccount'
      sourceId   : @getId()
      sourceName : 'JGroup'
    , (err, count)=>
      @update ($set: 'counts.members': count), ->

  leave: secure (client, options, callback)->

    [callback, options] = [options, callback] unless callback

    if @slug is 'koding'
      return callback new KodingError 'Leaving Koding group is not supported yet'

    @fetchMyRoles client, (err, roles)=>
      return callback err if err

      if 'owner' in roles
        return callback new KodingError 'As owner of this group, you must first transfer ownership to someone else!'

      Joinable = require '../../traits/joinable'

      kallback = (err)=>
        @updateCounts()
        @cycleChannel()
        callback err

      queue = roles.map (role)=>=>
        Joinable::leave.call @, client, {as:role}, (err)->
          return kallback err if err
          queue.fin()

      dash queue, kallback

  kickMember: permit 'grant permissions',
    success: (client, accountId, callback)->
      JAccount = require '../account'

      if @slug is 'koding'
        return callback new KodingError 'Koding group is mandatory'

      JAccount.one _id:accountId, (err, account)=>
        return callback err if err

        if client.connection.delegate.getId().equals account._id
          return callback new KodingError 'You cannot kick yourself, try leaving the group!'

        @fetchRolesByAccount account, (err, roles)=>
          return callback err if err

          if 'owner' in roles
            return callback new KodingError 'You cannot kick the owner of the group!'

          kallback = (err)=>
            @updateCounts()
            @cycleChannel()
            callback err

          queue = roles.map (role)=>=>
            @removeMember account, role, (err)->
              return kallback err if err
              queue.fin()

          dash queue, kallback

  transferOwnership: permit 'grant permissions',
    success: (client, accountId, callback)->
      JAccount = require '../account'

      {delegate} = client.connection
      if delegate.getId().equals accountId
        return callback new KodingError 'You cannot transfer ownership to yourself, concentrate and try again!'

      Relationship.one {
        targetId: delegate.getId(),
        sourceId: @getId(),
        as      : 'owner'
      }, (err, owner)=>
        return callback err if err
        return callback new KodingError 'You must be the owner to perform this action!' unless owner

        JAccount.one _id:accountId, (err, account)=>
          return callback err if err

          @fetchRolesByAccount account, (err, newOwnersRoles)=>
            return callback err if err

            kallback = (err)=>
              @cycleChannel()
              @updateCounts()
              callback err

            # give rights to new owner
            queue = difference(['member', 'admin'], newOwnersRoles).map (role)=>=>
              @addMember account, role, (err)->
                return kallback err if err
                queue.fin()

            dash queue, =>
              # transfer ownership
              owner.update $set: targetId: account.getId(), kallback

  ensureUniquenessOfRoleRelationship:(target, options, fallbackRole, roleUnique, callback)->
    unless callback
      callback   = roleUnique
      roleUnique = no

    if 'string' is typeof options
      as = options
    else if options?.as
      {as} = options
    else
      as = fallbackRole

    selector =
      targetName : target.bongo_.constructorName
      sourceId   : @getId()
      sourceName : @bongo_.constructorName
      as         : as

    unless roleUnique
      selector.targetId = target.getId()

    Relationship.count selector, (err, count)->
      if err then callback err
      else if count > 0 then callback new KodingError 'This relationship already exists'
      else callback null

  oldAddMember = @::addMember
  addMember:(target, options, callback)->
    @ensureUniquenessOfRoleRelationship target, options, 'member', (err)=>
      if err then callback err
      else oldAddMember.call this, target, options, callback

  oldAddAdmin = @::addAdmin
  addAdmin:(target, options, callback)->
    @ensureUniquenessOfRoleRelationship target, options, 'admin', (err)=>
      if err then callback err
      else oldAddAdmin.call this, target, options, callback

  oldAddOwner = @::addOwner
  addOwner:(target, options, callback)->
    @ensureUniquenessOfRoleRelationship target, options, 'owner', yes, (err)=>
      if err then callback err
      else oldAddOwner.call this, target, options, callback

  remove_ = @::remove
  remove: secure (client, callback)->
    JName = require '../name'

    @fetchOwner (err, owner)=>
      return callback err if err
      unless owner.getId().equals client.connection.delegate.getId()
        return callback new KodingError 'You must be the owner to perform this action!'

      removeHelper = (model, err, callback, queue)->
        return callback err if err
        return queue.next() unless model
        model.remove (err)=>
          return callback err if err
          queue.next()

      removeHelperMany = (klass, models, err, callback, queue)->
        return callback err if err
        return queue.next() if not models or models.length < 1
        ids = (model._id for model in models)
        klass.remove (_id: $in: ids), (err)->
          return callback err if err
          queue.next()

      daisy queue = [
        => JName.one name:@slug, (err, name)->
          removeHelper name, err, callback, queue

        => @fetchPermissionSet (err, permSet)->
          removeHelper permSet, err, callback, queue

        => @fetchDefaultPermissionSet (err, permSet)->
          removeHelper permSet, err, callback, queue

        => @fetchMembershipPolicy (err, policy)->
          removeHelper policy, err, callback, queue

        => @fetchReadme (err, readme)->
          removeHelper readme, err, callback, queue

        => @fetchInvitationRequests (err, requests)->
          JInvitationRequest = require '../invitationrequest'
          removeHelperMany JInvitationRequest, requests, err, callback, queue

        => @fetchVocabularies (err, vocabularies)->
          JVocabulary = require '../vocabulary'
          removeHelperMany JVocabulary, vocabularies, err, callback, queue

        => @fetchTags (err, tags)->
          JTag = require '../tag'
          removeHelperMany JTag, tags, err, callback, queue

        => @fetchApplications (err, apps)->
          JApp = require '../app'
          removeHelperMany JApp, apps, err, callback, queue

        # needs to be tested once subgroups are supported
        # => @fetchSubgroups (err, groups)=>
        #   return callback err if err
        #   return queue.next() unless groups
        #   ids = (model._id for model in groups)
        #   JGroup.remove client, (_id: $in: ids), (err)->
        #     return callback err if err
        #     queue.next()

        => @constructor.emit 'GroupDestroyed', this, ->
          queue.next()

        => remove_.call this, (err)->
          return callback err if err
          queue.next()

        -> callback null
      ]

  sendNotificationToAdmins: (event, contents)->
    @fetchAdmins (err, admins)=>
      unless err
        for admin in admins
          admin.sendNotification event, contents

  updateBundle: (formData, callback = (->)) ->
    @fetchBundle (err, bundle) =>
      return callback err  if err?
      bundle.update $set: { overagePolicy: formData.overagePolicy,  }, callback
      bundle.fetchLimits (err, limits) ->
        return callback err  if err?
        queue = limits.map (limit) -> ->
          limit.update { $set: quota: formData.quotas[limit.title] }, fin
        dash queue, callback
        fin = queue.fin.bind queue

  updateBundle$: permit 'change bundle',
    success: (client, formData, callback)->
      @updateBundle formData, callback

  createBundle: (data, callback) ->
    @fetchBundle (err, bundle) =>
      return callback err  if err?
      return callback new KodingError 'Bundle exists!'  if bundle?

      JGroupBundle = require '../bundle/groupbundle'

      bundle = new JGroupBundle data
      bundle.save (err) =>
        return callback err  if err?
        @addBundle bundle, ->
          callback null, bundle

  fetchBundle$: permit 'commission resources',
    success: (client, rest...) -> @fetchBundle rest...

  setBillingInfo: secure (client, data, callback)->
    JRecurlyPlan = require '../recurly'
    JRecurlyPlan.setGroupAccount @, data, callback

  getBillingInfo: secure (client, callback)->
    JRecurlyPlan = require '../recurly'
    JRecurlyPlan.getGroupAccount @, callback

  makePayment: secure (client, data, callback)->
    data.plan ?= @payment.plan
    JRecurlyPlan = require '../recurly'
    JRecurlyPlan.one
      code: data.plan
    , (err, plan)=>
      return callback err  if err
      plan.subscribeGroup @, data, callback

  checkPayment: (callback)->
    JRecurlySubscription = require '../recurly/subscription'
    JRecurlySubscription.getGroupSubscriptions @, callback

  vmUsage: secure (client, callback)->
    {delegate} = client.connection

    @fetchBundle (err, bundle)=>
      if err or not bundle
        # TODO: Better error message required
        callback new KodingError "Unable to fetch group bundle"
      else
        bundle.checkUsage delegate, @, callback

  canCreateVM: secure (client, data, callback)->
    {delegate} = client.connection

    if data.type in ['user', 'group']
      @fetchBundle (err, bundle)=>
        if err or not bundle
          if @slug == 'koding'
            @createBundle
              overagePolicy: "not allowed"
              paymentPlan  : ""
              allocation   : 0
              sharedVM     : yes
            , (err, bundle)=>
              return callback new KodingError "Unable to create default group bundle"  if err
              bundle.canCreateVM delegate, @, data, callback
          else
            callback new KodingError "Unable to fetch group bundle"
        else
          bundle.canCreateVM delegate, @, data, callback
    else
      callback new KodingError "No such VM type: #{data.type}"

  createVM: secure (client, data, callback)->
    {delegate} = client.connection

    if data.type in ['user', 'group']
      @fetchBundle (err, bundle)=>
        if err or not bundle
          if @slug == 'koding'
            @createBundle
              overagePolicy: "not allowed"
              paymentPlan  : ""
              allocation   : 0
              sharedVM     : yes
            , (err, bundle)=>
              return callback new KodingError "Unable to create default group bundle"  if err
              bundle.createVM delegate, @, data, callback
          else
            callback new KodingError "Unable to fetch group bundle"
        else
          bundle.createVM delegate, @, data, callback
    else
      callback new KodingError "No such VM type: #{data.type}"

  # fetchOrSearchInvitationRequests: permit 'send invitations',
  #   success: (client, status, timestamp, requestLimit, search, callback)->
  #     status   = $in: status                if Array.isArray status
  #     selector = timestamp: $lt: timestamp  if timestamp

  #     options  =
  #       targetOptions :
  #         selector    : { status }
  #         limit       : requestLimit
  #         sort        : { requestedAt: -1 }
  #       options       :
  #         sort        : { timestamp: -1 }

  #     if search
  #       search = search.replace(/[^\w\s@.+-]/).replace(/([+.]+)/g, "\\$1").trim()
  #       seed = new RegExp search, 'i'
  #       options.targetOptions.selector.$or = [
  #         { email             : seed }
  #         { 'koding.username' : seed }
  #         { 'koding.fullName' : seed }
  #       ]

  #     @fetchInvitationRequests selector, options, callback

  fetchOrSearchInvitationRequests: permit 'send invitations',
    success: (client, status, timestamp, requestLimit, search, callback)->
<<<<<<< HEAD
      status   = $in: status  if Array.isArray status

      selector = {status, group: @slug}
      selector.requestedAt = $lt: timestamp  if timestamp

      options  =
        limit : requestLimit
        sort  : { requestedAt: -1 }

      if search
        search = search.replace(/[^\w\s@.+-]/).replace(/([+.]+)/g, "\\$1").trim()
        seed = new RegExp search, 'i'
        selector.$or = [
          { email             : seed }
          { 'koding.username' : seed }
          { 'koding.fullName' : seed }
        ]

      JInvitationRequest = require '../invitationrequest'
      JInvitationRequest.some selector, options, callback
=======
      graph = new Graph({config:KONFIG['neo4j']})
      options = {}
      options.groupId      = @getId()
      options.status       = status
      options.search       = search
      options.timestamp    = timestamp
      options.requestLimit = requestLimit
      
      graph.fetchInvitations options, (err, results)=>
        if err then return callback err
        if results.length < 1 then return callback null, []

        JInvitationRequest = require '../invitationrequest'
        tempRes = []
        collectContents = race (i, res, fin)=>
          objId = res.groupOwnedNodes.data.id
          JInvitationRequest.one  { _id : objId }, (err, invitationRequest)=>
            if err
              callback err
              fin()
            else
              tempRes[i] = invitationRequest
              fin()
        , ->
          callback null, tempRes

        for res in results
          collectContents res
>>>>>>> 4eae602d

  fetchMembersFromGraph: permit 'list members',
    success:(client, options, callback)->
      graph = new Graph({config:KONFIG['neo4j']})
      options.groupId = @getId()
      JAccount = require '../account'
      graph.fetchMembers options, (err, results)=>
        if err then return callback err
        else if results.length < 1 then return callback null, []
        else
          tempRes = []
          collectContents = race (i, res, fin)=>
            objId = res.id
            JAccount.one  { _id : objId }, (err, account)=>
              if err
                callback err
                fin()
              else
                tempRes[i] = account
                fin()
          , ->
            callback null, tempRes
          for res in results
            collectContents res
<|MERGE_RESOLUTION|>--- conflicted
+++ resolved
@@ -1428,54 +1428,8 @@
     else
       callback new KodingError "No such VM type: #{data.type}"
 
-  # fetchOrSearchInvitationRequests: permit 'send invitations',
-  #   success: (client, status, timestamp, requestLimit, search, callback)->
-  #     status   = $in: status                if Array.isArray status
-  #     selector = timestamp: $lt: timestamp  if timestamp
-
-  #     options  =
-  #       targetOptions :
-  #         selector    : { status }
-  #         limit       : requestLimit
-  #         sort        : { requestedAt: -1 }
-  #       options       :
-  #         sort        : { timestamp: -1 }
-
-  #     if search
-  #       search = search.replace(/[^\w\s@.+-]/).replace(/([+.]+)/g, "\\$1").trim()
-  #       seed = new RegExp search, 'i'
-  #       options.targetOptions.selector.$or = [
-  #         { email             : seed }
-  #         { 'koding.username' : seed }
-  #         { 'koding.fullName' : seed }
-  #       ]
-
-  #     @fetchInvitationRequests selector, options, callback
-
   fetchOrSearchInvitationRequests: permit 'send invitations',
     success: (client, status, timestamp, requestLimit, search, callback)->
-<<<<<<< HEAD
-      status   = $in: status  if Array.isArray status
-
-      selector = {status, group: @slug}
-      selector.requestedAt = $lt: timestamp  if timestamp
-
-      options  =
-        limit : requestLimit
-        sort  : { requestedAt: -1 }
-
-      if search
-        search = search.replace(/[^\w\s@.+-]/).replace(/([+.]+)/g, "\\$1").trim()
-        seed = new RegExp search, 'i'
-        selector.$or = [
-          { email             : seed }
-          { 'koding.username' : seed }
-          { 'koding.fullName' : seed }
-        ]
-
-      JInvitationRequest = require '../invitationrequest'
-      JInvitationRequest.some selector, options, callback
-=======
       graph = new Graph({config:KONFIG['neo4j']})
       options = {}
       options.groupId      = @getId()
@@ -1504,7 +1458,6 @@
 
         for res in results
           collectContents res
->>>>>>> 4eae602d
 
   fetchMembersFromGraph: permit 'list members',
     success:(client, options, callback)->
