{Module} = require 'jraphical'
{difference} = require 'underscore'

module.exports = class JGroup extends Module


  [ERROR_UNKNOWN, ERROR_NO_POLICY, ERROR_POLICY] = [403010, 403001, 403009]

  {Relationship} = require 'jraphical'

  {Inflector, ObjectId, ObjectRef, secure, daisy, race, dash} = require 'bongo'

  JPermissionSet = require './permissionset'
  {permit} = JPermissionSet

  KodingError = require '../../error'

  Validators = require './validators'

  {throttle} = require 'underscore'

  Graph       = require "../graph/graph"

  PERMISSION_EDIT_GROUPS = [
    {permission: 'edit groups'}
    {permission: 'edit own groups', validateWith: Validators.own}
  ]

  @trait __dirname, '../../traits/filterable'
  @trait __dirname, '../../traits/followable'
  @trait __dirname, '../../traits/taggable'
  @trait __dirname, '../../traits/protected'
  @trait __dirname, '../../traits/joinable'
  @trait __dirname, '../../traits/slugifiable'

  @share()

  @set
    softDelete      : yes
    slugifyFrom     : 'slug'
    slugTemplate    : '#{slug}'
    feedable        : no
    memberRoles     : ['admin','moderator','member','guest']
    permissions     :
      'grant permissions'                 : []
      'open group'                        : ['member','moderator']
      'list members'                      : ['guest','member','moderator']
      'create groups'                     : ['moderator']
      'edit groups'                       : ['moderator']
      'edit own groups'                   : ['member','moderator']
      'query collection'                  : ['member','moderator']
      'update collection'                 : ['moderator']
      'assure collection'                 : ['moderator']
      'remove documents from collection'  : ['moderator']
      'view readme'                       : ['guest','member','moderator']
    indexes         :
      slug          : 'unique'
    sharedEvents    :
      static        : [
        { name: 'MemberAdded',      filter: -> null }
        { name: 'MemberRemoved',    filter: -> null }
        { name: 'MemberRolesChanged' }
        { name: 'GroupDestroyed' }
        { name: 'broadcast' }
      ]
      instance      : [
        { name: 'GroupCreated' }
        { name: 'MemberAdded',      filter: -> null }
        { name: 'MemberRemoved',    filter: -> null }
        { name: 'NewInvitationRequest' }
      ]
    sharedMethods   :
      static        : [
        'one','create','each','count','byRelevance','someWithRelationship'
        '__resetAllGroups','fetchMyMemberships','__importKodingMembers',
        'suggestUniqueSlug'
      ]
      instance      : [
        'join', 'leave', 'modify', 'fetchPermissions', 'createRole'
        'updatePermissions', 'fetchMembers', 'fetchRoles', 'fetchMyRoles'
        'fetchUserRoles','changeMemberRoles','canOpenGroup', 'canEditGroup'
        'fetchMembershipPolicy','modifyMembershipPolicy','requestAccess'
        'fetchReadme', 'setReadme', 'addCustomRole', 'fetchInvitationRequests'
        'countPendingInvitationRequests', 'countPendingSentInvitations',
        'countInvitationRequests', 'fetchInvitationRequestCounts',
        'resolvePendingRequests','fetchVocabulary', 'fetchMembershipStatuses',
        'setBackgroundImage', 'removeBackgroundImage', 'fetchAdmin', 'inviteByEmail',
        'inviteByEmails', 'kickMember', 'transferOwnership', # 'inviteByUsername',
        'fetchRolesByClientId', 'fetchOrSearchInvitationRequests', 'fetchMembersFromGraph'
        'remove', 'sendSomeInvitations', 'fetchNewestMembers', 'countMembers',
<<<<<<< HEAD
        'checkPayment', 'makePayment', 'updatePayment', 'createVM', 'vmUsage',
        'fetchBundle', 'updateBundle', 'saveInvitationMessage'
=======
        'checkPayment', 'makePayment', 'updatePayment', 'createVM', 'canCreateVM', 'vmUsage',
        'fetchBundle', 'updateBundle'
>>>>>>> 5896a600
      ]
    schema          :
      title         :
        type        : String
        required    : yes
      body          : String
      avatar        : String
      slug          :
        type        : String
        validate    : require('../name').validateName
        set         : (value)-> value.toLowerCase()
      privacy       :
        type        : String
        enum        : ['invalid privacy type', ['public', 'private']]
      visibility    :
        type        : String
        enum        : ['invalid visibility type', ['visible', 'hidden']]
      parent        : ObjectRef
      counts        :
        members     : Number
      customize     :
        background  :
          customImages    : [String]
          customColors    : [String]
          customType      :
            type          : String
            default       : 'defaultImage'
            enum          : ['Invalid type', [ 'defaultImage', 'customImage', 'defaultColor', 'customColor']]
          customValue     :
            type          : String
            default       : '1'
          customOptions   : Object
      payment       :
        plan        : String
        paymentQuota: Number
      invitationMessage : String
    relationships   :
      bundle        :
        targetType  : 'JGroupBundle'
        as          : 'owner'
      permissionSet :
        targetType  : JPermissionSet
        as          : 'owner'
      defaultPermissionSet:
        targetType  : JPermissionSet
        as          : 'default'
      member        :
        targetType  : 'JAccount'
        as          : 'member'
      moderator     :
        targetType  : 'JAccount'
        as          : 'moderator'
      admin         :
        targetType  : 'JAccount'
        as          : 'admin'
      owner         :
        targetType  : 'JAccount'
        as          : 'owner'
      application   :
        targetType  : 'JApp'
        as          : 'owner'
      vocabulary    :
        targetType  : 'JVocabulary'
        as          : 'owner'
      subgroup      :
        targetType  : 'JGroup'
        as          : 'parent'
      tag           :
        targetType  : 'JTag'
        as          : 'tag'
      role          :
        targetType  : 'JGroupRole'
        as          : 'role'
      membershipPolicy :
        targetType  : 'JMembershipPolicy'
        as          : 'owner'
      invitationRequest:
        targetType  : 'JInvitationRequest'
        as          : 'owner'
      readme        :
        targetType  : 'JMarkdownDoc'
        as          : 'owner'
      vm            :
        targetType  : 'JVM'
        as          : 'owner'

  constructor:->
    super

    @on 'MemberAdded', (member)->
      @constructor.emit 'MemberAdded', { group: this, member }
      @sendNotificationToAdmins 'GroupJoined',
        actionType : 'groupJoined'
        actorType  : 'member'
        subject    : ObjectRef(this).data
        member     : ObjectRef(member).data

    @on 'MemberRemoved', (member)->
      @constructor.emit 'MemberRemoved', { group: this, member }

    @on 'MemberRolesChanged', (member)->
      @constructor.emit 'MemberRolesChanged', { group: this, member }

  @__importKodingMembers = secure (client, callback)->
    JAccount = require '../account'
    {delegate} = client.connection
    count = 0
    if delegate.can 'migrate-koding-users'
      @one slug:'koding', (err, koding)->
        if err then callback err
        else
          JAccount.each {}, {}, (err, account)->
            if err
              callback err
            else unless account?
              callback null
            else
              isMember =
                sourceId  : koding.getId()
                targetId  : account.getId()
                as        : 'member'
              Relationship.count isMember, (err, count)->
                if err then callback err
                else if count is 0
                  process.nextTick ->
                    koding.approveMember account, ->
                      console.log "added member: #{account.profile.nickname}"

  setBackgroundImage: permit 'edit groups',
    success:(client, type, value, callback=->)->
      if type is 'customImage'
        operation =
          $set: {}
          $addToSet : {}
        operation.$addToSet['customize.background.customImages'] = value
      else if type is 'customColor'
        operation =
          $set: {}
          $addToSet : {}
        operation.$addToSet['customize.background.customColors'] = value
      else
        operation = $set : {}

      operation.$set["customize.background.customType"] = type

      if type in ['defaultImage','defaultColor','customColor','customImage']
        operation.$set["customize.background.customValue"] = value

      @update operation, callback

  removeBackgroundImage: permit 'edit groups',
    success:(client, type, value, callback=->)->
      if type is 'customImage'
        @update {$pullAll: 'customize.background.customImages': [value]}, callback
      else if type is 'customColor'
        @update {$pullAll: 'customize.background.customColors': [value]}, callback
      else
        console.log 'Nothing to remove'

  @renderHomepage: require './render-homepage'

  @__resetAllGroups = secure (client, callback)->
    {delegate} = client.connection
    @drop callback if delegate.can 'reset groups'

  @fetchParentGroup =(source, callback)->
    Relationship.someData {
      targetName  : @name
      sourceId    : source.getId?()
      sourceType  : 'function' is typeof source and source.name
    }, {targetId: 1}, (err, cursor)=>
      if err
        callback err
      else
        cursor.nextObject (err, rel)=>
          if err
            callback err
          else unless rel
            callback null
          else
            @one {_id: targetId}, callback

  @create = do ->

    save_ =(label, model, queue, callback)->
      model.save (err)->
        if err then callback err
        else
          console.log "#{label} is saved"
          queue.next()

    create = (groupData, owner, callback) ->
      JPermissionSet        = require './permissionset'
      JMembershipPolicy     = require './membershippolicy'
      JName                 = require '../name'
      group                 = new this groupData
      permissionSet         = new JPermissionSet
      defaultPermissionSet  = new JPermissionSet
      queue = [
        -> group.useSlug group.slug, (err, slug)->
          if err then callback err
          else unless slug?
            callback new KodingError "Couldn't claim the slug!"
          else
            console.log "created a slug #{slug.slug}"
            group.slug  = slug.slug
            group.slug_ = slug.slug
            queue.next()
        -> save_ 'group', group, queue, (err)->
           if err
             JName.release group.slug, => callback err
           else
             queue.next()
        -> group.addMember owner, (err)->
            if err then callback err
            else
              console.log 'member is added'
              queue.next()
        -> group.addAdmin owner, (err)->
            if err then callback err
            else
              console.log 'admin is added'
              queue.next()
        -> group.addOwner owner, (err)->
            if err then callback err
            else
              console.log 'owner is added'
              queue.next()
        -> save_ 'permission set', permissionSet, queue, callback
        -> save_ 'default permission set', defaultPermissionSet, queue,
                  callback
        -> group.addPermissionSet permissionSet, (err)->
            if err then callback err
            else
              console.log 'permissionSet is added'
              queue.next()
        -> group.addDefaultPermissionSet defaultPermissionSet, (err)->
            if err then callback err
            else
              console.log 'permissionSet is added'
              queue.next()
        -> group.addDefaultRoles (err)->
            if err then callback err
            else
              console.log 'roles are added'
              queue.next()
        ->
          if groupData['allow-over-usage']
            if groupData['require-approval']
              overagePolicy = 'by permission'
            else
              overagePolicy = 'allowed'
          else
            overagePolicy = 'not allowed'
          paymentPlan = ""
          if groupData.payment?.plan
            paymentPlan = groupData.payment.plan
          group.createBundle
            overagePolicy: overagePolicy
            paymentPlan  : paymentPlan
            allocation   : parseInt(groupData.allocation, 10) * 100
            sharedVM     : groupData['shared-vm']
          , ->
            console.log 'bundle is created'
            queue.next()
      ]

      if 'private' is group.privacy
        queue.push -> group.createMembershipPolicy groupData.requestType, -> queue.next()

      queue.push =>
        @emit 'GroupCreated', { group, creator: owner }
        callback null, group

      daisy queue

  @create$ = secure (client, formData, callback)->
    JAccount = require '../account'
    {delegate} = client.connection

    unless delegate instanceof JAccount
      return callback new KodingError 'Access denied.'

    @create formData, delegate, callback

  @findSuggestions = (client, seed, options, callback)->
    {limit, blacklist, skip}  = options

    @some {
      title   : seed
      _id     :
        $nin  : blacklist
      visibility: 'visible'
    },{
      skip
      limit
      sort    : 'title' : 1
    }, callback

  # currently groups in a group show global groups, so it does not
  # make sense to allow this method based on current group's permissions
  @byRelevance$ = secure (client, seed, options, callback)->
    @byRelevance client, seed, options, callback

  @fetchSecretChannelName =(groupSlug, callback)->
    JName = require '../name'
    JName.fetchSecretName groupSlug, (err, secretName, oldSecretName)->
      if err then callback err
      else callback null, "group.secret.#{secretName}",
        if oldSecretName then "group.secret.#{oldSecretName}"

  @cycleChannel =do->
    cycleChannel = (groupSlug, callback=->)->
      JName = require '../name'
      JName.cycleSecretName groupSlug, (err, oldSecretName, newSecretName)=>
        if err then callback err
        else
          routingKey = "group.secret.#{oldSecretName}.cycleChannel"
          @emit 'broadcast', routingKey, null
          callback null
    return throttle cycleChannel, 5000

  cycleChannel:(callback)-> @constructor.cycleChannel @slug, callback

  @broadcast =(groupSlug, event, message)->
    if message?
      event = ".#{event}"
    else
      [message, event] = [event, message]
      event = ''
    @fetchSecretChannelName groupSlug, (err, secretChannelName, oldSecretChannelName)=>
      if err? then console.error err
      else unless secretChannelName? then console.error 'unknown channel'
      else
        @emit 'broadcast', "#{oldSecretChannelName}#{event}", message  if oldSecretChannelName
        @emit 'broadcast', "#{secretChannelName}#{event}", message
        @emit 'notification', "#{groupSlug}#{event}", {
          routingKey  : groupSlug
          contents    : message
          event       : 'feed-new'
        }

  broadcast:(message)-> @constructor.broadcast @slug, message

  # this is a temporary feature to display all activities
  # from public and visible groups in koding group
  @oldBroadcast = @broadcast
  @broadcast = (groupSlug, event, message)->
    if groupSlug isnt "koding"
      @one {slug : groupSlug }, (err, group)=>
        if err or not group then console.error "unknown group #{groupSlug}"
        else if group.privacy isnt "private" and group.visibility isnt "hidden"
          @oldBroadcast.call this, "koding", event, message
    @oldBroadcast.call this, groupSlug, event, message

  changeMemberRoles: permit 'grant permissions',
    success:(client, memberId, roles, callback)->
      group = this
      groupId = @getId()
      roles.push 'member'  unless 'member' in roles
      oldRole =
        targetId    : memberId
        sourceId    : groupId
      Relationship.remove oldRole, (err)->
        if err then callback err
        else
          queue = roles.map (role)->->
            (new Relationship
              targetName  : 'JAccount'
              targetId    : memberId
              sourceName  : 'JGroup'
              sourceId    : groupId
              as          : role
            ).save (err)->
              callback err  if err
              queue.fin()
          dash queue, callback

  addDefaultRoles:(callback)->
    group = this
    JGroupRole = require './role'
    JGroupRole.all {isDefault: yes}, (err, roles)->
      if err then callback err
      else
        queue = roles.map (role)->->
          group.addRole role, queue.fin.bind queue
        dash queue, callback

  updatePermissions: permit 'grant permissions',
    success:(client, permissions, callback=->)->
      @fetchPermissionSet (err, permissionSet)=>
        if err
          callback err
        else if permissionSet?
          permissionSet.update $set:{permissions}, callback
        else
          permissionSet = new JPermissionSet {permissions}
          permissionSet.save callback

  fetchPermissions:do->
    fixDefaultPermissions_ =(model, permissionSet, callback)->
      # It was lately recognized that we needed to have a default permission
      # set that is created at the time of group creation, because other
      # permissions may be roled out over time, and it is best to be secure by
      # default.  Without knowing which permissions were present at the time
      # of group creation, we may inadvertantly expose dangerous permissions
      # to underprivileged roles.  We will create this group's "default
      # permissions" by cloning the group's current permission set. C.T.
      defaultPermissionSet = permissionSet.clone()
      defaultPermissionSet.save (err)->
        if err then callback err
        else model.addDefaultPermissionSet defaultPermissionSet, (err)->
          if err then callback err
          else callback null, defaultPermissionSet

    fetchPermissions = permit 'grant permissions',
      success:(client, callback)->
        {permissionsByModule} = require '../../traits/protected'
        {delegate}            = client.connection
        permissionSet         = null
        defaultPermissionSet  = null
        daisy queue = [
          => @fetchPermissionSet (err, model)->
              if err then callback err
              else
                permissionSet = model
                queue.next()
          => @fetchDefaultPermissionSet (err, model)=>
              if err then callback err
              else if model?
                console.log 'already had defaults'
                defaultPermissionSet = model
                queue.next()
              else
                console.log 'needed defaults fixed'
                fixDefaultPermissions_ this, permissionSet, (err, newModel)->
                  defaultPermissionSet = newModel
                  queue.next()
          -> callback null, {
              permissionsByModule
              permissions         : permissionSet.permissions
              defaultPermissions  : defaultPermissionSet.permissions
            }
        ]

  fetchRolesByAccount:(account, callback)->
    Relationship.someData {
      targetId: account.getId()
      sourceId: @getId()
    }, {as:1}, (err, cursor)->
      if err then callback err
      else
        cursor.toArray (err, arr)->
          if err then callback err
          else
            roles = if arr.length > 0 then (doc.as for doc in arr) else ['guest']
            callback null, roles

  fetchMyRoles: secure (client, callback)->
    @fetchRolesByAccount client.connection.delegate, callback

  fetchUserRoles: permit 'grant permissions',
    success:(client, ids, callback)->
      [callback, ids] = [ids, callback]  unless callback
      @fetchRoles (err, roles)=>
        roleTitles = (role.title for role in roles)
        selector = {
          targetName  : 'JAccount'
          sourceId    : @getId()
          as          : { $in: roleTitles }
        }
        selector.targetId = $in: ids  if ids
        Relationship.someData selector, {as:1, targetId:1}, (err, cursor)->
          if err then callback err
          else
            cursor.toArray (err, arr)->
              if err then callback err
              else callback null, arr

  fetchMembers$: permit 'list members',
    success:(client, rest...)->
      [selector, options, callback] = Module.limitEdges 100, rest
      # delete options.targetOptions
      @fetchMembers selector, options, ->
        callback arguments...

  fetchNewestMembers$: permit 'list members',
    success:(client, rest...)->
      [selector, options, callback] = Module.limitEdges 100, rest
      selector            or= {}
      selector.as         = 'member'
      selector.sourceName = 'JGroup'
      selector.sourceId   = @getId()
      selector.targetName = 'JAccount'

      options             or= {}
      options.sort        or=
        timestamp         : -1
      options.limit       or= 16

      Relationship.some selector, options, (err,members)=>
        if err then callback err
        else
          targetIds = (member.targetId for member in members)
          JAccount = require '../account'
          JAccount.some
            _id   :
              $in : targetIds
          , {}, (err,memberAccounts)=>
            callback err,memberAccounts

  # fetchMyFollowees: permit 'list members'
  #   success:(client, options, callback)->
  #     [callback, options] = [options, callback]  unless callback
  #     options ?=


  # fetchMyFollowees: permit 'list members'
  #   success:(client, options, callback)->

  fetchReadme$: permit 'view readme',
    success:(client, rest...)-> @fetchReadme rest...

  setReadme$: permit
    advanced: PERMISSION_EDIT_GROUPS
    success:(client, text, callback)->
      @fetchReadme (err, readme)=>
        unless readme
          JMarkdownDoc = require '../markdowndoc'
          readme = new JMarkdownDoc content: text

          daisy queue = [
            ->
              readme.save (err)->
                console.log err
                if err then callback err
                else queue.next()
            =>
              @addReadme readme, (err)->
                console.log err
                if err then callback err
                else queue.next()
            ->
              callback null, readme
          ]

        else
          readme.update $set:{ content: text }, (err)=>
            if err then callback err
            else callback null, readme
    failure:(client,text, callback)->
      callback new KodingError "You are not allowed to change this."

  fetchHomepageView:(callback)->
    @fetchReadme (err, readme)=>
      return callback err  if err
      @fetchMembershipPolicy (err, policy)=>
        if err then callback err
        else
          callback null, JGroup.renderHomepage {
            @slug
            @title
            policy
            @avatar
            @body
            @counts
            content : readme?.html ? readme?.content
            @customize
          }

  fetchRolesByClientId:(clientId, callback)->
    [callback, clientId] = [clientId, callback]  unless callback
    return callback null, []  unless clientId

    JSession = require '../session'
    JSession.one {clientId}, (err, session)=>
      return callback err  if err
      {username} = session.data
      return callback null, []  unless username

      @fetchMembershipStatusesByUsername username, (err, roles)=>
        callback err, roles or [], session

  createRole: permit 'grant permissions',
    success:(client, formData, callback)->
      JGroupRole = require './role'
      JGroupRole.create
        title           : formData.title
        isConfigureable : formData.isConfigureable or no
      , callback

  addCustomRole: permit 'grant permissions',
    success:(client,formData,callback)->
      @createRole client,formData, (err,role)=>
        console.log err,role
        unless err
          @addRole role, callback
        else
          callback err, null

  createMembershipPolicy:(requestType, queue, callback)->
    [callback, queue] = [queue, callback]  unless callback
    queue ?= []

    JMembershipPolicy = require './membershippolicy'
    membershipPolicy  = new JMembershipPolicy
    membershipPolicy.approvalEnabled = no  if requestType is 'by-invite'

    queue.push(
      -> membershipPolicy.save (err)->
        if err then callback err
        else queue.next()
      => @addMembershipPolicy membershipPolicy, (err)->
        if err then callback err
        else queue.next()
    )
    queue.push callback  if callback
    daisy queue

  destroyMemebershipPolicy:(callback)->
    @fetchMembershipPolicy (err, policy)->
      if err then callback err
      else unless policy?
        callback new KodingError '404 Membership policy not found'
      else policy.remove callback

  convertPublicToPrivate =(group, callback=->)->
    group.createMembershipPolicy callback

  convertPrivateToPublic =(group, client, callback=->)->
    kallback = (err)->
      return callback err if err
      queue.next()

    daisy queue = [
      -> group.resolvePendingRequests client, yes, kallback
      -> group.destroyMemebershipPolicy kallback
      -> callback null
    ]

  setPrivacy:(privacy, client)->
    if @privacy is 'public' and privacy is 'private'
      convertPublicToPrivate this
    else if @privacy is 'private' and privacy is 'public'
      convertPrivateToPublic this, client
    @privacy = privacy

  getPrivacy:-> @privacy

  modify: permit
    advanced : [
      { permission: 'edit own groups', validateWith: Validators.own }
      { permission: 'edit groups' }
    ]
    success : (client, formData, callback)->
      # do not allow people to change there slugs
      delete formData.slug
      delete formData.slug_
      @setPrivacy formData.privacy, client
      @update {$set:formData}, callback

  modifyMembershipPolicy: permit
    advanced: PERMISSION_EDIT_GROUPS
    success: (client, formData, callback)->
      @fetchMembershipPolicy (err, policy)->
        if err then callback err
        else policy.update $set: formData, callback

  canEditGroup: permit 'grant permissions'

  canReadActivity: permit 'read activity'

  canOpenGroup: permit 'open group',
    failure:(client, callback)->
      @fetchMembershipPolicy (err, policy)->
        explanation = policy?.explain() ?
                      err?.message ?
                      'No membership policy!'
        clientError = err ? new KodingError explanation
        clientError.accessCode = policy?.code ?
          if err then ERROR_UNKNOWN
          else if explanation? then ERROR_POLICY
          else ERROR_NO_POLICY
        callback clientError, no

  countPendingInvitationRequests: permit 'send invitations',
    success: (client, callback)->
      @countInvitationRequests {}, {status: 'pending'}, callback

  countPendingSentInvitations: permit 'send invitations',
    success: (client, callback)->
      @countInvitationRequests {}, {status: 'sent'}, callback

  countInvitationRequests$: permit 'send invitations',
    success: (client, rest...)-> @countInvitationRequests rest...

  fetchInvitationRequestCounts: permit 'send invitations',
    success: ->
      switch arguments.length
        when 2
          [client, callback] = arguments
          types = ['invitation', 'basic approval']
        when 3
          [client, types, callback] = arguments
      counts = {}
      queue = types.map (invitationType)=>=>
        @countInvitationRequests {}, {invitationType}, (err, count)->
          if err then queue.fin err
          else
            counts[invitationType] = count
            queue.fin()
      dash queue, callback.bind null, null, counts

  resolvePendingRequests: permit 'send invitations',
    success: (client, isApproved, callback)->
      @fetchMembershipPolicy (err, policy)=>
        if err then callback err
        else unless policy then callback new KodingError 'No membership policy!'
        else
          invitationType =
            if policy.invitationsEnabled then 'invitation' else 'basic approval'

          method =
            if 'invitation' is invitationType
              if isApproved then 'send' else 'delete'
            else
              if isApproved then 'approve' else 'decline'

          invitationRequestSelector =
            group             : @slug
            status            : 'pending'
            invitationType    : invitationType
          JInvitationRequest = require '../invitationrequest'
          JInvitationRequest.each invitationRequestSelector, {}, (err, request)->
            if err then callback err
            else if request? then request[method+'Invitation'] client, callback
            else callback null

  inviteByEmail: permit 'send invitations',
    success: (client, email, message, callback)->
      JUser    = require '../user'
      JUser.one {email}, (err, user)=>
        cb = (user, account)=>
          @inviteMember client, email, user, account, message, callback

        if err or not user
          cb null, null
        else
          user.fetchOwnAccount (err, account)=>
            return cb user, null  if err or not account
            @isMember account, (err, isMember)->
              return callback new KodingError "#{email} is already member of this group!"  if isMember
              cb user, account

  inviteByEmails: permit 'send invitations',
    success: (client, emails, message, callback)->
      {uniq} = require 'underscore'
      errors = []
      queue = uniq(emails.split(/\n/)).map (email)=>=>
        @inviteByEmail client, email.trim(), message, (err)->
          errors.push err  if err
          queue.next()
      queue.push -> callback if errors.length > 0 then errors else null
      daisy queue

  saveInvitationMessage: permit 'send invitations',
    success: (client, message, callback=noop)->
      @update $set: invitationMessage: message, callback

  inviteByUsername: permit 'send invitations',
    success: (client, usernames, callback)->
      JUser    = require '../user'
      usernames = [usernames] unless Array.isArray usernames
      queue = usernames.map (username)=>=>
        JUser.one {username}, (err, user)=>
          return callback err if err
          return callback new KodingError 'User does not exist!' unless user
          user.fetchOwnAccount (err, account)=>
            return callback err if err
            @isMember account, (err, isMember)=>
              return callback err if err
              return callback new KodingError "#{username} is already member of this group!" if isMember
              @inviteMember client, user.email, user, account, (err)->
                return queue.next() unless err
                replaceEmail = (errMsg)-> errMsg.replace user.email, username
                if err.name is 'KodingError' then err.message = replaceEmail err.message
                else err = replaceEmail err
                callback err
      queue.push -> callback null
      daisy queue

  inviteMember: (client, email, user, account, message, callback)->
    JInvitationRequest = require '../invitationrequest'

    [callback, message] = [message, callback]  unless callback
    [callback, account] = [account, callback]  unless callback
    [callback, user]    = [user, callback]     unless callback

    params =
      email  : email
      group  : @slug
      status : $not: $in: JInvitationRequest.resolvedStatuses

    JInvitationRequest.one params, (err, invitationRequest)=>
      if invitationRequest
        callback new KodingError """
          You've already invited #{email}.
          """
      else
        params.invitationType  = 'invitation'
        params.status          = 'sent'
        params.koding          = username : user.username  if user
        params.koding.fullName = "#{account.profile.firstName} #{account.profile.lastName}"  if account

        invitationRequest = new JInvitationRequest params
        invitationRequest.save (err)=>
          if err then callback err
          else @addInvitationRequest invitationRequest, (err)->
            if err then callback err
            else invitationRequest.sendInvitation client, message, callback

  isMember: (account, callback)->
    selector =
      sourceId  : @getId()
      targetId  : account.getId()
      as        : 'member'
    Relationship.count selector, (err, count)->
      if err then callback err
      else callback null, (if count is 0 then no else yes)

  fetchInvitationRequests$: permit 'send invitations',
    success: (client, rest...)-> @fetchInvitationRequests rest...

  sendSomeInvitations: permit 'send invitations',
    success: (client, count, callback)->
      @fetchInvitationRequests {}, {
        targetOptions :
          selector    : { status  : 'pending' }
          options     : { limit   : count }
      }, (err, requests)->
        if err then callback err
        else
          queue = requests.map (request)->->
            request.approveInvitation client, (err)->
              return callback err if err
              setTimeout queue.next.bind(queue), 50
          queue.push -> callback null
          daisy queue

  requestAccess: secure (client, formData, callback)->
    @requestAccessFor client, formData, callback

  requestAccessFor: (account, formData, callback)->
    JInvitationRequest = require '../invitationrequest'
    JUser              = require '../user'
    JAccount           = require '../account'

    [callback, formData] = [formData, callback]  unless callback
    formData ?= {}

    account = connection:delegate:account unless account.connection?
    {delegate} = account.connection

    @fetchMembershipPolicy (err, policy)=>
      if err then callback err
      else
        if policy?.approvalEnabled
          invitationType = 'basic approval'
        else
          invitationType = 'invitation'

        cb = (email, kallback)=>
          selector =
            group: @slug
            status: $not: $in: JInvitationRequest.resolvedStatuses

          if delegate instanceof JAccount
            selector['$or'] = [
              'koding.username' : delegate.profile.nickname
              {email}
            ]
          else
            selector.email = email

          JInvitationRequest.one selector, (err, invitationRequest)=>
            return kallback err if err
            # here we use callback instead of kallback as we simulate success here
            # but don't do any further actions
            if invitationRequest then callback null
            else
              invitationRequest = new JInvitationRequest {
                invitationType
                email   : email
                group   : @slug,
                status  : 'pending'
              }

              if delegate instanceof JAccount
                invitationRequest.koding = {
                  username : delegate.profile.nickname
                  fullName : "#{delegate.profile.firstName} #{delegate.profile.lastName}"
                }

              invitationRequest.save (err)=>
                return kallback err if err
                @addInvitationRequest invitationRequest, (err)=>
                  return kallback err if err
                  @emit 'NewInvitationRequest'
                  unless @slug is 'koding' # comment out to test with koding group
                    invitationRequest.sendRequestNotification(
                      account, email, invitationType
                    )
                  kallback null

        unless delegate instanceof JAccount
          return callback new KodingError 'Email address is missing'  unless formData?.email
          cb formData.email, (err)=>
            return callback err  if err
            JInvitation = require '../invitation'
            JInvitation.createViaGroupWithoutNotification account, this, [formData.email], callback
        else
          JUser.one username:delegate.profile.nickname, (err, user)=>
            return callback err if err
            cb user.email, callback

  approveMember:(member, roles, callback)->
    [callback, roles] = [roles, callback]  unless callback
    roles ?= ['member']
    queue = roles.map (role)=>=>
      @addMember member, role, queue.fin.bind queue
    dash queue, =>
      callback()
      @updateCounts()
      @cycleChannel()
      @emit 'MemberAdded', member

  each:(selector, rest...)->
    selector.visibility = 'visible'
    Module::each.call this, selector, rest...

  fetchVocabulary$: permit 'administer vocabularies',
    success:(client, rest...)-> @fetchVocabulary rest...

  fetchRolesHelper: (account, callback)->
    client = connection: delegate : account
    @fetchMyRoles client, (err, roles)=>
      if err then callback err
      else if 'member' in roles or 'admin' in roles
        callback null, roles
      else
        options = targetOptions:
          selector: { koding: username: account.profile.nickname }
        @fetchInvitationRequest {}, options, (err, request)->
          if err then callback err
          else unless request? then callback null, ['guest']
          else callback null, ["invitation-#{request.status}"]

  fetchMembershipStatusesByUsername: (username, callback)->
    JAccount = require '../account'
    JAccount.one {'profile.nickname': username}, (err, account)=>
      if not err and account
        @fetchRolesHelper account, callback
      else
        console.error err
        callback err

  fetchMembershipStatuses: secure (client, callback)->
    JAccount = require '../account'
    {delegate} = client.connection
    unless delegate instanceof JAccount
      callback null, ['guest']
    else
      @fetchRolesHelper delegate, callback

  updateCounts:->
    Relationship.count
      as         : 'member'
      targetName : 'JAccount'
      sourceId   : @getId()
      sourceName : 'JGroup'
    , (err, count)=>
      @update ($set: 'counts.members': count), ->

  leave: secure (client, options, callback)->

    [callback, options] = [options, callback] unless callback

    if @slug is 'koding'
      return callback new KodingError 'Leaving Koding group is not supported yet'

    @fetchMyRoles client, (err, roles)=>
      return callback err if err

      if 'owner' in roles
        return callback new KodingError 'As owner of this group, you must first transfer ownership to someone else!'

      Joinable = require '../../traits/joinable'

      kallback = (err)=>
        @updateCounts()
        @cycleChannel()
        callback err

      queue = roles.map (role)=>=>
        Joinable::leave.call @, client, {as:role}, (err)->
          return kallback err if err
          queue.fin()

      dash queue, kallback

  kickMember: permit 'grant permissions',
    success: (client, accountId, callback)->
      JAccount = require '../account'

      if @slug is 'koding'
        return callback new KodingError 'Koding group is mandatory'

      JAccount.one _id:accountId, (err, account)=>
        return callback err if err

        if client.connection.delegate.getId().equals account._id
          return callback new KodingError 'You cannot kick yourself, try leaving the group!'

        @fetchRolesByAccount account, (err, roles)=>
          return callback err if err

          if 'owner' in roles
            return callback new KodingError 'You cannot kick the owner of the group!'

          kallback = (err)=>
            @updateCounts()
            @cycleChannel()
            callback err

          queue = roles.map (role)=>=>
            @removeMember account, role, (err)->
              return kallback err if err
              queue.fin()

          dash queue, kallback

  transferOwnership: permit 'grant permissions',
    success: (client, accountId, callback)->
      JAccount = require '../account'

      {delegate} = client.connection
      if delegate.getId().equals accountId
        return callback new KodingError 'You cannot transfer ownership to yourself, concentrate and try again!'

      Relationship.one {
        targetId: delegate.getId(),
        sourceId: @getId(),
        as      : 'owner'
      }, (err, owner)=>
        return callback err if err
        return callback new KodingError 'You must be the owner to perform this action!' unless owner

        JAccount.one _id:accountId, (err, account)=>
          return callback err if err

          @fetchRolesByAccount account, (err, newOwnersRoles)=>
            return callback err if err

            kallback = (err)=>
              @cycleChannel()
              @updateCounts()
              callback err

            # give rights to new owner
            queue = difference(['member', 'admin'], newOwnersRoles).map (role)=>=>
              @addMember account, role, (err)->
                return kallback err if err
                queue.fin()

            dash queue, =>
              # transfer ownership
              owner.update $set: targetId: account.getId(), kallback

  ensureUniquenessOfRoleRelationship:(target, options, fallbackRole, roleUnique, callback)->
    unless callback
      callback   = roleUnique
      roleUnique = no

    if 'string' is typeof options
      as = options
    else if options?.as
      {as} = options
    else
      as = fallbackRole

    selector =
      targetName : target.bongo_.constructorName
      sourceId   : @getId()
      sourceName : @bongo_.constructorName
      as         : as

    unless roleUnique
      selector.targetId = target.getId()

    Relationship.count selector, (err, count)->
      if err then callback err
      else if count > 0 then callback new KodingError 'This relationship already exists'
      else callback null

  oldAddMember = @::addMember
  addMember:(target, options, callback)->
    @ensureUniquenessOfRoleRelationship target, options, 'member', (err)=>
      if err then callback err
      else oldAddMember.call this, target, options, callback

  oldAddAdmin = @::addAdmin
  addAdmin:(target, options, callback)->
    @ensureUniquenessOfRoleRelationship target, options, 'admin', (err)=>
      if err then callback err
      else oldAddAdmin.call this, target, options, callback

  oldAddOwner = @::addOwner
  addOwner:(target, options, callback)->
    @ensureUniquenessOfRoleRelationship target, options, 'owner', yes, (err)=>
      if err then callback err
      else oldAddOwner.call this, target, options, callback

  remove_ = @::remove
  remove: secure (client, callback)->
    JName = require '../name'

    @fetchOwner (err, owner)=>
      return callback err if err
      unless owner.getId().equals client.connection.delegate.getId()
        return callback new KodingError 'You must be the owner to perform this action!'

      removeHelper = (model, err, callback, queue)->
        return callback err if err
        return queue.next() unless model
        model.remove (err)=>
          return callback err if err
          queue.next()

      removeHelperMany = (klass, models, err, callback, queue)->
        return callback err if err
        return queue.next() if not models or models.length < 1
        ids = (model._id for model in models)
        klass.remove (_id: $in: ids), (err)->
          return callback err if err
          queue.next()

      daisy queue = [
        => JName.one name:@slug, (err, name)->
          removeHelper name, err, callback, queue

        => @fetchPermissionSet (err, permSet)->
          removeHelper permSet, err, callback, queue

        => @fetchDefaultPermissionSet (err, permSet)->
          removeHelper permSet, err, callback, queue

        => @fetchMembershipPolicy (err, policy)->
          removeHelper policy, err, callback, queue

        => @fetchReadme (err, readme)->
          removeHelper readme, err, callback, queue

        => @fetchInvitationRequests (err, requests)->
          JInvitationRequest = require '../invitationrequest'
          removeHelperMany JInvitationRequest, requests, err, callback, queue

        => @fetchVocabularies (err, vocabularies)->
          JVocabulary = require '../vocabulary'
          removeHelperMany JVocabulary, vocabularies, err, callback, queue

        => @fetchTags (err, tags)->
          JTag = require '../tag'
          removeHelperMany JTag, tags, err, callback, queue

        => @fetchApplications (err, apps)->
          JApp = require '../app'
          removeHelperMany JApp, apps, err, callback, queue

        # needs to be tested once subgroups are supported
        # => @fetchSubgroups (err, groups)=>
        #   return callback err if err
        #   return queue.next() unless groups
        #   ids = (model._id for model in groups)
        #   JGroup.remove client, (_id: $in: ids), (err)->
        #     return callback err if err
        #     queue.next()

        => remove_.call this, (err)->
          return callback err if err
          queue.next()

        => @constructor.emit 'GroupDestroyed', this, ->
          queue.next()

        -> callback null
      ]

  sendNotificationToAdmins: (event, contents)->
    @fetchAdmins (err, admins)=>
      unless err
        for admin in admins
          admin.sendNotification event, contents

  updateBundle: (formData, callback = (->)) ->
    @fetchBundle (err, bundle) =>
      return callback err  if err?
      bundle.update $set: { overagePolicy: formData.overagePolicy,  }, callback
      bundle.fetchLimits (err, limits) ->
        return callback err  if err?
        queue = limits.map (limit) -> ->
          limit.update { $set: quota: formData.quotas[limit.title] }, fin
        dash queue, callback
        fin = queue.fin.bind queue

  updateBundle$: permit 'change bundle',
    success: (client, formData, callback)->
      @updateBundle formData, callback

  createBundle: (data, callback) ->
    @fetchBundle (err, bundle) =>
      return callback err  if err?
      return callback new KodingError 'Bundle exists!'  if bundle?

      JGroupBundle = require '../bundle/groupbundle'

      bundle = new JGroupBundle data
      bundle.save (err) =>
        return callback err  if err?
        @addBundle bundle, ->
          callback null, bundle

  fetchBundle$: permit 'commission resources',
    success: (client, rest...) -> @fetchBundle rest...

  makePayment: secure (client, data, callback)->
    data.plan ?= @payment.plan
    JRecurlyPlan = require '../recurly'
    JRecurlyPlan.one
      code: data.plan
    , (err, plan)=>
      return callback err  if err
      plan.subscribeGroup @, data, callback

  updatePayment: secure (client, data, callback)->
    data.plan ?= @payment.plan
    JRecurlyPlan = require '../recurly'
    JRecurlyPlan.one
      code: data.plan
    , (err, plan)=>
      return callback err  if err
      plan.subscribeGroup @, data, (err, subs)=>
        return callback err  if err
        callback no, subs

  checkPayment: (callback)->
    JRecurlySubscription = require '../recurly/subscription'
    JRecurlySubscription.getGroupSubscriptions @, callback

  vmUsage: secure (client, callback)->
    {delegate} = client.connection

    @fetchBundle (err, bundle)=>
      if err or not bundle
        # TODO: Better error message required
        callback new KodingError "Unable to fetch group bundle"
      else
        bundle.checkUsage delegate, @, callback

  canCreateVM: secure (client, data, callback)->
    {delegate} = client.connection

    if data.type in ['user', 'group']
      @fetchBundle (err, bundle)=>
        if err or not bundle
          if @slug == 'koding'
            @createBundle
              overagePolicy: "not allowed"
              paymentPlan  : ""
              allocation   : 0
              sharedVM     : yes
            , (err, bundle)=>
              return callback new KodingError "Unable to create default group bundle"  if err
              bundle.canCreateVM delegate, @, data, callback
          else
            callback new KodingError "Unable to fetch group bundle"
        else
          bundle.canCreateVM delegate, @, data, callback
    else
      callback new KodingError "No such VM type: #{data.type}"

  createVM: secure (client, data, callback)->
    {delegate} = client.connection

    if data.type in ['user', 'group']
      @fetchBundle (err, bundle)=>
        if err or not bundle
          if @slug == 'koding'
            @createBundle
              overagePolicy: "not allowed"
              paymentPlan  : ""
              allocation   : 0
              sharedVM     : yes
            , (err, bundle)=>
              return callback new KodingError "Unable to create default group bundle"  if err
              bundle.createVM delegate, @, data, callback
          else
            callback new KodingError "Unable to fetch group bundle"
        else
          bundle.createVM delegate, @, data, callback
    else
      callback new KodingError "No such VM type: #{data.type}"

  fetchOrSearchInvitationRequests: permit 'send invitations',
    success: (client, status, timestamp, requestLimit, search, callback)->
      status   = $in: status                if Array.isArray status
      selector = timestamp: $lt: timestamp  if timestamp

      options  =
        targetOptions :
          selector    : { status }
          limit       : requestLimit
          sort        : { requestedAt: -1 }
        options       :
          sort        : { timestamp: -1 }

      if search
        search = search.replace(/[^\w\s@.+-]/).replace(/([+.]+)/g, "\\$1").trim()
        seed = new RegExp search, 'i'
        options.targetOptions.selector.$or = [
          { email             : seed }
          { 'koding.username' : seed }
          { 'koding.fullName' : seed }
        ]

      @fetchInvitationRequests selector, options, callback

  fetchMembersFromGraph: permit 'list members',
    success:(client, options, callback)->
      graph = new Graph({config:KONFIG['neo4j']})
      options.groupId = @getId()
      JAccount = require '../account'
      graph.fetchMembers options, (err, results)=>
        if err then return callback err
        else
          tempRes = []
          collectContents = race (i, res, fin)=>
            objId = res.id
            JAccount.one  { _id : objId }, (err, account)=>
              if err
                callback err
                fin()
              else
                tempRes[i] = account
                fin()
          , ->
            callback null, tempRes
          for res in results
            collectContents res
<|MERGE_RESOLUTION|>--- conflicted
+++ resolved
@@ -88,13 +88,8 @@
         'inviteByEmails', 'kickMember', 'transferOwnership', # 'inviteByUsername',
         'fetchRolesByClientId', 'fetchOrSearchInvitationRequests', 'fetchMembersFromGraph'
         'remove', 'sendSomeInvitations', 'fetchNewestMembers', 'countMembers',
-<<<<<<< HEAD
-        'checkPayment', 'makePayment', 'updatePayment', 'createVM', 'vmUsage',
+        'checkPayment', 'makePayment', 'updatePayment', 'createVM', 'canCreateVM', 'vmUsage',
         'fetchBundle', 'updateBundle', 'saveInvitationMessage'
-=======
-        'checkPayment', 'makePayment', 'updatePayment', 'createVM', 'canCreateVM', 'vmUsage',
-        'fetchBundle', 'updateBundle'
->>>>>>> 5896a600
       ]
     schema          :
       title         :
