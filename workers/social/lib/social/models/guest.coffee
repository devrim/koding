--- conflicted
+++ resolved
@@ -51,19 +51,7 @@
 
   @resetAllGuests =(client, callback)->
     {delegate} = client.connection
-<<<<<<< HEAD
-    if delegate.can 'reset guests'
-      @drop ->
-        queue = [0...1e4].map (guestId)->
-          guest = new JGuest {guestId}
-          guest.save (err)->
-            console.log 'saved a guest!'
-            queue.fin err
-        dash queue, ->
-          console.log 'done restting guests!'
-=======
     @_resetAllGuests() if delegate.can('reset guests')
->>>>>>> e85e2b27
 
   @recycle =(guest, callback=->) ->
     guestId = if guest instanceof @ then guest.getId() else guest
