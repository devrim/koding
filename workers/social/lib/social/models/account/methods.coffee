--- conflicted
+++ resolved
@@ -31,8 +31,5 @@
       'fetchRelatedUsersFromGraph', 'fetchDomains', 'fetchDomains',
       'unlinkOauth', 'changeUsername', 'fetchOldKodingDownloadLink',
       'markUserAsExempt', 'checkFlag', 'userIsExempt', 'checkGroupMembership',
-<<<<<<< HEAD
-=======
       'getOdeskAuthorizeUrl'
->>>>>>> 44d7eae6
     ]