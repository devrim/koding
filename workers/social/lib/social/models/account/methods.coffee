# Methods shared by JAccount & JGuest
module.exports =
  sharedStaticMethods:->
    [
      'one', 'some', 'cursor', 'each', 'someWithRelationship'
      'someData', 'getAutoCompleteData', 'count'
      'byRelevance', 'fetchVersion','reserveNames'
      'impersonate'
    ]
  sharedInstanceMethods:->
    [
      'modify','follow','unfollow','fetchFollowersWithRelationship'
      'countFollowersWithRelationship', 'countFollowingWithRelationship'
      'fetchFollowingWithRelationship', 'fetchTopics'
      'fetchMounts','fetchActivityTeasers','fetchRepos','fetchDatabases'
      'fetchMail','fetchNotificationsTimeline','fetchActivities'
      'fetchStorage','count','addTags','fetchLimit', 'fetchLikedContents'
      'fetchFollowedTopics', 'fetchKiteChannelId', 'setEmailPreferences'
      'fetchNonces', 'glanceMessages', 'glanceActivities', 'fetchRole'
      'fetchAllKites','flagAccount','unflagAccount','isFollowing'
      'fetchFeedByTitle', 'updateFlags','fetchGroups','fetchGroupRoles',
      'setStaticPageVisibility','addStaticPageType','removeStaticPageType',
      'setHandle','setAbout','fetchAbout','setStaticPageTitle',
      'setStaticPageAbout', 'addStaticBackground', 'setBackgroundImage',
      'fetchPendingGroupInvitations', 'fetchPendingGroupRequests',
      'cancelRequest', 'acceptInvitation', 'ignoreInvitation',
      'getInvitationRequestByGroup', 'fetchMyPermissions',
<<<<<<< HEAD
      'fetchMyPermissionsAndRoles', 'fetchMyFollowingsFromGraph', 'fetchMyFollowersFromGraph',
      'fetchDomains', 'sendEmailVMTurnOnFailureToSysAdmin'
=======
      'fetchMyPermissionsAndRoles', 'fetchMyFollowingsFromGraph', 'fetchMyFollowersFromGraph', 'blockUser'
      'sendEmailVMTurnOnFailureToSysAdmin'
>>>>>>> fa0b02bb
    ]<|MERGE_RESOLUTION|>--- conflicted
+++ resolved
@@ -25,11 +25,6 @@
       'fetchPendingGroupInvitations', 'fetchPendingGroupRequests',
       'cancelRequest', 'acceptInvitation', 'ignoreInvitation',
       'getInvitationRequestByGroup', 'fetchMyPermissions',
-<<<<<<< HEAD
       'fetchMyPermissionsAndRoles', 'fetchMyFollowingsFromGraph', 'fetchMyFollowersFromGraph',
-      'fetchDomains', 'sendEmailVMTurnOnFailureToSysAdmin'
-=======
-      'fetchMyPermissionsAndRoles', 'fetchMyFollowingsFromGraph', 'fetchMyFollowersFromGraph', 'blockUser'
-      'sendEmailVMTurnOnFailureToSysAdmin'
->>>>>>> fa0b02bb
+      'fetchDomains', 'sendEmailVMTurnOnFailureToSysAdmin', 'blockUser'
     ]