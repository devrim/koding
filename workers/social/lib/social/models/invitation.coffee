jraphical = require 'jraphical'
Bongo     = require "bongo"

{secure, daisy, Base, signature} = Bongo

module.exports = class JInvitation extends jraphical.Module

  @trait __dirname, '../traits/grouprelated'

  fs       = require 'fs'
  crypto   = require 'crypto'
  nodePath = require 'path'
  createId = require 'hat'
  {uniq}   = require 'underscore'

  {permit} = require './group/permissionset'

  @isEnabledGlobally = yes

  {ObjectRef, dash, daisy, secure, signature} = require 'bongo'

  KodingError = require '../error'
  JMail       = require './email'

  @share()

  @set
    indexes         :
      code          : 'unique'
    sharedMethods   :
<<<<<<< HEAD

      instance:
        modifyMultiuse:
          (signature Object, Function)
        remove:
          (signature Function)
      
      static:
        inviteFriend:
          (signature Object, Function)
        byCode:
          (signature String, Function)
        suggestCode:
          (signature Function)
        createMultiuse:
          (signature Object, Function)
        createForResurrection:
          (signature String, Function)
        createMultiForResurrection:
          (signature [String], Function)
        byCodeForBeta:
          (signature String, Function)

=======
      instance      : ['modifyMultiuse', 'remove']
      static        : ['inviteFriend', 'byCode', 'suggestCode', 'createMultiuse']
>>>>>>> 07ab81d9
    sharedEvents    :
      static        : []
      instance      : []
    schema          :
      code          :
        type        : String
        required    : yes
      email         : String
      username      : String
      group         :
        type        : String
        required    : yes
      customMessage :
        subject     : String
        body        : String
      uses          :
        type        : Number
        default     : 0
      maxUses       :
        type        : Number
        default     : 1
      type          :
        type        : String
        enum        : ['invalid invitation type', ['friend','admin','multiuse']]
        default     : 'admin'
      status        :
        type        : String
        enum        : ['invalid status type', [
          'sent','active','blocked','redeemed','couldnt send email','accepted','ignored'
        ]]
        default     : 'active'
      origin        : ObjectRef
      memo          : String
      createdAt     :
        type        : Date
        default     : -> new Date
    relationships   :
      invitedBy     :
        targetType  : 'JAccount'
        as          : 'inviter'
      redeemer      :
        targetType  : 'JAccount'
        as          : 'redeemer'

  remove$: permit 'send invitations',
    success: (client, callback=->)-> @remove callback

  @byCode = (code, callback)-> @one {code}, callback

  @byCodeForBeta = (code, callback)->
    @one {code, group:"resurrection"}, callback

  @generateInvitationCode = (type, email, group)->
    code = crypto.createHmac 'sha1', 'kodingsecret'
    code.update type
    code.update email
    code.update group  if group
    code.digest 'hex'

  @getHostAndProtocol = do->
    {host, protocol} = require('../config').email
    protocol = if host is 'localhost' then 'http:' else 'https:'
    protocol ?= protocol.split(':').shift()+':'
    return {host, protocol}

  redeem: secure ({connection:{delegate}}, callback=->)->
    operation = $inc: uses: 1

    if @type is 'multiuse'
      isRedeemed = @uses + 1 >= @maxUses
    else
      isRedeemed = yes
    operation.$set = status: 'redeemed'  if isRedeemed

    @update operation, (err)=>
      return callback err  if err
      @addRedeemer delegate, callback

  # send invites from group dashboard

  @create = permit 'send invitations',
    success: (client, group, email, options, callback)->
      [callback, options] = [options, callback]  unless callback
      {delegate} = client.connection
      type       = 'admin'

      selector = {email, group, type}
      JInvitation.one selector, (err, existingInvite)=>
        return callback err                   if err
        return callback null, existingInvite  if existingInvite

        JUser = require './user'
        JUser.one {email}, (err, user)=>
          return callback err  if err

          code = @generateInvitationCode 'admin', email, group
          invite = new JInvitation {
            code, email, group
            origin: ObjectRef(delegate)
          }
          invite.username = user.username  if user
          invite.save (err)->
            return callback err  if err
            invite.addInvitedBy delegate, (err)-> callback err, invite

  sendMail: permit 'send invitations',
    success: (client, group, options, callback)->
      [callback, options] = [options, callback]  unless callback
      options ?= {}

      JUser            = require './user'
      {delegate}       = client.connection
      {host, protocol} = @constructor.getHostAndProtocol

      url  = "#{protocol}//#{host}"
      url += "/#{group.slug}"  unless group.slug is 'koding'
      url += "/Invitation/#{encodeURIComponent @code}"

      details = {
        group    : group.title
        inviter  : delegate.getFullName()
        url
        isPublic : if group.privacy == 'public' then yes else no
        message  : options.message
      }

      JUser.fetchUser client, (err, inviter)=>
        email = new JMail {
          @email
          subject : @constructor.getSubject details
          content : @constructor.getMessage details
          replyto : inviter.email
          bcc     : options.bcc
        }
        email.save (err)=>
          @update {$set: status: if err then 'couldnt send email' else 'sent'}, callback

  @getSubject = ({inviter, group, isPublic})->
    subject    = "#{inviter} has invited you to #{group}"
    subject   += ' on Koding'  if isPublic
    subject   += '!'

  @getMessage  = ({inviter, group, isPublic, url, message})->
    if message
      message  = message.replace /#INVITER#/g, inviter
      content  = message.replace /#URL#/g,     url
    else
      subject  = "#{inviter} has invited you to the group #{group}"
      subject += ' on Koding'  if isPublic
      subject += '.'
      content  = """
        Hi there,

        #{subject}

        This link will allow you to join the group: #{url}

        If you reply to this email, it will go to #{inviter}.

        Enjoy! :)
        """

      content += @getFooter()  if isPublic
    return content


  # multiuse invitations

  @createMultiuse = permit 'send invitations',
    success: ({connection:{delegate}, context:{group}}, options, callback) ->
      {code, maxUses, memo} = options
      maxUses ?= 1

      invite = new JInvitation {
        code
        group
        memo
        maxUses
        type      : 'multiuse'
        origin    : ObjectRef(delegate)
      }
      invite.save (err)->
        return callback err  if err
        invite.addInvitedBy delegate, (err)->
          return callback err  if err
          JGroup = require './group'
          JGroup.one slug: group, (err, groupObj)->
            return callback err  if err
            groupObj.addInvitation invite, callback

<<<<<<< HEAD
  @createMultiForResurrection = permit 'send invitations',
    success: (client, usernames, callback)->
      if typeof usernames is String
        return callback {"Usernames should be an array"}

      daisy queue = usernames.map (username) =>
        => @_createForResurrection client, username, callback

      queue.push -> callback null

  @createForResurrection = permit 'send invitations',
    success: (client, username, callback)->
      @_createForResurrection client, username, callback

  @_createForResurrection : ({connection:{delegate}}, username, callback)->
    JUser = require './user'
    JUser.one {username}, (err, user)=>
      return callback err  if err or !user

      {email} = user
      code    = @generateInvitationCode "group", email, "resurrection"
      invite  = new JInvitation {
        code
        email
        type       : "multiuse"
        group      : "resurrection"
        origin     : ObjectRef(delegate)
        maxUses    : 100
        createdFor : username
      }
      invite.save callback
=======
  #### Leaving it here incase we decide to have another beta: SA
  #@createMultiForResurrection = permit 'send invitations',
    #success: (client, usernames, callback)->
      #if typeof usernames is String
        #return callback {"Usernames should be an array"}

      #daisy queue = usernames.map (username) =>
        #=> @_createForResurrection client, username, callback

      #queue.push -> callback null

  #@createForResurrection = permit 'send invitations',
    #success: (client, username, callback)->
      #@_createForResurrection client, username, callback

  #@_createForResurrection : ({connection:{delegate}}, username, callback)->
    #JUser = require './user'
    #JUser.one {username}, (err, user)=>
      #return callback err  if err or !user

      #{email} = user
      #code    = @generateInvitationCode "group", email, "resurrection"
      #invite  = new JInvitation {
        #code
        #email
        #type       : "multiuse"
        #group      : "resurrection"
        #origin     : ObjectRef(delegate)
        #maxUses    : 100
        #createdFor : username
      #}
      #invite.save callback

  #@sendResurrectionEmails = permit 'send invitations',
    #success: (client, username, callback)->
      #JInvitation.some {group:"resurrection", status:"active"}, {}, (err, invites)=>
        #daisy queue = invites.map (invite) =>
          #=>
            #email = new JMail {
              #email   : invite.email
              #subject : "You're invited to try a new version Koding!"
              #content : @getRessurrectionMessage invite.code
              #replyto : "hello@koding.com"
            #}
            #email.save (err)->
              #invite.update {$set: status: if err then 'couldnt send email' else 'sent'}, ->

        #queue.push -> callback null

  #@getRessurrectionMessage = (token)->
    #"""
    #We need loyal users like you to test it out: http://new.koding.com/Login/#{token}
    #This is a private beta, please don't share your url.

    #Hope you like it!

    #Koding Team
    #"""
  #### Leaving it here incase we decide to have another beta: SA
>>>>>>> 07ab81d9

  @suggestCode: permit 'send invitations',
    success: (client, callback, tries=0)->
      return callback 'could not generate code, too many tries!'  if tries > 10
      code = createId 40
      @one {code}, (err, invitation)=>
        return @suggestCode client, callback, tries + 1  if err or invitation
        callback null, code

  modifyMultiuse: permit 'send invitations',
    success: ({context:{group}}, {maxUses, memo}, callback)->
      setModifier = {}
      setModifier.maxUses = if maxUses < @uses then @uses else maxUses
      setModifier.memo    = memo
      setModifier.group   = 'koding'  if group is 'koding' and not @group?

      @update $set: setModifier, callback


  # invite friends

  @inviteFriend = secure (client, {email, customMessage}, callback)->
    {delegate} = client.connection
    type       = 'friend'

    selector = {email, type}
    JInvitation.one selector, (err, inv)=>
      return inv.sendInviteFriendMail client, customMessage, callback  if inv

      code = @generateInvitationCode 'friend', email
      invite = new JInvitation {
        code
        customMessage
        email
        type
        origin : ObjectRef(delegate)
        group  : 'koding'
      }
      invite.save (err)->
        return callback err  if err
        invite.addInvitedBy delegate, (err)->
          return callback err  if err
          invite.sendInviteFriendMail client, customMessage, callback

  sendInviteFriendMail: (client, customMessage, callback)->
    {delegate} = client.connection
    {host, protocol} = @constructor.getHostAndProtocol

    messageOptions =
      body      : customMessage
      inviter   : delegate.getFullName()
      url       : "#{protocol}//#{host}/Invitation/#{encodeURIComponent @code}"

    JUser = require './user'
    JUser.fetchUser client, (err,inviter)=>
      email = new JMail {
        @email
        subject  : @constructor.getInviteFriendSubject messageOptions
        content  : @constructor.getInviteFriendMessage messageOptions
        replyto  : inviter.email
      }
      email.save (err)=>
        @update {$set: status: if err then 'couldnt send email' else 'sent'}, callback

  @getInviteFriendSubject = ({inviter})-> "#{inviter} has invited you to Koding!"

  @getInviteFriendMessage = ({inviter, url, message})->
    message or= "#{inviter} has invited you to Koding!"
    """
    Hi there, we hope this is good news :) because,

    #{message}

    This link will allow you to create an account:
    #{url}

    If you reply to this email, it will go back to your friend who invited you.

    #{@getFooter()}
    """

  @getFooter = ->
    """
    If you're curious, here is a bit about Koding, http://techcrunch.com/2012/07/24/koding-launch/

    In very short, Koding lets you code, share and have fun.

    And welcome to Koding!
    Devrim - on behalf of whole Koding team


    notes:
    - of course you can mail me back if you like... (just hit reply)
    - this is still beta, expect bugs, please don't be surprised if you spot one.
    - if you already have an account, you can forward this to a friend.
    - no matter how you signed up, you will not receive any newsletters or other crap.
    - if you never signed up (sometimes people type their emails wrong, and it happens to be yours), please let us know.
    - take a look at http://wiki.koding.com for things you can do.
    - if you fall in love with this project, please let us know http://blog.koding.com/2012/06/we-want-to-date-not-hire/
    """<|MERGE_RESOLUTION|>--- conflicted
+++ resolved
@@ -28,7 +28,6 @@
     indexes         :
       code          : 'unique'
     sharedMethods   :
-<<<<<<< HEAD
 
       instance:
         modifyMultiuse:
@@ -45,17 +44,13 @@
           (signature Function)
         createMultiuse:
           (signature Object, Function)
-        createForResurrection:
-          (signature String, Function)
-        createMultiForResurrection:
-          (signature [String], Function)
-        byCodeForBeta:
-          (signature String, Function)
-
-=======
-      instance      : ['modifyMultiuse', 'remove']
-      static        : ['inviteFriend', 'byCode', 'suggestCode', 'createMultiuse']
->>>>>>> 07ab81d9
+#        createForResurrection:
+#          (signature String, Function)
+#        createMultiForResurrection:
+#          (signature [String], Function)
+#        byCodeForBeta:
+#          (signature String, Function)
+
     sharedEvents    :
       static        : []
       instance      : []
@@ -246,39 +241,6 @@
             return callback err  if err
             groupObj.addInvitation invite, callback
 
-<<<<<<< HEAD
-  @createMultiForResurrection = permit 'send invitations',
-    success: (client, usernames, callback)->
-      if typeof usernames is String
-        return callback {"Usernames should be an array"}
-
-      daisy queue = usernames.map (username) =>
-        => @_createForResurrection client, username, callback
-
-      queue.push -> callback null
-
-  @createForResurrection = permit 'send invitations',
-    success: (client, username, callback)->
-      @_createForResurrection client, username, callback
-
-  @_createForResurrection : ({connection:{delegate}}, username, callback)->
-    JUser = require './user'
-    JUser.one {username}, (err, user)=>
-      return callback err  if err or !user
-
-      {email} = user
-      code    = @generateInvitationCode "group", email, "resurrection"
-      invite  = new JInvitation {
-        code
-        email
-        type       : "multiuse"
-        group      : "resurrection"
-        origin     : ObjectRef(delegate)
-        maxUses    : 100
-        createdFor : username
-      }
-      invite.save callback
-=======
   #### Leaving it here incase we decide to have another beta: SA
   #@createMultiForResurrection = permit 'send invitations',
     #success: (client, usernames, callback)->
@@ -338,7 +300,6 @@
     #Koding Team
     #"""
   #### Leaving it here incase we decide to have another beta: SA
->>>>>>> 07ab81d9
 
   @suggestCode: permit 'send invitations',
     success: (client, callback, tries=0)->
