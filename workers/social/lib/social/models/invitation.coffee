jraphical = require 'jraphical'

module.exports = class JInvitation extends jraphical.Module

  fs = require 'fs'
  crypto = require 'crypto'
  nodePath = require 'path'
  {uniq} = require 'underscore'

  Emailer = require '../emailer'

  @isEnabledGlobally = yes

  {ObjectRef, dash, daisy, secure} = require 'bongo'

  JAccount = require './account'
  JLimit = require './limit'
  JLimit = require './limit'
  KodingError = require '../error'

  @share()

  @set
    indexes         :
      code          : 'unique'
    sharedMethods   :
      static        : ['create','byCode','sendBetaInviteFromClient',
                       'grantInvitesFromClient','markAsSent',
                       'betaInviteCount']
    schema          :
      code          : String
      inviteeEmail  : String
      group         : String
      customMessage :
        subject     : String
        body        : String
      uses          :
        type        : Number
        default     : 0
      maxUses       :
        type        : Number
        default     : 0
      type          :
        type        : String
        enum        : ['invalid invitation type', ['personal','multiuse','launchrock','koding.com','kodingen.com']]
        default     : 'personal'
      status        :
        type        : String
        enum        : ['invalid status type', ['sent','active','blocked','redeemed','couldnt send email']]
        default     : 'active' # 'unconfirmed'
      origin        : ObjectRef
    relationships   :
      invitedBy     :
        targetType  : JAccount
        as          : 'inviter'
      redeemer      :
        targetType  : JAccount
        as          : 'redeemer'

  createBetaInvite = (options, callback)->
    {inviterUsername, inviteeEmail, inviteType} = options
    inviterUsername ?= "devrim"
    inviteeEmail    ?= "pleaseChangeThisEmailWithYourOwn+"+Date.now()+"@koding.com"
    inviteType      ?= "koding.com"

    JAccount.one {'profile.nickname': inviterUsername}, (err, inviterAccount)->
      code = crypto
        .createHmac('sha1', 'kodingsecret')
        .update(inviteeEmail)
        .digest('hex')

      invite = new JInvitation
        code          : code
        inviteeEmail  : inviteeEmail
        maxUses       : 1
        origin        : ObjectRef(inviterAccount)
        type          : inviteType

      invite.save (err)->
        if err
          console.log err
          callback err
        else
          callback null

  @markAsSent = secure (client,options,callback)->
    account = client.connection.delegate
    # unless 'super-admin' in account.globalFlags
    unless account?.profile?.nickname is 'devrim'
      return callback new KodingError "not authorized"
    else
      JInvitationRequest = require "./invitationrequest"
      options.sort ?= 1
      JInvitationRequest.some {sent:$ne:true}, {limit:options.howMany, sort:requestedAt:options.sort}, (err,arr)->
        arr.forEach (invitation)->
          invitation.update $set:sent:true,(err)->
          callback null,"#{invitation.email} is marked as sent."

  @sendBetaInviteFromClient = secure (client, options, callback)->

    unless client.connection.delegate?.can? 'send-invites'
      return callback new KodingError "not authorized"
    else
      JInvitationRequest = require "./invitationrequest"
      options.sort ?= 1
      if options.batch?
        JInvitationRequest.some {sent:$ne:true}, {limit:options.batch, sort:requestedAt:options.sort}, (err, emails)->

          callback null, "Done." if emails.length == 0
          counter = 0
          daisy queue = emails.map (item)->
            ->
              continueLooping = ->
                counter += 1
                callback null, "Done." if emails.length == counter
                setTimeout (-> queue.next()), 50

              JInvitation.sendBetaInvite email:item.email,(err,res)->
                if err
                  callback err,"#{item.email}:something went wrong sending the invite. not marked as sent."
                  continueLooping()
                else
                  item.update $set:sent:yes, (err)->
                    if err
                      callback 'err',"#{item.email}something went wrong saving the item as sent."
                    else
                      callback null,"#{item.email} is sent and marked as sent."
                      console.log "#{item.email} is sent and marked as sent."
                    continueLooping()
      else
        JInvitation.sendBetaInvite options,callback

  @betaInviteCount = secure (client, callback)->

    {connection} = client
    unless connection.delegate?.can? 'send-invites'
      callback "You are not authorized to do this."
      console.error "Not authorized request from", connection.delegate?.profile?.nickname
    else
      JInvitationRequest = require "./invitationrequest"
      JInvitationRequest.count {sent:$ne:true}, (err, waitingInvite)->
        if err then callback err
        else callback "There are #{waitingInvite} people who is waiting for invite."

<<<<<<< HEAD
  @sendBetaInvite = (options,callback) ->

    betaTestersHTML = fs.readFileSync nodePath.join(KONFIG.projectRoot, 'email/beta-testers-invite.txt'), 'utf-8'

    Bitly = require 'bitly'
    bitly = new Bitly KONFIG.bitly.username, KONFIG.bitly.apiKey
    protocol = 'http://'
    email   = options.email ? "devrim+#{Date.now()}@koding.com"
=======

  @sendBetaInvite = do ->
    betaTestersHTML = null
    (options,callback) ->

      betaTestersHTML ?= fs.readFileSync nodePath.join(KONFIG.projectRoot, 'email/beta-testers-invite.txt'), 'utf-8'
>>>>>>> d1e0666f

      Bitly = require 'bitly'
      bitly = new Bitly KONFIG.bitly.username, KONFIG.bitly.apiKey
      protocol = 'http://'
      email   = options.email ? "devrim+#{Date.now()}@koding.com"

      JInvitation.one {inviteeEmail: email}, (err, invite)=>
        if err
          console.log err
        else if invite?
          url = "#{KONFIG.uri.address}/Invitation/#{invite.code}"
          personalizedMail = betaTestersHTML.replace '#{url}', url#shortenedUrl

          emailerObj =
            From      : @getInviteEmail()
            To        : email
            Subject   : '[Koding] Here is your beta invite!'
            TextBody  : personalizedMail

          # console.log emailerObj
          if options.justInviteNoEmail
            callback null,"invite link: #{url}"
            bitly.shorten url, (err, response)->
              if err
                callback err
              else
                shortenedUrl = response.data.url
                callback err,shortenedUrl
          else
            Emailer.send emailerObj, (err)->
              if err
                console.log '[ERROR SENDING MAIL]', email,err
                callback err
              else
                callback null
            # else console.log email
        else
          # console.log "no invitation was found for #{email}"
          createBetaInvite inviteeEmail:email,(err)->
            unless err
              options.email = email
              JInvitation.sendBetaInvite options,callback
            else
              log "[JInvitation.sendBetaInvite] something got messed up."

  @grantInvitesFromClient = secure (client, options, callback)->

    unless client.connection.delegate?.can? 'grant-invites'
      return callback new KodingError "not authorized"
    else
      if options.batch?
        callback "not implemented yet"
      else
        {username, quota} = options
        quota = 3 if quota is ''
        @grant {'profile.nickname':username}, quota, (err)->
          if err
            callback err
          else
            callback null, "#{quota} invites granted to #{username}"

  @grant =(selector, quota, callback)->
    unless quota > 0
      callback new KodingError "Quota must be positive."
    else
      batch = []
      JAccount.all selector, (err, accounts)->
        for account in accounts
          batch.push ->
            account.fetchLimit 'invite', (err, limit)->
              if err then batch.fin(err)
              else if limit
                limit.update $inc: {quota}, (err)-> batch.fin(err)
              else
                limit = new JLimit {quota}
                limit.save (err)->
                  if err
                    batch.fin(err)
                  else
                    account.addLimit limit, 'invite', (err)-> batch.fin(err)
        dash batch, callback

  @getInviteEmail =-> "hello@koding.com"

  @getInviteSubject =({inviter})-> "#{inviter} has invited you to Koding!"

  @getInviteMessage =({inviter, url, message})->
    message or= "#{inviter} has invited you to Koding!"
    """
    Hi there, we hope this is good news :) because,

    #{message}

    This link will allow you to create an account:
    #{url}

    If you reply to this email, it will go back to your friend who invited you.

    Enjoy! :)

    ------------------
    If you're curious, here is a bit about Koding, http://techcrunch.com/2012/07/24/koding-launch/

    In very short, Koding lets you code, share and have fun.

    notes:
    - of course you can mail us back if you like... (hello@koding.com)
    - this is still beta, expect bugs, please don’t be surprised if you spot one.
    - if you already have an account, you can forward this to a friend.
    - no matter how you signed up, you will not receive any mailings, newsletters and other crap.
    - if you’ve never signed up (sometimes people type emails wrong, and it happens to be yours), please let us know.
    - take a look at http://wiki.koding.com for things you can do.
    - if you fall in love with this project, please let us know - http://blog.koding.com/2012/06/we-want-to-date-not-hire/

    Whole Koding Team welcomes you,
    Devrim, Sinan, Chris, Aleksey, Gokmen, Arvid, Richard and Nelson
    """

  @byCode = (code, callback)-> @one {code}, callback

  @__createMultiuse = secure (client, options, callback)->
    {delegate} = client.connection
    {code, maxUses} = options
    invite = new JInvitation {
      code
      maxUses   : maxUses
      type      : 'multiuse'
      origin    : ObjectRef(delegate)
    }
    invite.save (err)->
      if err
        callback err
      else
        invite.addInvitedBy delegate, callback


  @sendInviteEmail = (invite,client,customMessage,limit,callback) ->
    {delegate} = client.connection
    {host, protocol} = require('../config').email
    protocol = if host is 'localhost' then 'http:' else 'https:'
    protocol ?= protocol.split(':').shift()+':'
    messageOptions =
      subject   : customMessage.subject
      body      : customMessage.body
      inviter   : delegate.getFullName()
      url       : "#{protocol}//#{host}/Invitation/#{encodeURIComponent invite.code}"

    JUser = require './user'
    JUser.fetchUser client,(err,inviter)=>

      Emailer.send
        From      : @getInviteEmail()
        To        : invite.inviteeEmail
        Subject   : @getInviteSubject(messageOptions)
        TextBody  : @getInviteMessage(messageOptions)
        ReplyTo   : inviter.email
      ,(err) ->
        unless err
          callback null
          console.log "[SOCIAL WORKER] invite is sent to:#{invite.inviteeEmail}"
          limit.update {$inc: usage: 1}, (err)-> console.log err if err
          invite.update {$set: status: "sent"}, (err)-> console.log err if err
        else
          limit.update  {$inc: usage: 1}, (err)-> console.log err if err
          invite.update {$set: status: "couldnt send email"}, (err)-> console.log err if err
          callback new KodingError "I got your request just couldn't send the email, I'll try again. Consider it done."


  @create = secure (client, options, callback)->
    {delegate} = client.connection
    {emails, subject, customMessage, type} = options
    delegate.fetchLimit 'invite', (err, limit)=>
      if err
        callback err
      else if !limit? or limit? and emails.length > limit.getValue()
        callback new KodingError "You don't have enough invitation quota"
      else
        emails.forEach (email)=>
          JInvitation.one {"inviteeEmail":email},(err,inv)=>
            if inv
              @sendInviteEmail inv,client,customMessage,limit,callback
            else
              code = crypto
                .createHmac('sha1', 'kodingsecret')
                .update(email)
                .digest('hex')
              invite = new JInvitation {
                code
                customMessage
                maxUses       : 1
                inviteeEmail  : email
                origin        : ObjectRef(delegate)
              }
              invite.save (err)=>
                if err then callback err
                else
                  invite.addInvitedBy delegate, (err)=>
                    if err then callback err
                    else
                      @sendInviteEmail invite,client,customMessage,limit,callback

  redeem:secure ({connection:{delegate}}, callback=->)->
    operation = $inc: {uses: 1}
    isRedeemed = if @type is 'multiuse' then @uses + 1 >= @maxUses else yes
    operation.$set = {status: 'redeemed'} if isRedeemed
    @update operation, (err)=>
      if err
        callback err
      else
        @addRedeemer delegate, (err)-> callback err<|MERGE_RESOLUTION|>--- conflicted
+++ resolved
@@ -142,23 +142,12 @@
         if err then callback err
         else callback "There are #{waitingInvite} people who is waiting for invite."
 
-<<<<<<< HEAD
-  @sendBetaInvite = (options,callback) ->
-
-    betaTestersHTML = fs.readFileSync nodePath.join(KONFIG.projectRoot, 'email/beta-testers-invite.txt'), 'utf-8'
-
-    Bitly = require 'bitly'
-    bitly = new Bitly KONFIG.bitly.username, KONFIG.bitly.apiKey
-    protocol = 'http://'
-    email   = options.email ? "devrim+#{Date.now()}@koding.com"
-=======
 
   @sendBetaInvite = do ->
     betaTestersHTML = null
     (options,callback) ->
 
       betaTestersHTML ?= fs.readFileSync nodePath.join(KONFIG.projectRoot, 'email/beta-testers-invite.txt'), 'utf-8'
->>>>>>> d1e0666f
 
       Bitly = require 'bitly'
       bitly = new Bitly KONFIG.bitly.username, KONFIG.bitly.apiKey
