--- conflicted
+++ resolved
@@ -6,19 +6,11 @@
   NewMemberBucketDecorator = require './decorators/newmemberbucket'
 
   singleActivityDecorators =
-<<<<<<< HEAD
-    'JStatusUpdate' : SingleActivityDecorator
+    'JNewStatusUpdate' : SingleActivityDecorator
 #    'JTutorial'     : SingleActivityDecorator
 #    'JCodeSnip'     : SingleActivityDecorator
 #    'JDiscussion'   : SingleActivityDecorator
 #    'JBlogPost'     : SingleActivityDecorator
-=======
-    'JTutorial'     : SingleActivityDecorator
-    'JCodeSnip'     : SingleActivityDecorator
-    'JDiscussion'   : SingleActivityDecorator
-    'JBlogPost'     : SingleActivityDecorator
-    'JNewStatusUpdate' : SingleActivityDecorator
->>>>>>> d66cbb92
 
   @decorateSingles:(data, callback)->
     cacheObjects    = {}
