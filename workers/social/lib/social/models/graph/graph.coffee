--- conflicted
+++ resolved
@@ -135,21 +135,8 @@
     """
 
     facets = @facets
-<<<<<<< HEAD
     if facets and facets isnt "Everything"
       query += (" AND (content.name=\"#{facets}\")")
-=======
-    if facets and "Everything" not in facets
-      facetQueryList = []
-      for facet in facets
-        if facet not in neo4jFacets
-          console.log "Unknown facet: " + facet
-          continue
-
-        facetQueryList.push("content.name=\"#{facet}\"")
-
-      query += (" AND (" + facetQueryList.join(' OR ') + ")")
->>>>>>> 8ce2d9dc
 
     if groupName isnt "koding"
       query += """
