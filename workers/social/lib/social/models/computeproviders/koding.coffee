# Koding VMs Provider implementation for ComputeProvider
# ------------------------------------------------------

ProviderInterface = require './providerinterface'
KodingError       = require '../../error'

Regions           = require 'koding-regions'
{argv}            = require 'optimist'
KONFIG            = require('koding-config-manager').load("main.#{argv.c}")

SUPPORTED_REGIONS = ['us-east-1', 'eu-west-1', 'ap-southeast-1', 'us-west-2']

module.exports = class Koding extends ProviderInterface

  @providerSlug = 'koding'

  @ping = (client, options, callback)->

    {nickname} = client.r.account.profile
    callback null, "#{@providerSlug} is the best #{ nickname }!"


  @create = (client, options, callback)->

    { instanceType, label, storage, region } = options
    { r: { group, user, account }, clientIP } = client

    storage ?= 3

    if isNaN +storage
      return callback new KodingError \
      'Requested storage size is not valid.', 'WrongParameter'

    userIp   = clientIP or user.registeredFrom?.ip
    provider = @providerSlug

    { guessNextLabel, checkUsage
      fetchUserPlan, fetchUsage } = require './computeutils'

    guessNextLabel { user, group, label, provider }, (err, label)=>

      fetchUserPlan client, (err, userPlan)=>

        fetchUsage client, {provider}, (err, usage)->

          return callback err  if err?

          if err = checkUsage usage, userPlan, storage
            return callback err

          region  = null  unless region in SUPPORTED_REGIONS
          region ?= (Regions.findRegion userIp, SUPPORTED_REGIONS).regions[0]

          meta =
            type          : 'amazon'
            region        : region ? SUPPORTED_REGIONS[0]
            source_ami    : '' # Kloud is updating this field after a successfull build
            instance_type : 't2.micro'
            storage_size  : storage
            alwaysOn      : no

          if 't2.medium' in userPlan.allowedInstances
            meta.instance_type = 't2.medium'

          callback null, {
            meta, label, credential: client.r.user.username
          }


  @postCreate = (client, options, callback)->

    { r: { account } } = client
    { machine } = options

    JDomainAlias = require '../domainalias'
    JDomainAlias.ensureTopDomainExistence account, machine._id, (err) ->
      return callback err  if err

      JWorkspace = require '../workspace'
<<<<<<< HEAD
      JWorkspace.createDefault client, {machine}, callback
=======
      JWorkspace.createDefault client, machine.uid, callback
>>>>>>> 07a96c51


  @update = (client, options, callback)->

    { machineId, alwaysOn, resize } = options
    { r: { group, user, account } } = client

    unless machineId? or alwaysOn?
      return callback new KodingError \
        "A valid machineId and an update option required.", "WrongParameter"

    provider = @providerSlug

    JMachine = require './machine'

    { fetchUserPlan, fetchUsage } = require './computeutils'

    fetchUserPlan client, (err, userPlan)=>

      return callback err  if err?

      fetchUsage client, {provider}, (err, usage)->

        return callback err  if err?

        if alwaysOn and usage.alwaysOn >= userPlan.alwaysOn
          return callback new KodingError \
            """Total limit of #{userPlan.alwaysOn}
               always on vm limit has been reached.""", "UsageLimitReached"

        if resize?
          if isNaN +resize
            return callback new KodingError \
            'Requested new size is not valid.', 'WrongParameter'
          else if resize > userPlan.storage
            return callback new KodingError \
            """Requested new size exceeds allowed
               limit of #{userPlan.storage}GB.""", "UsageLimitReached"
          else if resize < 3
            return callback new KodingError \
            """New size can't be less than 3GB.""", "WrongParameter"

        { ObjectId } = require 'bongo'

        selector  =
          $or     : [
            { _id : ObjectId machineId }
            { uid : machineId }
          ]
          users   : $elemMatch: id: user.getId(), sudo: yes, owner: yes
          groups  : $elemMatch: id: group.getId()

        JMachine.one selector, (err, machine)->

          if err? or not machine?
            err ?= new KodingError "Machine object not found."
            return callback err

          fieldsToUpdate = {}

          if alwaysOn?
            fieldsToUpdate['meta.alwaysOn'] = alwaysOn

          if resize?

            storageSize = machine.meta?.storage_size ? 3

            if (resize - storageSize) + usage.storage > userPlan.storage
              return callback new KodingError \
              """Requested new size exceeds allowed
                 limit of #{userPlan.storage}GB.""", "UsageLimitReached"
            else if resize == machine.getAt 'meta.storage_size'
              return callback new KodingError \
              """Requested new size is same with current
                 storage size (#{resize}GB).""", "SameValueForResize"

            fieldsToUpdate['meta.storage_size'] = resize

          machine.update

            $set: fieldsToUpdate

          , (err)-> callback err


  @fetchAvailable = (client, options, callback)->

    callback null, [
      {
        name  : 't2.micro'
        title : 'Small 1x'
        spec  : {
          cpu : 1, ram: 1, storage: 4
        }
        price : 'free'
      }
    ]<|MERGE_RESOLUTION|>--- conflicted
+++ resolved
@@ -77,11 +77,7 @@
       return callback err  if err
 
       JWorkspace = require '../workspace'
-<<<<<<< HEAD
-      JWorkspace.createDefault client, {machine}, callback
-=======
       JWorkspace.createDefault client, machine.uid, callback
->>>>>>> 07a96c51
 
 
   @update = (client, options, callback)->
