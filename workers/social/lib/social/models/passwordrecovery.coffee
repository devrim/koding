jraphical = require 'jraphical'

module.exports = class JPasswordRecovery extends jraphical.Module
  # TODO - Refactor this file, now it is not only for password recovery
  # but also for email verification
  {secure, signature} = require 'bongo'

  dateFormat  = require 'dateformat'
  createId    = require 'hat'

  KodingError = require '../error'
  JUser       = require './user'

  @share()

  @set
<<<<<<< HEAD
    sharedMethods:
      static:
        validate:
          (signature String, Function)
        recoverPassword:
          (signature String, Function)
        resetPassword:
          (signature String, String, Function)
=======
    sharedMethods :
      static      : [
        'validate'
        'recoverPassword'
        'recoverPasswordByEmail'
        'resetPassword'
        'fetchRegistrationDetails'
      ]
>>>>>>> 994e2c95
    indexes       :
      token       : 'unique'
    schema        :
      email       : String
      username    : String
      token       : String
      redeemedAt  : Date
      expiresAt   :
        type      : Date
        default   : -> new Date Date.now() + 1000 * 60 * 30 # thirty minutes from now
      status      :
        type      : String
        enum      : ['invalid status code'
                    [
                      'active'
                      'expired'
                      'redeemed'
                      'invalidated'
                    ]]
      requestedAt :
        type      : Date
        default   : -> new Date

  @getPasswordRecoveryEmail =-> 'hello@koding.com'

  @getEmailSubject = ({resetPassword})-> switch
    when resetPassword
      "Instructions to reset your password"
    else
      "Instructions to confirm your email"

  @getEmailDateFormat = -> 'fullDate'

  @getEmailMessage = ({requestedAt, url, resetPassword})->
    # TODO DRY this
    verb = if resetPassword then "reset" else "confirm"
    obj = if resetPassword then "password" else "email"
    """
    At #{dateFormat requestedAt, 'shortTime'} on #{dateFormat requestedAt, 'shortDate'}, you requested to #{verb} your #{obj}.

    This one-time token will allow you to #{verb} your #{obj}.  This token will self-destruct 30 minutes after it is issued.

    #{url}
    """

  @recoverPassword = secure (client, usernameOrEmail, callback)->
    JUser = require './user'
    if JUser.validateAt 'email', usernameOrEmail
      @recoverPasswordByEmail client, usernameOrEmail, callback
    else if JUser.validateAt 'username', usernameOrEmail
      @recoverPasswordByUsername client, usernameOrEmail, callback
    else callback new KodingError 'Invalid input.'

  @recoverPasswordByUsername = (client, username, callback)->
    JUser = require './user'
    {delegate} = client.connection
    JUser.one {username}, (err, user)=>
      unless user then callback new KodingError "Unknown username"
      else @create client, {email: user.getAt('email')}, callback

  @recoverPasswordByEmail = secure (client, email, callback)->
    JUser = require './user'
    {delegate} = client.connection
    JUser.count {email}, (err, num)=>
      unless num then callback null # pretend like everything went fine.
      else @create client, {email}, callback

  @create = (client, options, callback)->
    JUser = require './user'
    token = createId()
    {email, verb} = options

    verb ?= "Reset"

    defaultExpiresAt = new Date Date.now() + 1000 * 60 * 30 # 30 minutes

    {host, protocol} = require '../config.email'
    messageOptions =
      url : "#{protocol}//#{host}/#{verb}/#{encodeURIComponent token}"

    JUser.one {email}, (err, user)=>
      if err
        callback err
      else
        certificate = new JPasswordRecovery {
          email
          token
          expiresAt : defaultExpiresAt
          username  : user.getAt('username')
          status    : 'active'
        }
        certificate.save (err)=>
          if err
            callback err
          else
            messageOptions.requestedAt = certificate.getAt('requestedAt')

            messageOptions.resetPassword = no# if user.passwordStatus is 'needs set' then yes else no
            JMail = require './email'
            email = new JMail
              from      : @getPasswordRecoveryEmail()
              email     : email
              subject   : @getEmailSubject messageOptions
              content   : @getEmailMessage messageOptions
              force     : yes

            email.save callback

  @validate = secure ({connection:{delegate}}, token, callback)->
    @one {token, status: 'active'}, (err, certificate)->
      if err
        callback err
      else unless certificate
        callback new KodingError 'Invalid token.'
      else if certificate.getAt('expiresAt') < new Date
        certificate.expire (err)->
          if err
            callback err
          else
            callback new KodingError 'The token has expired.'
      else
        JUser = require './user'
        JUser.one {email:certificate.email}, (err, user)->
          return callback new Error "Error occured. Please try again." if err or not user
          user.confirmEmail (err)->
            return callback new Error "Error occured. Please try again." if err
            callback null, yes

  @invalidate =(query, callback)->
    query.status = 'active'
    @update query, {$set: status: 'invalidated'}, callback

  @resetPassword = secure (client, token, newPassword, callback)->
    JUser = require './user'
    {delegate} = client.connection
    unless delegate.type is 'unregistered'
      callback new KodingError 'You are already logged in!'
    else
      @one {token}, (err, certificate)->
        if err
          callback err
        else unless certificate
          callback new KodingError 'Invalid token.'
        else if certificate.getAt('status') isnt 'active' or
                certificate.getAt('expiresAt') < new Date
          callback new KodingError """
            This password recovery certificate cannot be redeemed.
            """
        else
          {username} = certificate
          JUser.one {username}, (err, user)->
            if err or !user
              callback err or new KodingError "Unknown user!"
            else certificate.redeem (err)->
              if err
                callback err
              else
                user.changePassword newPassword, (err)->
                  if err
                    callback err
                  else
                    JPasswordRecovery.invalidate {username}, (err)->
                      return callback new Error "Error occured. Please try again." if err
                      user.confirmEmail (err)->
                        return callback new Error "Error occured. Please try again." if err
                        callback err, unless err then username

  @fetchRegistrationDetails = (token, callback) ->
    JAccount = require './account'

    @one { token, status: 'active' }, (err, certificate) ->
      return callback err  if err
      return callback { message: 'Unrecognized token!' }  unless certificate

      { email, username } = certificate

      JAccount.one 'profile.nickname': username, (err, account) ->
        return callback err  if err
        return callback { message: 'Unrecognized token!' }  unless account

        { firstName, lastName } = account.profile

        callback null, { firstName, lastName, email }

  expire:(callback)-> @update {$set: status: 'expired'}, callback
  redeem:(callback)-> @update {$set: status: 'redeemed'}, callback<|MERGE_RESOLUTION|>--- conflicted
+++ resolved
@@ -14,7 +14,6 @@
   @share()
 
   @set
-<<<<<<< HEAD
     sharedMethods:
       static:
         validate:
@@ -23,16 +22,6 @@
           (signature String, Function)
         resetPassword:
           (signature String, String, Function)
-=======
-    sharedMethods :
-      static      : [
-        'validate'
-        'recoverPassword'
-        'recoverPasswordByEmail'
-        'resetPassword'
-        'fetchRegistrationDetails'
-      ]
->>>>>>> 994e2c95
     indexes       :
       token       : 'unique'
     schema        :
