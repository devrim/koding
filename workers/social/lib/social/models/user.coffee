--- conflicted
+++ resolved
@@ -188,14 +188,10 @@
                     snapshot    : JSON.stringify(bucket)
                   $addToSet     :
                     snapshotIds : bucket.getId()
-                , ->
-<<<<<<< HEAD
-                  CActivity.emit 'ActivityIsCreated', activity
-=======
+                , (err)->
                   CActivity = require "./activity"
                   CActivity.emit "ActivityIsCreated", activity
->>>>>>> 434a019f
-                  callback()
+                  callback err
 
   getHash =(value)->
     require('crypto').createHash('md5').update(value.toLowerCase()).digest('hex')
