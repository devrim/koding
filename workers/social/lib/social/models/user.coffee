--- conflicted
+++ resolved
@@ -393,18 +393,7 @@
   @register = secure (client, userFormData, callback)->
     {connection} = client
     {username, email, password, passwordConfirm, firstName, lastName,
-<<<<<<< HEAD
-     agree, inviteCode, clientId, entryPoint} = userFormData
-=======
-     agree, inviteCode, kodingenUser, clientId} = userFormData
-
-    # The silence option provides silence registers,
-    # means no welcome e-mail for new users.
-    # We're using it for migrating Kodingen users to Koding
-    silence  = no
-    if client.connection?.delegate?.can? 'migrate-kodingen-users'
-      {silence} = userFormData
->>>>>>> e9eac54c
+     agree, inviteCode, clientId} = userFormData
 
     @usernameAvailable username, (err, r)=>
       isAvailable = yes
@@ -438,7 +427,7 @@
                 return callback err  if err
                 @removeUnsubscription userData, (err)=>
                   return callback err  if err
-                  @addToGroups account, invite, entryPoint, email, (err) ->
+                  @addToGroups account, invite, email, (err) ->
                     return callback err  if err
 
                     replacementToken = createId()
@@ -451,7 +440,6 @@
                         guestId       : 1
                     }, (err, docs) ->
                       return callback err  if err
-<<<<<<< HEAD
 
                       user.sendEmailConfirmation()
                       JUser.grantInitialInvitations user.username
@@ -459,35 +447,6 @@
                       createNewMemberActivity account
                       JAccount.emit "AccountAuthenticated", account
                       callback null, account, replacementToken
-=======
-                      @removeUnsubscription userData, (err)=>
-                        return callback err  if err
-                        @addToGroups account, invite, email, (err) ->
-                          if err then callback err
-                          else if silence
-                            JUser.grantInitialInvitations user.username
-                            createNewMemberActivity account
-                            JUser.emit 'UserCreated', user
-                            callback null, account
-                          else
-                            replacementToken = createId()
-                            session.update {
-                              $set:
-                                username      : user.username
-                                lastLoginDate : new Date
-                                clientId      : replacementToken
-                              $unset          :
-                                guestId       : 1
-                            }, (err, docs) ->
-                              if err then callback err
-                              else
-                                user.sendEmailConfirmation()
-                                JUser.grantInitialInvitations user.username
-                                JUser.emit 'UserCreated', user
-                                createNewMemberActivity account
-                                JAccount.emit "AccountAuthenticated", account
-                                callback null, account, replacementToken
->>>>>>> e9eac54c
 
   @removeUnsubscription:({email}, callback)->
     JUnsubscribedMail = require './unsubscribedmail'
