jraphical = require 'jraphical'

Flaggable = require '../traits/flaggable'

module.exports = class JUser extends jraphical.Module
  {secure}       = require 'bongo'
  {daisy}        = require 'sinkrow'

  JAccount       = require './account'
  JSession       = require './session'
  JGuest         = require './guest'
  JInvitation    = require './invitation'
  JName          = require './name'
  JGroup         = require './group'

  createId       = require 'hat'

  {Relationship} = jraphical

  createKodingError =(err)->
    if 'string' is typeof err
      message: err
    else
      message: err.message

  @bannedUserList = ['abrt','amykhailov','apache','about','visa','shared-',
                     'cthorn','daemon','dbus','dyasar','ec2-user','http',
                     'games','ggoksel','gopher','haldaemon','halt','mail',
                     'nfsnobody','nginx','nobody','node','operator','https',
                     'root','rpcuser','saslauth','shutdown','sinanlocal',
                     'sshd','sync','tcpdump','uucp','vcsa','zabbix',
                     'search','blog','activity','guest','credits','about',
                     'kodingen','alias','backup','bin','bind','daemon',
                     'Debian-exim','dhcp','drweb','games','gnats','klog',
                     'kluser','libuuid','list','mhandlers-user','more',
                     'mysql','nagios','news','nobody','popuser','postgres',
                     'proxy','psaadm','psaftp','qmaild','qmaill','qmailp',
                     'qmailq','qmailr','qmails','sshd','statd','sw-cp-server',
                     'sync','syslog','tomcat','tomcat55','uucp','what',
                     'www-data','fuck','porn','p0rn','porno','fucking',
                     'fucker','admin','postfix','puppet','main','invite',
                     'administrator','members','register','activate','shared',
                     'groups','blogs','forums','topics','develop','terminal',
                     'term','twitter','facebook','google','framework', 'kite']

  @hashUnhashedPasswords =->
    @all {salt: $exists: no}, (err, users)->
      users.forEach (user)-> user.changePassword user.getAt('password')

  hashPassword =(value, salt)->
    require('crypto').createHash('sha1').update(salt+value).digest('hex')

  createSalt = require 'hat'

  @share()

  @trait __dirname, '../traits/flaggable'

  @getFlagRole =-> 'owner'

  @set
    softDelete      : yes
    broadcastable   : no
    indexes         :
      username      : 'unique'
      email         : 'unique'

    sharedEvents    :
      static        : [
        { name: 'UserCreated' }
      ]
    sharedMethods   :
      instance      : ['sendEmailConfirmation']
      static        : [
        'login','logout','register','usernameAvailable','emailAvailable','changePassword','changeEmail'
        'fetchUser','setDefaultHash','whoami','isRegistrationEnabled', 'setSSHKeys', 'getSSHKeys'
      ]

    schema          :
      username      :
        type        : String
        validate    : require('./name').validateName
        set         : (value)-> value.toLowerCase()
      uid           :
        type        : Number
        set         : Math.floor
      email         :
        type        : String
        email       : yes
      password      : String
      salt          : String
      blockedTo     : Date
      status        :
        type        : String
        enum        : [
          'invalid status type', [
            'unconfirmed','confirmed','blocked'
          ]
        ]
        default     : 'unconfirmed'
      registeredAt  :
        type        : Date
        default     : -> new Date
      lastLoginDate :
        type        : Date
        default     : -> new Date
      emailFrequency: Object
      onlineStatus  :
        actual      :
          type      : String
          enum      : ['invalid status',['online','offline']]
          default   : 'online'
        userPreference:
          type      : String
          # enum      : ['invalid status',['online','offline','away','busy']]

      sshKeys       : [Object]

    relationships       :
      ownAccount        :
        targetType      : JAccount
        as              : 'owner'
      leasedAccount     :
        targetType      : JAccount
        as              : 'leasor'
      emailConfirmation :
        targetType      : 'JEmailConfirmation'
        as              : 'confirmation'

  sessions  = {}
  users     = {}
  guests    = {}



  # @fetchUser = Bongo.secure (client,options,callback)->
  #   {username} = options
  #   constructor = @
  #   connection.remote.fetchClientId (clientId)->
  #     visitor = JVisitor.visitors[clientId]
  #     unless visitor
  #       callback new KodingError 'No visitor instance was found.'
  #     else
  #       constructor.one {username}, callback

  @isRegistrationEnabled =(callback)->
    JRegistrationPreferences = require './registrationpreferences'
    JRegistrationPreferences.one {}, (err, prefs)->
      callback err? or prefs?.isRegistrationEnabled or no

  @authenticateClient:(clientId, context, callback)->
    JSession.one {clientId}, (err, session)->
      if err
        callback createKodingError err
      else unless session?
        JGuest.obtain null, clientId, callback
      else
        {username, guestId} = session
        if guestId?
          JGuest.one {guestId}, (err, guest)=>
            if err
              callback createKodingError err
            else if guest?
              callback null, guest
            else
              @logout clientId, callback
        else if username?
          JUser.one {username}, (err, user)->
            if err
              callback createKodingError err
            else
              user.fetchAccount context, (err, account)->
                if err
                  callback createKodingError err
                else
                  #JAccount.emit "AccountAuthenticated", account
                  callback null, account
        else @logout clientId, callback


  createNewMemberActivity =(account, callback=->)->
    CNewMemberBucket = require './bucket/newmemberbucket'
    CBucketActivity = require './activity/bucketactivity'
    bucket = new CNewMemberBucket
      anchor      : account
      sourceName  : 'JAccount'
    bucket.save (err)->
      if err
        callback err
      else
        activity = CBucketActivity.create bucket
        activity.save (err)->
          if err
            callback err
          else
            activity.addSubject bucket, (err)->
              if err
                callback err
              else
                activity.update
                  $set          :
                    snapshot    : JSON.stringify(bucket)
                  $addToSet     :
                    snapshotIds : bucket.getId()
                , ->
                  CActivity = require "./activity"
                  CActivity.emit "ActivityIsCreated", activity
                  callback()

  getHash =(value)->
    require('crypto').createHash('md5').update(value.toLowerCase()).digest('hex')

  @setDefaultHash =->
    @all {}, (err, users)->
      users.forEach (user)->
        user.fetchOwnAccount (err, account)->
          account.profile.hash = getHash user.email
          account.save (err)-> throw err if err

  @whoami = secure ({connection:{delegate}}, callback)-> callback delegate

  checkBlockedStatus = (user, callback)->
    if user.status is 'blocked'
      if user.blockedTo and user.blockedTo > new Date
        toDate = user.blockedTo.toUTCString()
        message = """
            You cannot login until #{toDate}.
            At least 10 moderators of Koding have decided that your participation is not of acceptable kind.
            That's all I know.
            You can demand further explanation from ban@koding.com. Please allow 1-2 days to receive a reply.
            Your machines might be blocked, all types of activities might be suspended.
            Your data is safe, you can access them when/if ban is lifted.
          """
        callback createKodingError message
      else
        user.update {$set: status: 'unconfirmed'}, callback
    else
      callback null

  @login = secure ({connection}, credentials, callback)->
    {username, password, clientId} = credentials
    constructor = @
    JUser.one {username}, (err, user)->
      if err
        callback createKodingError err.message
      else unless user?
        callback createKodingError 'Unknown username!'
      else unless user.getAt('password') is hashPassword password, user.getAt('salt')
        callback createKodingError 'Access denied!'
      else
        checkBlockedStatus user, (err)->
          if err then return callback err
          JSession.one {clientId}, (err, session)->
            if err
              callback err
            else unless session
              callback createKodingError 'Could not restore your session!'
            else
              replacementToken = createId()
              JGuest.recycle session.guestId
              session.update {
                $set            :
                  username      : user.username
                  lastLoginDate : new Date
                  clientId      : replacementToken
                $unset:
                  guestId       : 1
              }, (err)->
                  if err
                    callback err
                  else user.fetchOwnAccount (err, account)->
                    if err
                      callback err
                    else
                      connection.delegate = account
                      JAccount.emit "AccountAuthenticated", account

                      # This should be called after login and this
                      # is not correct place to do it, FIXME GG
                      # p.s. we could do that in workers
                      account.updateCounts()

                      callback null, account, replacementToken

  @logout = secure (client, callback)->
    if 'string' is typeof clientId
      sessionToken = client
    else
      {sessionToken} = client
      delete client.connection.delegate
      delete client.sessionToken
    JSession.cycleSession sessionToken, callback

  @verifyEnrollmentEligibility = ({email, inviteCode}, callback)->
    JRegistrationPreferences = require './registrationpreferences'
    JInvitation = require './invitation'
    JRegistrationPreferences.one {}, (err, prefs)->
      if err
        callback err
      else unless prefs.isRegistrationEnabled
        callback new Error 'Registration is currently disabled!'
      else if inviteCode
        JInvitation.one {
          code: inviteCode
          status: $in : ['active','sent']
        }, (err, invite)->
          # callback null, yes, invite
          if err or !invite?
            callback createKodingError 'Invalid invitation ID!'
          else
            callback null, yes, invite
      else
        callback createKodingError 'Invitation code is required!'

  @verifyKodingenPassword = ({username, password, kodingenUser}, callback)->
    if kodingenUser isnt 'on'
      callback null
    else
      require('https').get
        hostname  : 'kodingen.com'
        path      : "/bridge_.php?username=#{encodeURIComponent username}&password=#{encodeURIComponent password}"
      , (res)->
        data = ''
        res.setEncoding 'utf-8'
        res.on 'data', (chunk)-> data += chunk
        res.on 'error', (err)-> callback err, r
        res.on 'end', ->
          data = JSON.parse data.substr(1, data.length - 2)
          if data.error then callback yes else callback null

  @addToGroup = (account, slug, email, invite, callback)->
    JGroup.one {slug}, (err, group)->
      if err or not group then callback err
      else if invite?.group isnt slug and group.privacy is 'private' and group.slug isnt 'koding'
        group.requestAccessFor account, callback
      else
        group.approveMember account, (err)->
          return callback err  if err
          cb = (invite)-> invite.markAccepted connection:delegate:account, callback
          if invite?.group is slug then cb invite
          else
            selector = {group: slug, inviteeEmail: email, status: 'sent'}
            (require './invitation').one selector, (err, invite)->
              if invite and not err then cb invite
              else callback err

  @addToGroups = (account, invite, entryPoint, email, callback)->
    @addToGroup account, 'koding', email, invite, (err)=>
      if err then callback err
      else if (slug = invite.group or entryPoint) and slug isnt 'koding'
        @addToGroup account, slug, email, invite, callback
      else
        callback null

  @createUser = ({ username, email, password, firstName, lastName }, callback)->
    slug =
      slug            : username
      constructorName : 'JUser'
      usedAsPath      : 'username'
      collectionName  : 'jUsers'

    JName.claim username, [slug], 'JUser', (err)=>
      if err then callback err
      else
        salt = createSalt()
        user = new JUser {
          username
          email
          salt
          password: hashPassword(password, salt)
          emailFrequency: {
            global         : on
            daily          : on
            privateMessage : on
            followActions  : off
            comment        : on
            likeActivities : off
            groupInvite    : on
            groupRequest   : on
            groupApproved  : on
          }
        }
        user.save (err)=>
          if err
            if err.code is 11000
              callback createKodingError "Sorry, \"#{email}\" is already in use!"
            else callback err
          else
            hash = getHash email
            account = new JAccount
              profile: {
                nickname: username
                firstName
                lastName
                hash
              }
            account.save (err)=>
              if err then callback err
              else user.addOwnAccount account, (err) ->
                return callback err  if err
                callback null, user, account

  @register = secure (client, userFormData, callback)->
    {connection} = client
    {username, email, password, passwordConfirm, firstName, lastName,
     agree, inviteCode, kodingenUser, clientId, entryPoint} = userFormData

    # The silence option provides silence registers,
    # means no welcome e-mail for new users.
    # We're using it for migrating Kodingen users to Koding
    silence  = no
    if client.connection?.delegate?.can? 'migrate-kodingen-users'
      {silence} = userFormData

    @usernameAvailable username, (err, r)=>
      isAvailable = yes

      # r =
      #   forbidden    : yes/no
      #   kodingenUser : yes/no
      #   kodingUser   : yes/no

      if err
        callback err
      else if r.forbidden
        callback createKodingError 'That username is forbidden!'
      else if r.kodingUser
        callback createKodingError 'That username is taken!'
      else
        @verifyEnrollmentEligibility {email, inviteCode}, (err, isEligible, invite) =>
          if err
            callback createKodingError err.message
          else
            if passwordConfirm isnt password
              return callback createKodingError 'Passwords must be the same'
            else if agree isnt 'on'
              return callback createKodingError 'You have to agree to the TOS'
            else if not username? or not email?
              return callback createKodingError 'Username and email are required fields'

            @verifyKodingenPassword {username, password, kodingenUser}, (err) =>
              if err
                return callback createKodingError 'Wrong password'
              else
                JSession.one {clientId: client.sessionToken}, (err, session) =>
                  if err
                    callback err
                  else unless session
                    callback createKodingError 'Could not restore your session!'
                  else
                    userData = {
                      username, password, email, firstName, lastName
                    }
                    @createUser userData, (err, user, account) =>
                      return callback err  if err
                      @removeUnsubscription userData, (err)=>
                        return callback err  if err
                        @addToGroups account, invite, entryPoint, email, (err) ->
                          if err then callback err
                          else if silence
                            JUser.grantInitialInvitations user.username
                            createNewMemberActivity account
                            callback null, account
                          else
                            replacementToken = createId()
                            session.update {
                              $set:
                                username      : user.username
                                lastLoginDate : new Date
                                clientId      : replacementToken
                              $unset          :
                                guestId       : 1
                            }, (err, docs) ->
                              if err then callback err
                              else
                                user.sendEmailConfirmation()
                                JUser.grantInitialInvitations user.username
                                JUser.emit 'UserCreated', user
                                createNewMemberActivity account
                                JAccount.emit "AccountAuthenticated", account
                                callback null, account, replacementToken

  @removeUnsubscription:({email}, callback)->
    JUnsubscribedMail = require './unsubscribedmail'
    JUnsubscribedMail.one {email}, (err, unsubscribed)->
      return callback err  if err or not unsubscribed
      unsubscribed.remove callback

  @grantInitialInvitations = (username)->
    JInvitation.grant {'profile.nickname': username}, 3, (err)->
      console.log 'An error granting invitations', err if err

  @fetchUser = secure (client, callback)->
    JSession.one {clientId: client.sessionToken}, (err, session)->
      if err
        callback err
      else
        {username} = session

        if username?
          JUser.one {username}, (err, user)->
            callback null, user
        else
          callback null

  @changePassword = secure (client,password,callback)->
    @fetchUser client, (err,user)-> user.changePassword password, callback

  @changeEmail = secure (client,options,callback)->

    {email} = options

    @emailAvailable email, (err, res)=>

      if err
        callback createKodingError "Something went wrong please try again!"
      else if res is no
        callback createKodingError "Email is already in use!"
      else
        @fetchUser client, (err,user)->
          account = client.connection.delegate
          user.changeEmail account, options, callback

  @emailAvailable = (email, callback)->
    @count {email}, (err, count)->
      if err
        callback err
      else if count is 1
        callback null, no
      else
        callback null, yes

  @usernameAvailable = (username, callback)->
    username += ''
    r =
      kodingUser   : no
      kodingenUser : no
      forbidden    : yes

    @count {username}, (err, count)=>
      if err or username.length < 4 or username.length > 25
        callback err, r
      else
        r.kodingUser = if count is 1 then yes else no
        r.forbidden = if username in @bannedUserList then yes else no
        require('https').get
          hostname  : 'kodingen.com'
          path      : "/bridge.php?username=#{username}"
        , (res)->
          res.setEncoding 'utf-8'
          res.on 'data', (chunk)->
            r.kodingenUser = if !+chunk then no else yes
            callback null, r
          res.on 'error', (err)-> callback err, r

  fetchContextualAccount:(context, rest..., callback)->
    Relationship.one {
      as          : 'owner'
      sourceId    : @getId()
      targetName  : 'JAccount'
      'data.context': context
    }, (err, account)=>
      if err
        callback err
      else if account?
        callback null, account
      else
        @fetchOwnAccount rest..., callback

  fetchAccount:(context, rest...)->
    if context is 'koding' then @fetchOwnAccount rest...
    else @fetchContextualAccount context, rest...

  changePassword:(newPassword, callback)->
    salt = createSalt()
    @update $set: {
      salt
      password: hashPassword(newPassword, salt)
    }, callback

  changeEmail:(account, options, callback)->

    JVerificationToken = require './verificationtoken'

    {email, pin} = options

    if not pin
      options =
        action    : "update-email"
        user      : @
        email     : email

      JVerificationToken.requestNewPin options, callback

    else
      options =
        action    : "update-email"
        username  : @getAt 'username'
        email     : email
        pin       : pin

      JVerificationToken.confirmByPin options, (err, confirmed)=>

        if err then callback err
        else if confirmed
          @update $set: {email}, (err, res)=>
            if err
              callback err
            else
              account.profile.hash = getHash email
              account.save (err)-> throw err if err
              callback null
        else
          callback createKodingError 'PIN is not confirmed.'

  fetchHomepageView:(callback)->
    @fetchAccount 'koding', (err, account)->
      if err then callback err
      else account.fetchHomepageView callback

  sendEmailConfirmation:(callback=->)->
    JEmailConfirmation = require './emailconfirmation'
    JEmailConfirmation.create @, (err, confirmation)->
      if err
        callback err
      else
        confirmation.send callback

  confirmEmail:(callback)-> @update {$set: status: 'confirmed'}, callback
<<<<<<< HEAD

  block:(blockedTo, callback)->
    unless blockedTo then return callback createKodingError "Blocking date is not defined"

    @update
      $set:
        status: 'blocked',
        blockedTo : blockedTo
    , callback
=======
  block:(callback)-> @update {$set: status: 'blocked'}, callback


  @setSSHKeys: secure (client, sshKeys, callback)->
    @fetchUser client, (err,user)->
      user.sshKeys = sshKeys
      user.save callback

  @getSSHKeys: secure (client, callback)->
    @fetchUser client, (err,user)->
      callback user.sshKeys or []
>>>>>>> 7de52914
<|MERGE_RESOLUTION|>--- conflicted
+++ resolved
@@ -627,7 +627,6 @@
         confirmation.send callback
 
   confirmEmail:(callback)-> @update {$set: status: 'confirmed'}, callback
-<<<<<<< HEAD
 
   block:(blockedTo, callback)->
     unless blockedTo then return callback createKodingError "Blocking date is not defined"
@@ -637,9 +636,6 @@
         status: 'blocked',
         blockedTo : blockedTo
     , callback
-=======
-  block:(callback)-> @update {$set: status: 'blocked'}, callback
-
 
   @setSSHKeys: secure (client, sshKeys, callback)->
     @fetchUser client, (err,user)->
@@ -648,5 +644,4 @@
 
   @getSSHKeys: secure (client, callback)->
     @fetchUser client, (err,user)->
-      callback user.sshKeys or []
->>>>>>> 7de52914
+      callback user.sshKeys or []