--- conflicted
+++ resolved
@@ -191,14 +191,9 @@
     fetchReferrerSpace client, (err, space)->
       return callback err  if err
 
-<<<<<<< HEAD
       plan.storage += space
 
       callback null, plan
-=======
-        plan.storage += space
-        callback null, plan
->>>>>>> a1ee121f
 
   fetchReferrerSpace = (client, callback)->
     originId = client.connection.delegate.getId()
