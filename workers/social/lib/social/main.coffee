--- conflicted
+++ resolved
@@ -157,35 +157,5 @@
 
     koding.handleResponse exchange, 'changeLoggedInState', [delegate]
 
-koding.connect console.log
-<<<<<<< HEAD
-# setInterval ->
-#   {Relationship} = require 'jraphical'
-#   {ObjectId} = require 'bongo'
-#   {extend} = require 'underscore'
-#   test = {
-#     targetId: ObjectId('4eea4fd93e25516404000004'),
-#     targetName: 'JAccount',
-#     sourceId: ObjectId('5007591678b8468137000002'),
-#     sourceName: 'JAccount',
-#     as: 'follower'
-#   }
-#   rel = new Relationship(test) #.save console.log
-  
-#   softPrune = rel.prune()
-#   hardPrune = rel.prune(yes)
-
-#   require('traverse')([softPrune, hardPrune]).forEach (node)->
-#     console.log node.constructor if /Id$/.test @path
-#     console.log ''+node if /Id$/.test @path
-#     return
-#   console.log 'HARD', hardPrune
-
-#   # Relationship.getCollection().insert(softPrune, (safe:yes), console.log.bind(console, 'prune()'))
-#   # Relationship.getCollection().insert(hardPrune, (safe:yes), console.log.bind(console, 'prune(yes)'))
-#   # # koding.models.JGuest._resetAllGuests()
-# , 2e3
-=======
-
->>>>>>> 56c51f3d
-console.log 'Koding Social Worker has started.'+console.log 'Koding Social Worker has started.'
+koding.connect console.log