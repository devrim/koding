jraphical = require 'jraphical'
KodingError = require '../error.coffee'
CBucket = require '../models/bucket'

module.exports = class Followable

  {Model, dash, secure, ObjectRef} = require 'bongo'
  {Relationship, Module} = jraphical
  {extend} = require 'underscore'

  @schema =
    counts        :
      followers   :
        type      : Number
        default   : 0
      following   :
        type      : Number
        default   : 0

  count: secure (client, filter, callback)->
    unless @equals client.connection.delegate
      callback new KodingError 'Access denied'
    else switch filter
      when 'followers'
        Relationship.count
          sourceId  : @getId()
          as        : 'follower'
        , callback
      when 'following'
        Relationship.count
          targetId  : @getId()
          as        : 'follower'
        , callback
      else
        @constructor.count {}, callback

  @fetchMyFollowees = secure (client, ids, callback)->
    [callback, ids] = [ids, callback]  unless callback
    return  unless callback
    return callback null  unless ids
<<<<<<< HEAD
=======

>>>>>>> accac7c2
    JAccount = require '../models/account'
    unless client.connection.delegate instanceof JAccount
      return callback new KodingError 'Access denied'

    Relationship.someData {
      sourceId  :
        $in     : ids
      targetId  : client.connection.delegate.getId()
      as        : 'follower'
    }, {sourceId:1}, (err, cursor)->
      if err then callback err
      else
        cursor.toArray (err, docs)->
          if err
            callback err
          else
            callback null, (doc.sourceId for doc in docs)

  @cursorWithRelationship =do->
    wrapNextModelMethod = (nextObject, delegate, callback)->
      nextObject (err, model)->
        if err then callback err
        else unless model?
          callback err, null
        else
          Relationship.count {
            targetId  : delegate.getId()
            sourceId  : model.getId()
            as        : 'follower'
          }, (err, count)->
            if err then callback err
            else
              model.followee = count > 0
              callback null, model

    cursorWithRelationship = secure (client, selector, options, callback)->
      {delegate} = client.connection
      @cursor selector, options, (err, cursor)->
        if err then callback err
        else
          nextModel = wrapNextModelMethod.bind null, cursor.nextModel, delegate
          cursor.nextModel = nextModel
          callback null, cursor

  @someWithRelationship = secure (client, selector, options, callback)->
    JAccount = require '../models/account'
    unless client.connection.delegate instanceof JAccount
      return callback new KodingError 'Access denied'
    @some selector, options, (err, followables)=>
      if err then callback err else @markFollowing client, followables, callback

  @markFollowing = secure (client, followables, callback)->
    JAccount = require '../models/account'
    unless client.connection.delegate instanceof JAccount
      return callback new KodingError 'Access denied'
    Relationship.all
      sourceId  :
        $in     : (followable.getId() for followable in followables)
      targetId  : client.connection.delegate.getId()
      as        : 'follower'
    , (err, relationships)->
      followables.forEach (followable)->
        followable.followee = no
        relationships.forEach (relationship)->
          if relationship.sourceId.equals followable.getId()
            followable.followee = yes
      callback err, followables

  follow: secure (client, options, callback)->
    JAccount = require '../models/account'

    [callback, options] = [options, callback] unless callback
    options or= {}
    follower = client.connection.delegate

    unless follower instanceof JAccount
      return callback new KodingError 'Access denied'

    if @equals follower
      return callback(
        new KodingError("Can't follow yourself")
        @getAt('counts.followers')
      )

    sourceId = @getId()
    targetId = follower.getId()

    Relationship.count {
      sourceId, targetId, as:'follower'
    }, (err, count)=>
      if err
        callback err
      else if count > 0
        callback new KodingError('already following...'), count
      else
        @addFollower follower, respondWithCount : yes, (err, docs, count)=>
          if err
            callback err
          else
            Module::update.call @, $set: 'counts.followers': count, (err)->
              if err then log err
            action = "follow"
            @emit 'FollowCountChanged',
              followerCount   : @getAt('counts.followers')
              followingCount  : @getAt('counts.following')
              follower        : follower
              action          : action

            @emit 'FollowHappened',
              origin    : @
              actorType : 'follower'
              follower  : ObjectRef(follower).data

            follower.updateFollowingCount @, action

            callback err, count

            Relationship.one {sourceId, targetId, as:'follower'}, (err, relationship)=>
              if err
                callback err
              else
                emitActivity = options.emitActivity ? @constructor.emitFollowingActivities ? no
                if emitActivity
                  CBucket.addActivities relationship, @, follower, (err)->
                    console.log "An Error occured: #{err}" if err

  unfollow: secure (client,callback)->
    JAccount = require '../models/account'
    follower = client.connection.delegate
    @removeFollower follower, respondWithCount : yes, (err, count)=>
      if err
        console.log err
      else
        Module::update.call @, $set: 'counts.followers': count, (err)->
          throw err if err
        callback err, count
        action = "unfollow"
        @emit 'FollowCountChanged',
          followerCount   : @getAt('counts.followers')
          followingCount  : @getAt('counts.following')
          follower        : follower
          action          : action

        follower.updateFollowingCount @, action

  fetchFollowing: (query, page, callback)->
    JAccount = require '../models/account'

    extend query,
      targetId  : @getId()
      as        : 'follower'
      sourceName: @constructor.name
    Relationship.some query, page, (err, docs)->
      if err then callback err
      else
        ids = (rel.sourceId for rel in docs)
        JAccount.all _id: $in: ids, (err, accounts)->
          callback err, accounts

  countFollowing: (query, callback)->
    JAccount = require '../models/account'

    extend query,
      targetId  : @getId()
      as        : 'follower'
      sourceName: @constructor.name
    Relationship.count query, (err, count)->
      callback err, count

  getQueryWithGroupMembers = (client, query, orientation, callback)->
    {group} = client.context
    if group is 'koding'
      return callback null, query

    JGroup = require '../models/group'
    JGroup.one slug:group, (err, groupModel)->
      return callback err if err
      selector =
        sourceId   : groupModel._id
        sourceName : 'JGroup'
        targetName : 'JAccount'
        as         : 'member'
      Relationship.some selector, {}, (err, rels)->
        return callback err if err
        query["#{orientation}Id"] = $in: (rel.targetId for rel in rels)
        callback null, query

  fetchFollowersWithRelationship: secure (client, query, page, callback)->
    JAccount = require '../models/account'
    unless client.connection.delegate instanceof JAccount
      return callback new KodingError 'Access denied'
    getQueryWithGroupMembers client, query, 'target', (err, filteredQuery)=>
      return callback err if err
      @fetchFollowers filteredQuery, page, (err, accounts)->
        if err then callback err else JAccount.markFollowing client, accounts, callback

  countFollowersWithRelationship: secure (client, query, callback)->
    JAccount = require '../models/account'
    unless client.connection.delegate instanceof JAccount
      return callback new KodingError 'Access denied'
    getQueryWithGroupMembers client, query, 'target', (err, filteredQuery)=>
      return callback err if err
      @countFollowers filteredQuery, (err, count)->
        if err then callback err else callback null, count

  fetchFollowingWithRelationship: secure (client, query, page, callback)->
    JAccount = require '../models/account'
    unless client.connection.delegate instanceof JAccount
      return callback new KodingError 'Access denied'
    getQueryWithGroupMembers client, query, 'source', (err, filteredQuery)=>
      return callback err if err
      @fetchFollowing query, page, (err, accounts)->
        if err then callback err else JAccount.markFollowing client, accounts, callback

  countFollowingWithRelationship: secure (client, query, callback)->
    JAccount = require '../models/account'
    unless client.connection.delegate instanceof JAccount
      return callback new KodingError 'Access denied'
    getQueryWithGroupMembers client, query, 'source', (err, filteredQuery)=>
      return callback err if err
      @countFollowing query, (err, count)->
        if err then callback err else callback null, count

  fetchFollowedTopics: secure (client, query, page, callback)->
    JAccount = require '../models/account'
    unless client.connection.delegate instanceof JAccount
      return callback new KodingError 'Access denied'
    extend query,
      targetId  : @getId()
      as        : 'follower'
    Relationship.some query, page, (err, docs)->
      if err then callback err
      else
        {group} = client.context
        ids = (rel.sourceId for rel in docs)
        selector = _id: $in: ids
        selector.group = group if group isnt 'koding'

        JTag = require '../models/tag'
        JTag.all _id: $in: ids, (err, accounts)->
          callback err, accounts

  isFollowing: secure (client, sourceId, sourceName, callback) ->
    unless @equals client.connection.delegate
      callback new KodingError 'Access denied'
    else
      selector =
        targetId: @getId()
        as: 'follower'
        sourceId: sourceId
        sourceName: sourceName
      Relationship.one selector, (err, rel) ->
        if rel? and not err?
          callback null, yes
        else
          callback null, no

  updateFollowingCount: (followee, action)->
    if @constructor.name is 'JAccount'
      @updateCounts()
    else
      Relationship.count targetId:@_id, as:'follower', (error, count)=>
        Model::update.call @, $set: 'counts.following': count, (err)->
          throw err if err
        @emit 'FollowCountChanged',
          followerCount   : @getAt('counts.followers')
          followingCount  : @getAt('counts.following')
          followee        : followee
          action          : action<|MERGE_RESOLUTION|>--- conflicted
+++ resolved
@@ -38,10 +38,6 @@
     [callback, ids] = [ids, callback]  unless callback
     return  unless callback
     return callback null  unless ids
-<<<<<<< HEAD
-=======
-
->>>>>>> accac7c2
     JAccount = require '../models/account'
     unless client.connection.delegate instanceof JAccount
       return callback new KodingError 'Access denied'
