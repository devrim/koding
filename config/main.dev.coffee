traverse              = require 'traverse'
log                   = console.log
fs                    = require 'fs'
os                    = require 'os'

Configuration = (options={}) ->

  boot2dockerbox      = if os.type() is "Darwin" then "192.168.59.103" else "localhost"

  publicPort          = options.publicPort     or "8090"
  hostname            = options.hostname       or "lvh.me"
  protocol            = options.protocol       or "http:"
  publicHostname      = options.publicHostname or "http://#{options.hostname}"
  region              = options.region         or "dev"
  configName          = options.configName     or "dev"
  environment         = options.environment    or "dev"
  projectRoot         = options.projectRoot    or __dirname
  version             = options.version        or "2.0" # TBD
  branch              = options.branch         or "cake-rewrite"
  build               = options.build          or "1111"
  githubuser          = options.githubuser     or "koding"

  mongo               = "#{boot2dockerbox}:27017/koding"
  etcd                = "#{boot2dockerbox}:4001"

  redis               = { host:     "#{boot2dockerbox}"                           , port:               "6379"                                  , db:                 0                         }
  rabbitmq            = { host:     "#{boot2dockerbox}"                           , port:               5672                                    , apiPort:            15672                       , login:           "guest"                              , password: "guest"                     , vhost:         "/"                                    }
  mq                  = { host:     "#{rabbitmq.host}"                            , port:               rabbitmq.port                           , apiAddress:         "#{rabbitmq.host}"          , apiPort:         "#{rabbitmq.apiPort}"                , login:    "#{rabbitmq.login}"         , componentUser: "#{rabbitmq.login}"                      , password:       "#{rabbitmq.password}"                   , heartbeat:       0           , vhost:        "#{rabbitmq.vhost}" }

  if options.ngrok
    scheme = 'https'
    host   = "koding-#{process.env.USER}.ngrok.com"
  else
    scheme = 'http'
    _port  = if publicPort is '80' then '' else publicPort
    host   = options.host or "#{options.hostname}:#{_port}"

  customDomain        = { public: "#{scheme}://#{host}", public_: host, local: "http://lvh.me", local_: "lvh.me", host: "http://lvh.me", port: 8090 }

  sendgrid            = { username: "koding"                                      , password:           "DEQl7_Dr"                            }
  email               = { host:     "#{customDomain.public_}"                     , defaultFromMail:    'hello@koding.com'                      , defaultFromName:    'Koding'                    , username:        "#{sendgrid.username}"               , password: "#{sendgrid.password}"      , forcedRecipient: "foome@koding.com"                       }
  kontrol             = { url:      "#{customDomain.public}/kontrol/kite"         , port:               3000                                    , useTLS:             no                          , certFile:        ""                                   , keyFile:  ""                          , publicKeyFile: "./certs/test_kontrol_rsa_public.pem"    , privateKeyFile: "./certs/test_kontrol_rsa_private.pem"}
  broker              = { name:     "broker"                                      , serviceGenericName: "broker"                                , ip:                 ""                          , webProtocol:     "http:"                              , host:     "#{customDomain.public}"    , port:          8008                                     , certFile:       ""                                       , keyFile:         ""          , authExchange: "auth"                , authAllExchange: "authAll" , failoverUri: "#{customDomain.public}" }
  regions             = { kodingme: "#{configName}"                               , vagrant:            "vagrant"                               , sj:                 "sj"                        , aws:             "aws"                                , premium:  "vagrant"                 }
  algolia             = { appId:    'DYVV81J2S1'                                  , apiKey:             '303eb858050b1067bcd704d6cbfb977c'      , indexSuffix:        ".#{ os.hostname() }"     }
  algoliaSecret       = { appId:    "#{algolia.appId}"                            , apiKey:             "#{algolia.apiKey}"                     , indexSuffix:        algolia.indexSuffix         , apiSecretKey:    '041427512bcdcd0c7bd4899ec8175f46' }
  mixpanel            = { token:    "a57181e216d9f713e19d5ce6d6fb6cb3"            , enabled:            no                                    }
  postgres            = { host:     "#{boot2dockerbox}"                           , port:               5432                                    , username:           "socialapplication"         , password:        "socialapplication"                  , dbname:   "social"                  }
  kontrolPostgres     = { host:     "#{boot2dockerbox}"                           , port:               5432                                    , username:           "kontrolapplication"        , password:        "kontrolapplication"                 , dbname:   "social"                  }
  kiteHome            = "#{projectRoot}/kite_home/koding"
  pubnub              = { publishkey: "pub-c-ed2a8027-1f8a-4070-b0ec-d4ad535435f6", subscribekey: "sub-c-00d2be66-8867-11e4-9b60-02ee2ddab7fe"  , secretkey: "sec-c-Mzg5ZTMzOTAtYjQxOC00YTc5LWJkNWEtZmI3NTk3ODA5YzAx"                                     , serverAuthKey: "689b3039-439e-4ca6-80c2-3b0b17e3f2f3b3736a37-554c-44a1-86d4-45099a98c11a"       , origin: "pubsub.pubnub.com"                              , enabled:  yes                         }
  gatekeeper          = { host:     "localhost"                                   , port:               7200                                    , pubnub: pubnub                                }

  # configuration for socialapi, order will be the same with
  # ./go/src/socialapi/config/configtypes.go
  socialapiProxy      =
    hostname          : "localhost"
    port              : "7000"

  socialapi =
    proxyUrl          : "http://#{socialapiProxy.hostname}:#{socialapiProxy.port}"
    configFilePath    : "#{projectRoot}/go/src/socialapi/config/dev.toml"
    postgres          : postgres
    mq                : mq
    redis             :  url: "#{redis.host}:#{redis.port}"
    mongo             : mongo
    environment       : environment
    region            : region
    hostname          : host
    protocol          : protocol
    email             : email
    sitemap           : { redisDB: 0 }
    algolia           : algoliaSecret
    mixpanel          : mixpanel
    limits            : { messageBodyMinLen: 1, postThrottleDuration: "15s", postThrottleCount: 30 }
    eventExchangeName : "BrokerMessageBus"
    disableCaching    : no
    debug             : no
    stripe            : { secretToken : "sk_test_2ix1eKPy8WtfWTLecG9mPOvN" }
    paypal            : { username: 'senthil+1_api1.koding.com', password: 'JFH6LXW97QN588RC', signature: 'AFcWxV21C7fd0v3bYYYRCpSSRl31AjnvzeXiWRC89GOtfhnGMSsO563z', returnUrl: "#{customDomain.public}/-/payments/paypal/return", cancelUrl: "#{customDomain.public}/-/payments/paypal/cancel", isSandbox: yes }
    gatekeeper        : gatekeeper
    customDomain      : customDomain

  userSitesDomain     = "dev.koding.io"
  socialQueueName     = "koding-social-#{configName}"
  logQueueName        = socialQueueName+'log'

  KONFIG              =
    configName                     : configName
    environment                    : environment
    regions                        : regions
    region                         : region
    hostname                       : host
    protocol                       : protocol
    publicPort                     : publicPort
    publicHostname                 : publicHostname
    version                        : version
    broker                         : broker
    uri                            : address: customDomain.public
    userSitesDomain                : userSitesDomain
    projectRoot                    : projectRoot
    socialapi                      : socialapi
    mongo                          : mongo
    kiteHome                       : kiteHome
    gatekeeper                     : gatekeeper
    redis                          : "#{redis.host}:#{redis.port}"
    misc                           : {claimGlobalNamesForUsers: no , updateAllSlugs : no , debugConnectionErrors: yes}

    # -- WORKER CONFIGURATION -- #

    gowebserver                    : {port          : 6500}
    webserver                      : {port          : 8080                , useCacheHeader: no                     , kitePort          : 8860}
    authWorker                     : {login         : "#{rabbitmq.login}" , queueName : socialQueueName+'auth'     , authExchange      : "auth"                                  , authAllExchange : "authAll"                                      , port  : 9530 }
    mq                             : mq
    emailWorker                    : {cronInstant   : '*/10 * * * * *'    , cronDaily : '0 10 0 * * *'             , run               : no                                      , forcedRecipient: email.forcedRecipient                           , maxAge: 3      , port  : 9540 }
    elasticSearch                  : {host          : "#{boot2dockerbox}" , port      : 9200                       , enabled           : no                                      , queue           : "elasticSearchFeederQueue"}
    social                         : {port          : 3030                , login     : "#{rabbitmq.login}"        , queueName         : socialQueueName                         , kitePort        : 8760 }
    email                          : email
    newkites                       : {useTLS        : no                  , certFile  : ""                         , keyFile: "#{projectRoot}/kite_home/koding/kite.key"}
    log                            : {login         : "#{rabbitmq.login}" , queueName : logQueueName}
    boxproxy                       : {port          : 8090 }
    sourcemaps                     : {port          : 3526 }
    appsproxy                      : {port          : 3500 }
    rerouting                      : {port          : 9500 }
    kloud                          : {port          : 5500                , privateKeyFile : kontrol.privateKeyFile , publicKeyFile: kontrol.publicKeyFile                       , kontrolUrl: "#{customDomain.public}/kontrol/kite" , registerUrl : "#{customDomain.public}/kloud/kite"}
    emailConfirmationCheckerWorker : {enabled: no                         , login : "#{rabbitmq.login}"            , queueName: socialQueueName+'emailConfirmationCheckerWorker' , cronSchedule: '0 * * * * *'                                      , usageLimitInMinutes  : 60}

    kontrol                        : kontrol
    newkontrol                     : kontrol
    gatekeeper                     : gatekeeper

    # -- MISC SERVICES --#
    recurly                        : {apiKey        : "4a0b7965feb841238eadf94a46ef72ee"             , loggedRequests: "/^(subscriptions|transactions)/"}
    sendgrid                       : sendgrid
    opsview                        : {push          : no                                             , host          : ''                                           , bin: null                                                                             , conf: null}
    github                         : {clientId      : "f8e440b796d953ea01e5"                         , clientSecret  : "b72e2576926a5d67119d5b440107639c6499ed42"}
    odesk                          : {key           : "639ec9419bc6500a64a2d5c3c29c2cf8"             , secret        : "549b7635e1e4385e"                           , request_url: "https://www.odesk.com/api/auth/v1/oauth/token/request"                  , access_url: "https://www.odesk.com/api/auth/v1/oauth/token/access" , secret_url: "https://www.odesk.com/services/api/auth?oauth_token=" , version: "1.0"                                                    , signature: "HMAC-SHA1" , redirect_uri : "#{customDomain.host}:#{customDomain.port}/-/oauth/odesk/callback"}
    facebook                       : {clientId      : "475071279247628"                              , clientSecret  : "65cc36108bb1ac71920dbd4d561aca27"           , redirectUri  : "#{customDomain.host}:#{customDomain.port}/-/oauth/facebook/callback"}
    google                         : {client_id     : "1058622748167.apps.googleusercontent.com"     , client_secret : "vlF2m9wue6JEvsrcAaQ-y9wq"                   , redirect_uri : "#{customDomain.host}:#{customDomain.port}/-/oauth/google/callback"}
    twitter                        : {key           : "aFVoHwffzThRszhMo2IQQ"                        , secret        : "QsTgIITMwo2yBJtpcp9sUETSHqEZ2Fh7qEQtRtOi2E" , redirect_uri : "#{customDomain.host}:#{customDomain.port}/-/oauth/twitter/callback"   , request_url  : "https://twitter.com/oauth/request_token"           , access_url   : "https://twitter.com/oauth/access_token"            , secret_url: "https://twitter.com/oauth/authenticate?oauth_token=" , version: "1.0"         , signature: "HMAC-SHA1"}
    linkedin                       : {client_id     : "f4xbuwft59ui"                                 , client_secret : "fBWSPkARTnxdfomg"                           , redirect_uri : "#{customDomain.host}:#{customDomain.port}/-/oauth/linkedin/callback"}
    slack                          : {token         : "xoxp-2155583316-2155760004-2158149487-a72cf4" , channel       : "C024LG80K"}
    datadog                        : {api_key       : "6d3e00fb829d97cb6ee015f80063627c"             , app_key       : "c9be251621bc75acf4cd040e3edea17fff17a13a"}
    statsd                         : {use           : false                                          , ip            : "#{customDomain.public}"                       , port: 8125}
    graphite                       : {use           : false                                          , host          : "#{customDomain.public}"                       , port: 2003}
    sessionCookie                  : {maxAge        : 1000 * 60 * 60 * 24 * 14                       , secure        : no}
    logLevel                       : {neo4jfeeder   : "notice"                                       , oskite: "info"                                               , terminal: "info"                                                                      , kontrolproxy  : "notice"                                           , kontroldaemon : "notice"                                           , userpresence  : "notice"                                          , vmproxy: "notice"      , graphitefeeder: "notice"                                                           , sync: "notice" , topicModifier : "notice" , postModifier  : "notice" , router: "notice" , rerouting: "notice" , overview: "notice" , amqputil: "notice" , rabbitMQ: "notice" , ldapserver: "notice" , broker: "notice"}
    aws                            : {key           : "AKIAJSUVKX6PD254UGAA"                         , secret        : "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"}
    embedly                        : {apiKey        : "94991069fb354d4e8fdb825e52d4134a" }
    troubleshoot                   : {recipientEmail: "can@koding.com" }
    rollbar                        : "71c25e4dc728431b88f82bd3e7a600c9"
    recaptcha                      : '6LdLAPcSAAAAAJe857OKXNdYzN3C1D55DwGW0RgT'
    mixpanel                       : mixpanel.token
    segment                        : '4c570qjqo0'
    googleapiServiceAccount        : {clientId       :  "753589381435-irpve47dabrj9sjiqqdo2k9tr8l1jn5v.apps.googleusercontent.com", clientSecret : "1iNPDf8-F9bTKmX8OWXlkYra" , serviceAccountEmail    : "753589381435-irpve47dabrj9sjiqqdo2k9tr8l1jn5v@developer.gserviceaccount.com", serviceAccountKeyFile : "#{projectRoot}/keys/googleapi-privatekey.pem"}
    siftScience                    : 'a41deacd57929378'

    collaboration :
      timeout     : 1 * 60 * 1000

    # NOTE: when you add to runtime options above, be sure to modify
    # `RuntimeOptions` struct in `go/src/koding/tools/config/config.go`

    #--- CLIENT-SIDE BUILD CONFIGURATION ---#

    client                         : {watch: yes , version       : version , includesPath:'client' , indexMaster: "index-master.html" , index: "default.html" , useStaticFileServer: no , staticFilesBaseUrl: "#{customDomain.public}:#{customDomain.port}"}

  #-------- runtimeOptions: PROPERTIES SHARED WITH BROWSER --------#
  KONFIG.client.runtimeOptions =
    kites             : require './kites.coffee'           # browser passes this version information to kontrol , so it connects to correct version of the kite.
    algolia           : algolia
    logToExternal     : no                                 # rollbar                                            , mixpanel etc.
    suppressLogs      : no
    logToInternal     : no                                 # log worker
    authExchange      : "auth"
    environment       : environment                        # this is where browser knows what kite environment to query for
    version           : version
    resourceName      : socialQueueName
    userSitesDomain   : userSitesDomain
    logResourceName   : logQueueName
    socialApiUri      : "/xhr"
    apiUri            : null
    sourceMapsUri     : "/sourcemaps"
    mainUri           : null
    broker            : uri  : "/subscribe"
    appsUri           : "/appsproxy"
    uploadsUri        : 'https://koding-uploads.s3.amazonaws.com'
    uploadsUriForGroup: 'https://koding-groups.s3.amazonaws.com'
    fileFetchTimeout  : 1000 * 15
    userIdleMs        : 1000 * 60 * 5
    embedly           : {apiKey       : "94991069fb354d4e8fdb825e52d4134a"     }
    github            : {clientId     : "f8e440b796d953ea01e5" }
    newkontrol        : {url          : "#{kontrol.url}"}
    sessionCookie     : {maxAge       : 1000 * 60 * 60 * 24 * 14 , secure: no   }
    troubleshoot      : {idleTime     : 1000 * 60 * 60           , externalUrl  : "https://s3.amazonaws.com/koding-ping/healthcheck.json"}
    recaptcha         : '6LdLAPcSAAAAAG27qiKqlnowAM8FXfKSpW1wx_bU'
    stripe            : { token: 'pk_test_S0cUtuX2QkSa5iq0yBrPNnJF' }
    externalProfiles  :
      google          : {nicename: 'Google'  }
      linkedin        : {nicename: 'LinkedIn'}
      twitter         : {nicename: 'Twitter' }
      odesk           : {nicename: 'oDesk'   , urlLocation: 'info.profile_url' }
      facebook        : {nicename: 'Facebook', urlLocation: 'link'             }
      github          : {nicename: 'GitHub'  , urlLocation: 'html_url'         }
    entryPoint        : {slug:'koding'       , type:'group'}
    siftScience       : 'f270274999'
    paypal            : { formUrl: 'https://www.sandbox.paypal.com/incontext' }
<<<<<<< HEAD
    pubnub            : { subscribekey: pubnub.subscribekey , enabled: no     }
=======
    collaboration     : KONFIG.collaboration
>>>>>>> 994af9a0


      # END: PROPERTIES SHARED WITH BROWSER #


  #--- RUNTIME CONFIGURATION: WORKERS AND KITES ---#
  GOBIN = "#{projectRoot}/go/bin"
  GOPATH= "#{projectRoot}/go"


  # THESE COMMANDS WILL EXECUTE IN PARALLEL.

  KONFIG.workers =
    gowebserver         :
      group             : "webserver"
      ports             :
         incoming       : "#{KONFIG.gowebserver.port}"
      supervisord       :
        command         : "#{GOBIN}/goldorf -run koding/go-webserver -c #{configName}"
      nginx             :
        locations       : ["~^/IDE/.*"]
      healthCheckURL    : "http://localhost:#{KONFIG.gowebserver.port}/healthCheck"
      versionURL        : "http://localhost:#{KONFIG.gowebserver.port}/version"

    kontrol             :
      group             : "environment"
      ports             :
        incoming        : "#{kontrol.port}"
      supervisord       :
        command         : "#{GOBIN}/kontrol -region #{region} -machines #{etcd} -environment #{environment} -mongourl #{KONFIG.mongo} -port #{kontrol.port} -privatekey #{kontrol.privateKeyFile} -publickey #{kontrol.publicKeyFile} -storage postgres -postgres-dbname #{kontrolPostgres.dbname} -postgres-host #{kontrolPostgres.host} -postgres-port #{kontrolPostgres.port} -postgres-username #{kontrolPostgres.username} -postgres-password #{kontrolPostgres.password}"
      nginx             :
        disableLocation : yes
      healthCheckURL    : "http://localhost:#{KONFIG.kontrol.port}/healthCheck"
      versionURL        : "http://localhost:#{KONFIG.kontrol.port}/version"

    kloud               :
      group             : "environment"
      ports             :
        incoming        : "#{KONFIG.kloud.port}"
      supervisord       :
        command         : "#{GOBIN}/kloud -planendpoint #{socialapi.proxyUrl}/payments/subscriptions  -hostedzone #{userSitesDomain} -region #{region} -environment #{environment} -port #{KONFIG.kloud.port} -publickey #{kontrol.publicKeyFile} -privatekey #{kontrol.privateKeyFile} -kontrolurl #{kontrol.url}  -registerurl #{KONFIG.kloud.registerUrl} -mongourl #{KONFIG.mongo} -prodmode=#{configName is "prod"}"
      nginx             :
        websocket       : yes
        locations       : ["~^/kloud/.*"]
      healthCheckURL    : "http://localhost:#{KONFIG.kloud.port}/healthCheck"
      versionURL        : "http://localhost:#{KONFIG.kloud.port}/version"

    ngrokProxy          :
      group             : "environment"
      supervisord       :
        command         : "coffee #{projectRoot}/ngrokProxy --user #{process.env.USER}"

    broker              :
      group             : "webserver"
      ports             :
        incoming        : "#{KONFIG.broker.port}"
      supervisord       :
        command         : "#{GOBIN}/goldorf -run koding/broker -c #{configName}"
      nginx             :
        websocket       : yes
        locations       : ["/websocket", "~^/subscribe/.*"]
      healthCheckURL    : "http://localhost:#{KONFIG.broker.port}/info"
      versionURL        : "http://localhost:#{KONFIG.broker.port}/version"

    rerouting           :
      group             : "webserver"
      supervisord       :
        command         : "#{GOBIN}/goldorf -run koding/rerouting -c #{configName}"
      healthCheckURL    : "http://localhost:#{KONFIG.rerouting.port}/healthCheck"
      versionURL        : "http://localhost:#{KONFIG.rerouting.port}/version"

    authworker          :
      group             : "webserver"
      supervisord       :
        command         : "./watch-node #{projectRoot}/workers/auth/index.js -c #{configName} -p #{KONFIG.authWorker.port} --disable-newrelic"
      healthCheckURL    : "http://localhost:#{KONFIG.authWorker.port}/healthCheck"
      versionURL        : "http://localhost:#{KONFIG.authWorker.port}/version"

    sourcemaps          :
      group             : "webserver"
      ports             :
        incoming        : "#{KONFIG.sourcemaps.port}"
      supervisord       :
        command         : "./watch-node #{projectRoot}/servers/sourcemaps/index.js -c #{configName} -p #{KONFIG.sourcemaps.port} --disable-newrelic"

    emailsender         :
      group             : "webserver"
      supervisord       :
        command         : "./watch-node #{projectRoot}/workers/emailsender/index.js  -c #{configName} -p #{KONFIG.emailWorker.port} --disable-newrelic"
      healthCheckURL    : "http://localhost:#{KONFIG.emailWorker.port}/healthCheck"
      versionURL        : "http://localhost:#{KONFIG.emailWorker.port}/version"

    appsproxy           :
      group             : "webserver"
      ports             :
        incoming        : "#{KONFIG.appsproxy.port}"
      supervisord       :
        command         : "./watch-node #{projectRoot}/servers/appsproxy/web.js -c #{configName} -p #{KONFIG.appsproxy.port} --disable-newrelic"

    webserver           :
      group             : "webserver"
      ports             :
        incoming        : "#{KONFIG.webserver.port}"
        outgoing        : "#{KONFIG.webserver.kitePort}"
      supervisord       :
        command         : "./watch-node #{projectRoot}/servers/index.js -c #{configName} -p #{KONFIG.webserver.port}                 --disable-newrelic --kite-port=#{KONFIG.webserver.kitePort} --kite-key=#{kiteHome}/kite.key"
      nginx             :
        locations       : ["/"]

    socialworker        :
      group             : "webserver"
      ports             :
        incoming        : "#{KONFIG.social.port}"
        outgoing        : "#{KONFIG.social.kitePort}"
      supervisord       :
        command         : "./watch-node #{projectRoot}/workers/social/index.js -c #{configName} -p #{KONFIG.social.port} -r #{region} --disable-newrelic --kite-port=#{KONFIG.social.kitePort} --kite-key=#{kiteHome}/kite.key"
      nginx             :
        locations       : ["/xhr"]
      healthCheckURL    : "http://localhost:#{KONFIG.social.port}/healthCheck"
      versionURL        : "http://localhost:#{KONFIG.social.port}/version"

    clientWatcher       :
      group             : "webserver"
      supervisord       :
        command         : "ulimit -n 1024 && coffee #{projectRoot}/build-client.coffee  --watch --sourceMapsUri /sourcemaps --verbose true"

    socialapi:
      group             : "socialapi"
      instances         : 3
      ports             :
        incoming        : "#{socialapiProxy.port}"
      supervisord       :
        command         : "cd #{projectRoot}/go/src/socialapi && make develop -j config=#{socialapi.configFilePath} && cd #{projectRoot}"
      healthCheckURL    : "http://localhost:#{socialapiProxy.port}/healthCheck"
      versionURL        : "http://localhost:#{socialapiProxy.port}/version"
      nginx             :
        locations       : [ "= /payments/stripe/webhook" ]

    gatekeeper          :
      group             : "socialapi"
      ports             :
        incoming        : "#{gatekeeper.port}"
      supervisord       :
        command         : "cd #{projectRoot}/go/src/socialapi && make gatekeeperdev config=#{socialapi.configFilePath} && cd #{projectRoot}"
      healthCheckURL    : "http://localhost:#{gatekeeper.port}/healthCheck"
      versionURL        : "http://localhost:#{gatekeeper.port}/version"
      nginx             :
        locations         : [ "~ /api/gatekeeper/(.*)" ]
        proxyPass         : "http://gatekeeper/$1"

    dispatcher          :
      group             : "socialapi"
      supervisord       :
        command         : "cd #{projectRoot}/go/src/socialapi && make dispatcherdev config=#{socialapi.configFilePath} && cd #{projectRoot}"


  #-------------------------------------------------------------------------#
  #---- SECTION: AUTO GENERATED CONFIGURATION FILES ------------------------#
  #---- DO NOT CHANGE ANYTHING BELOW. IT'S GENERATED FROM WHAT'S ABOVE  ----#
  #-------------------------------------------------------------------------#

  KONFIG.JSON = JSON.stringify KONFIG

  #---- SUPERVISOR CONFIG ----#

  generateRunFile = (KONFIG) ->

    killlist = ->
      str = "kill -KILL "
      str += "$#{key}pid " for key,val of KONFIG.workers

      return str

    envvars = (options={})->
      options.exclude or= []

      env = """
      export GOPATH=#{projectRoot}/go
      export GOBIN=#{projectRoot}/go/bin
      export KONFIG_JSON='#{KONFIG.JSON}'

      """
      env += "export #{key}='#{val}'\n" for key,val of KONFIG.ENV when key not in options.exclude
      return env

    workerList = (separator=" ")->
      (key for key,val of KONFIG.workers).join separator

    workersRunList = ->
      workers = ""
      for key,val of KONFIG.workers

        workers += """

        function worker_daemon_#{key} {

          #------------- worker: #{key} -------------#
          #{val.supervisord.command} &>#{projectRoot}/.logs/#{key}.log &
          #{key}pid=$!
          echo [#{key}] started with pid: $#{key}pid


        }

        function worker_#{key} {

          #------------- worker: #{key} -------------#
          #{val.supervisord.command}

        }

        """
      return workers

    installScript = """
        npm i --unsafe-perm --silent
        echo '#---> BUILDING CLIENT (@gokmen) <---#'
        cd #{projectRoot}
        chmod +x ./build-client.coffee
        ulimit -n 1024 && #{projectRoot}/build-client.coffee --watch false  --verbose
        git submodule init
        git submodule update

        # Disabled for now, if any of installed globally with sudo
        # this overrides them and broke developers machine ~
        # npm i gulp stylus coffee-script -g --silent




        echo '#---> BUILDING GO WORKERS (@farslan) <---#'
        #{projectRoot}/go/build.sh

        echo '#---> BUILDING SOCIALAPI (@cihangir) <---#'
        cd #{projectRoot}/go/src/socialapi
        make configure
        # make install
        cd #{projectRoot}
        cleanchatnotifications

        echo '#---> AUTHORIZING THIS COMPUTER WITH MATCHING KITE.KEY (@farslan) <---#'
        mkdir $HOME/.kite &>/dev/null
        echo copying #{KONFIG.newkites.keyFile} to $HOME/.kite/kite.key
        cp -f #{KONFIG.newkites.keyFile} $HOME/.kite/kite.key

        echo '#---> BUILDING BROKER-CLIENT @chris <---#'
        echo "building koding-broker-client."
        cd #{projectRoot}/node_modules_koding/koding-broker-client
        cake build
        cd #{projectRoot}


        echo
        echo
        echo 'ALL DONE. Enjoy! :)'
        echo
        echo
    """

    run = """
      #!/bin/bash

      # ------ THIS FILE IS AUTO-GENERATED ON EACH BUILD ----- #\n
      mkdir #{projectRoot}/.logs &>/dev/null

      SERVICES="mongo redis postgres rabbitmq"

      NGINX_CONF="#{projectRoot}/.dev.nginx.conf"
      NGINX_PID="#{projectRoot}/.dev.nginx.pid"

      #{envvars()}

      trap ctrl_c INT

      function ctrl_c () {
        echo "ctrl_c detected. killing all processes..."
        kill_all
      }

      function kill_all () {
        #{killlist()}

        echo "killing hung processes"
        # there is race condition, that killlist() can not kill all process
        sleep 3


        # both of them are  required
        ps aux | grep koding | grep -E 'node|go/bin' | awk '{ print $2 }' | xargs kill -9
        pkill -9 koding-
      }

      function nginxstop () {
        if [ -a $NGINX_PID ]; then
          echo "stopping nginx"
          nginx -c $NGINX_CONF -g "pid $NGINX_PID;" -s quit
        fi
      }

      function nginxrun () {
        nginxstop
        echo "starting nginx"
        nginx -c $NGINX_CONF -g "pid $NGINX_PID;"
      }

      function checkrunfile () {

        checkpackagejsonfile

        if [ "#{projectRoot}/run" -ot "#{projectRoot}/config/main.dev.coffee" ]; then
            echo your run file is older than your config file. doing ./configure.
            sleep 1
            ./configure

            echo -e "\n\nPlease do ./run again\n"
            exit 1;
        fi

        if [ "#{projectRoot}/run" -ot "#{projectRoot}/configure" ]; then
            echo your run file is older than your configure file. doing ./configure.
            sleep 1
            ./configure

            echo -e "\n\nPlease do ./run again\n"
            exit 1;
        fi
      }

      function checkpackagejsonfile () {
        if [ "#{projectRoot}/run" -ot "#{projectRoot}/package.json" ]; then
            echo your run file is older than your package json. doing npm i.
            sleep 1
            npm i

            echo -e "\n\nPlease do ./configure and  ./run again\n"
            exit 1;
        fi

        OLD_COOKIE=$(npm list tough-cookie -s | grep 0.9.15 | wc -l | awk \'{printf "%s", $1}\')
        if [  $OLD_COOKIE -ne 0 ]; then
            echo "You have tough-cookie@0.9.15 installed on your system, please remove node_modules directory and do npm i again";
            exit 1;
        fi
      }


      function testendpoints () {

        EP=("lvh.me:8090/" "lvh.me:8090/xhr" "lvh.me:8090/subscribe/info" "lvh.me:8090/kloud/kite" "lvh.me:8090/kontrol/kite" "lvh.me:8090/appsproxy" "lvh.me:8090/sourcemaps")

        while [ 1==1 ];
        do
        for i in "${EP[@]}"
          do

             curl $i -s -f -o /dev/null || echo "DOWN $i" # | mail -s "Website is down" admin@thesite.com

          done
        sleep 1
        done
      }



      function chaosmonkey () {

        while [ 1==1 ]; do
          for i in mongo redis postgres
            do
              echo stopping $i
              docker stop $i
              echo starting $i
              docker start $i
              sleep 10
            done
        done

        echo now do "run services" again to make sure everything is back to normal..
      }

      function printconfig () {
        if [ "$2" == "" ]; then
          cat << EOF
          #{envvars(exclude:["KONFIG_JSON"])}EOF
        elif [ "$2" == "--json" ]; then

          echo '#{KONFIG.JSON}'

        else
          echo ""
        fi

      }

      function run () {
        go run go/src/socialapi/tests/pg-update.go #{postgres.host} #{postgres.port}
        RESULT=$?

        if [ $RESULT -ne 0 ]; then
          exit 1
        fi

        check
        npm i --silent
        #{projectRoot}/go/build.sh
        cd #{projectRoot}/go/src/socialapi
        make configure
        cd #{projectRoot}

        migrate up

        #{("worker_daemon_"+key+"\n" for key,val of KONFIG.workers).join(" ")}

        tail -fq ./.logs/*.log

      }

      #{workersRunList()}


      function printHelp (){

        echo "Usage: "
        echo ""
        echo "  run                       : to start koding"
        echo "  run killall               : to kill every process started by run script"
        echo "  run install               : to compile/install client and "
        echo "  run buildclient           : to see of specified worker logs only"
        echo "  run logs                  : to see all workers logs"
        echo "  run log [worker]          : to see of specified worker logs only"
        echo "  run buildservices         : to initialize and start services"
        echo "  run buildservices sandbox : to initialize and start services on sandbox"
        echo "  run services              : to stop and restart services"
        echo "  run worker                : to list workers"
        echo "  run chaosmonkey           : to restart every service randomly to test resilience."
        echo "  run testendpoints         : to test every URL endpoint programmatically."
        echo "  run printconfig           : to print koding config environment variables (output in json via --json flag)"
        echo "  run worker [worker]       : to run a single worker"
        echo "  run supervisor [env]      : to show status of workers in that environment"
        echo "  run help                  : to show this list"
        echo "  run migrate [command]     : to apply/revert database changes (command: [create|up|down|version|reset|redo|to|goto])"
        echo ""

      }

      function migrate () {
        params=(create up down version reset redo to goto)
        param=$1

        case "${params[@]}" in  *"$param"*)
          ;;
        *)
          echo "Error: Command not found: $param"
          echo "Usage: run migrate COMMAND [arg]"
          echo ""
          echo "Commands:  "
          echo "  create [filename] : create new migration file in path"
          echo "  up                : apply all available migrations"
          echo "  down              : roll back all migrations"
          echo "  redo              : roll back the most recently applied migration, then run it again"
          echo "  reset             : run down and then up command"
          echo "  version           : show the current migration version"
          echo "  to   [n]          : (+n) apply the next n / (-n) roll back the previous n migrations"
          echo "  goto [n]          : go to specific migration"

          echo ""
          exit 1
        ;;
        esac

        if [ "$param" == "to" ]; then
          param="migrate"
        elif [ "$param" == "create" ] && [ -z "$2" ]; then
          echo "Please choose a migration file name. (ex. add_created_at_column_account)"
          echo "Usage: run migrate create [filename]"
          echo ""
          exit 1
        fi

        #{GOBIN}/migrate -url "postgres://#{postgres.host}:#{postgres.port}/#{postgres.dbname}?user=social_superuser&password=social_superuser" -path "#{projectRoot}/go/src/socialapi/db/sql/migrations" $param $2

        if [ "$param" == "create" ]; then
          echo "Please edit created script files and add them to your repository."
        fi

      }

      function check (){

        check_service_dependencies

        if [[ `uname` == 'Darwin' ]]; then
          if [ -z "$DOCKER_HOST" ]; then
            echo "You need to export DOCKER_HOST, run 'boot2docker up' and follow the instructions."
            exit 1
          fi
        fi

        mongo #{mongo} --eval "db.stats()" > /dev/null  # do a simple harmless command of some sort

        RESULT=$?   # returns 0 if mongo eval succeeds

        if [ $RESULT -ne 0 ]; then
            echo ""
            echo "Can't talk to mongodb at #{mongo}, is it not running? exiting."
            exit 1
        fi

        EXISTS=$(PGPASSWORD=kontrolapplication psql -tA -h #{boot2dockerbox} social -U kontrolapplication -c "Select 1 from pg_tables where tablename = 'kite' AND schemaname = 'kite';")
        if [[ $EXISTS != '1' ]]; then
          echo ""
          echo "You don't have the new Kontrol Postgres. Please call ./run buildservices."
          exit 1
        fi

      }

      function check_psql () {
        command -v psql          >/dev/null 2>&1 || { echo >&2 "I require psql but it's not installed. (brew install postgresql)  Aborting."; exit 1; }
      }

      function check_service_dependencies () {
        echo "checking required services: nginx, docker, mongo, graphicsmagick..."
        command -v go            >/dev/null 2>&1 || { echo >&2 "I require go but it's not installed.  Aborting."; exit 1; }
        command -v docker        >/dev/null 2>&1 || { echo >&2 "I require docker but it's not installed.  Aborting."; exit 1; }
        command -v nginx         >/dev/null 2>&1 || { echo >&2 "I require nginx but it's not installed. (brew install nginx maybe?)  Aborting."; exit 1; }
        command -v mongorestore  >/dev/null 2>&1 || { echo >&2 "I require mongorestore but it's not installed.  Aborting."; exit 1; }
        command -v node          >/dev/null 2>&1 || { echo >&2 "I require node but it's not installed.  Aborting."; exit 1; }
        command -v npm           >/dev/null 2>&1 || { echo >&2 "I require npm but it's not installed.  Aborting."; exit 1; }
        command -v gulp          >/dev/null 2>&1 || { echo >&2 "I require gulp but it's not installed. (npm i gulp -g)  Aborting."; exit 1; }
        # command -v stylus      >/dev/null 2>&1 || { echo >&2 "I require stylus  but it's not installed. (npm i stylus -g)  Aborting."; exit 1; }
        command -v coffee        >/dev/null 2>&1 || { echo >&2 "I require coffee-script but it's not installed. (npm i coffee-script -g)  Aborting."; exit 1; }
        check_psql

        if [[ `uname` == 'Darwin' ]]; then
          brew info graphicsmagick >/dev/null 2>&1 || { echo >&2 "I require graphicsmagick but it's not installed.  Aborting."; exit 1; }
          command -v boot2docker   >/dev/null 2>&1 || { echo >&2 "I require boot2docker but it's not installed.  Aborting."; exit 1; }
        elif [[ `uname` == 'Linux' ]]; then
          command -v gm >/dev/null 2>&1 || { echo >&2 "I require graphicsmagick but it's not installed.  Aborting."; exit 1; }


        fi
        check_gulp_version
      }

      function check_gulp_version () {
           VERSION=$(npm info gulp version 2> /dev/null)

           while IFS=".", read MAJOR MINOR REVISION; do
              if [[ $MAJOR -lt 3 ]]; then
                  MISMATCH=1
              elif [[ $MAJOR -eq 3 && $MINOR -lt 7 ]]; then
                  MISMATCH=1
              fi
          done < <(echo $VERSION)

          if [[ -n $MISMATCH ]]; then
              echo 'Installed gulp version must be >= 3.7.0'
              exit 1
          fi
      }

      function build_services () {

        if [[ `uname` == 'Darwin' ]]; then
          boot2docker up
        fi

        echo "Stopping services: $SERVICES"
        docker stop $SERVICES

        echo "Removing services: $SERVICES"
        docker rm   $SERVICES

        # Build Mongo service
        cd #{projectRoot}/install/docker-mongo
        docker build -t koding/mongo .

        # Build rabbitMQ service
        cd #{projectRoot}/install/docker-rabbitmq
        docker build -t koding/rabbitmq .

        # Build postgres
        cd #{projectRoot}/go/src/socialapi/db/sql

        # Include this to dockerfile before we continute with building
        mkdir -p kontrol
        cp #{projectRoot}/go/src/github.com/koding/kite/kontrol/*.sql kontrol/
        sed -i -e 's/somerandompassword/kontrolapplication/' kontrol/001-schema.sql

        docker build -t koding/postgres .

        docker run -d -p 27017:27017              --name=mongo    koding/mongo --dbpath /data/db --smallfiles --nojournal
        docker run -d -p 5672:5672 -p 15672:15672 --name=rabbitmq koding/rabbitmq

        docker run -d -p 6379:6379                --name=redis    redis
        docker run -d -p 5432:5432                --name=postgres koding/postgres

        echo '#---> UPDATING MONGO DATABASE ACCORDING TO LATEST CHANGES IN CODE (UPDATE PERMISSIONS @chris) <---#'
        cd #{projectRoot}
        node #{projectRoot}/scripts/permission-updater  -c #{socialapi.configFilePath} --hard >/dev/null

        echo '#---> UPDATING MONGO DB TO WORK WITH SOCIALAPI @cihangir <---#'
        mongo #{mongo} --eval='db.jAccounts.update({},{$unset:{socialApiId:0}},{multi:true}); db.jGroups.update({},{$unset:{socialApiChannelId:0}},{multi:true});'

        echo '#---> CREATING VANILLA KODING DB @gokmen <---#'

        cd #{projectRoot}/install/docker-mongo
        tar jxvf #{projectRoot}/install/docker-mongo/default-db-dump.tar.bz2
        mongorestore -h#{boot2dockerbox} -dkoding dump/koding
        rm -rf ./dump

        echo "#---> CLEARING ALGOLIA INDEXES: @chris <---#"
        cd #{projectRoot}
        ./scripts/clear-algolia-index.sh -i "accounts$KONFIG_SOCIALAPI_ALGOLIA_INDEXSUFFIX"
        ./scripts/clear-algolia-index.sh -i "topics$KONFIG_SOCIALAPI_ALGOLIA_INDEXSUFFIX"
        ./scripts/clear-algolia-index.sh -i "messages$KONFIG_SOCIALAPI_ALGOLIA_INDEXSUFFIX"

      }

      function services () {

        if [[ `uname` == 'Darwin' ]]; then
          boot2docker up
        fi
        EXISTS=$(docker inspect --format="{{ .State.Running }}" $SERVICES 2> /dev/null)
        if [ $? -eq 1 ]; then
          echo ""
          echo "Some of containers are missing, please do ./run buildservices"
          exit 1
        fi

        echo "Stopping services: $SERVICES"
        docker stop $SERVICES

        echo "Starting services: $SERVICES"
        docker start $SERVICES

        nginxrun
      }


      function importusers () {

        cd #{projectRoot}
        node #{projectRoot}/scripts/user-importer

        go run ./go/src/socialapi/workers/migrator/main.go -c #{socialapi.configFilePath}
      }

      function updateusers () {

        cd #{projectRoot}
        node #{projectRoot}/scripts/user-updater

      }

      function cleanchatnotifications () {
        cd #{GOBIN}
        ./notification -c #{socialapi.configFilePath} -h
      }

      function sandbox_buildservices () {
        SANDBOX_SERVICES=54.165.122.100
        SANDBOX_WEB_1=54.165.177.88
        SANDBOX_WEB_2=54.84.179.170

        echo "cd /opt/koding; ./run buildservices" | ssh root@$SANDBOX_SERVICES @/bin/bash

        echo "sudo supervisorctl restart all"      | ssh ec2-user@$SANDBOX_WEB_1 /bin/bash
        echo "sudo supervisorctl restart all"      | ssh ec2-user@$SANDBOX_WEB_2 /bin/bash
      }

      if [[ "$1" == "killall" ]]; then

        kill_all

      elif [ "$1" == "install" ]; then
        check_service_dependencies
        #{installScript}

      elif [ "$1" == "printconfig" ]; then

        printconfig $@

      elif [[ "$1" == "log" || "$1" == "logs" ]]; then

        trap - INT
        trap

        if [ "$2" == "" ]; then
          tail -fq ./.logs/*.log
        else
          tail -fq ./.logs/$2.log
        fi

      elif [ "$1" == "cleanup" ]; then

        ./cleanup $@

      elif [ "$1" == "buildclient" ]; then

        ./build-client.coffee --watch false  --verbose

      elif [ "$1" == "services" ]; then
        check_service_dependencies
        services

      elif [ "$1" == "buildservices" ]; then

        if [ "$2" == "sandbox" ]; then
          read -p "This will destroy sandbox databases (y/N)" -n 1 -r
          echo ""
          if [[ ! $REPLY =~ ^[Yy]$ ]]
          then
              exit 1
          fi

          sandbox_buildservices
          exit 0
        fi

        check_service_dependencies

        if [ "$2" != "force" ]; then
          read -p "This will destroy existing images, do you want to continue? (y/N)" -n 1 -r
          echo ""
          if [[ ! $REPLY =~ ^[Yy]$ ]]; then
            exit 1
          fi
        fi

        build_services
        importusers

      elif [ "$1" == "help" ]; then
        printHelp

      elif [ "$1" == "chaosmonkey" ]; then
        chaosmonkey

      elif [ "$1" == "testendpoints" ]; then
        testendpoints

      elif [ "$1" == "importusers" ]; then
        importusers

      elif [ "$1" == "updateusers" ]; then
        updateusers

      elif [ "$1" == "cleanchatnotifications" ]; then
        cleanchatnotifications

      elif [ "$1" == "worker" ]; then

        if [ "$2" == "" ]; then
          echo Available workers:
          echo "-------------------"
          echo '#{workerList "\n"}'
        else
          trap - INT
          trap
          eval "worker_$2"
        fi

      elif [ "$1" == "supervisor" ]; then

        SUPERVISOR_ENV=$2
        if [ $SUPERVISOR_ENV == "" ]; then
          SUPERVISOR_ENV="production"
        fi

        go run scripts/supervisor_status.go $SUPERVISOR_ENV
        open supervisor.html

      elif [ "$1" == "migrate" ]; then
        check_psql

        if [ -z "$2" ]; then
          echo "Please choose a migrate command [create|up|down|version|reset|redo|to|goto]"
          echo ""
        else
          cd "#{GOPATH}/src/socialapi"
          make install-migrate
          migrate $2 $3
        fi


      elif [ "$#" == "0" ]; then

        checkrunfile
        run

      else
        echo "Unknown command: $1"
        printHelp

      fi
      # ------ THIS FILE IS AUTO-GENERATED BY ./configure ----- #\n
      """
    return run

  KONFIG.ENV            = (require "../deployment/envvar.coffee").create KONFIG
  KONFIG.supervisorConf = (require "../deployment/supervisord.coffee").create KONFIG
  KONFIG.nginxConf      = (require "../deployment/nginx.coffee").create KONFIG, environment
  KONFIG.runFile        = generateRunFile        KONFIG

  fs.writeFileSync "./.dev.nginx.conf", KONFIG.nginxConf


  return KONFIG

module.exports = Configuration


# -*- mode: coffee -*-
# vi: set ft=coffee nowrap :<|MERGE_RESOLUTION|>--- conflicted
+++ resolved
@@ -205,11 +205,8 @@
     entryPoint        : {slug:'koding'       , type:'group'}
     siftScience       : 'f270274999'
     paypal            : { formUrl: 'https://www.sandbox.paypal.com/incontext' }
-<<<<<<< HEAD
     pubnub            : { subscribekey: pubnub.subscribekey , enabled: no     }
-=======
     collaboration     : KONFIG.collaboration
->>>>>>> 994af9a0
 
 
       # END: PROPERTIES SHARED WITH BROWSER #
