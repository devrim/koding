traverse              = require 'traverse'
log                   = console.log
fs                    = require 'fs'
os                    = require 'os'
path                  = require 'path'

Configuration = (options={}) ->

  boot2dockerbox      = if os.type() is "Darwin" then "192.168.59.103" else "localhost"

  publicPort          = options.publicPort     or "8090"
  hostname            = options.hostname       or "lvh.me"
  protocol            = options.protocol       or "http:"
  publicHostname      = options.publicHostname or "#{protocol}//#{hostname}"
  region              = options.region         or "dev"
  configName          = options.configName     or "dev"
  environment         = options.environment    or "dev"
  projectRoot         = options.projectRoot    or path.join __dirname, '/..'
  version             = options.version        or "2.0" # TBD
  branch              = options.branch         or "cake-rewrite"
  build               = options.build          or "1111"
  githubuser          = options.githubuser     or "koding"

  mongo               = "#{boot2dockerbox}:27017/koding"
  etcd                = "#{boot2dockerbox}:4001"

  redis               = { host:     "#{boot2dockerbox}"                           , port:               "6379"                                  , db:                 0                         }
  redis.url           = "#{redis.host}:#{redis.port}"

  rabbitmq            = { host:     "#{boot2dockerbox}"                           , port:               5672                                    , apiPort:            15672                       , login:           "guest"                              , password: "guest"                     , vhost:         "/"                                    }
  mq                  = { host:     "#{rabbitmq.host}"                            , port:               rabbitmq.port                           , apiAddress:         "#{rabbitmq.host}"          , apiPort:         "#{rabbitmq.apiPort}"                , login:    "#{rabbitmq.login}"         , componentUser: "#{rabbitmq.login}"                      , password:       "#{rabbitmq.password}"                   , heartbeat:       0           , vhost:        "#{rabbitmq.vhost}" }

  if options.ngrok
    scheme = 'https'
    host   = "koding-#{process.env.USER}.ngrok.com"
  else
    scheme = 'http'
    _port  = if publicPort is '80' then '' else publicPort
    host   = options.host or "#{options.hostname}:#{_port}"

  local = "127.0.0.1"
  if publicPort isnt '80'
    local = "#{local}:#{publicPort}"

  customDomain        = { public: "#{scheme}://#{host}", public_: host, local: "http://#{local}", local_: "#{local}", host: "http://lvh.me", port: 8090 }

  email               = { host:     "#{customDomain.public_}"                     , defaultFromMail:    'hello@koding.com'                      , defaultFromName:    'Koding'                    , forcedRecipient: "#{process.env.USER}@koding.com"                       }
  kontrol             = { url:      "#{customDomain.public}/kontrol/kite"         , port:               3000                                    , useTLS:             no                          , certFile:        ""                                   , keyFile:  ""                          , publicKeyFile: "./certs/test_kontrol_rsa_public.pem"    , privateKeyFile: "./certs/test_kontrol_rsa_private.pem"}
  broker              = { name:     "broker"                                      , serviceGenericName: "broker"                                , ip:                 ""                          , webProtocol:     "http:"                              , host:     "#{customDomain.public}"    , port:          8008                                     , certFile:       ""                                       , keyFile:         ""          , authExchange: "auth"                , authAllExchange: "authAll" , failoverUri: "#{customDomain.public}" }
  regions             = { kodingme: "#{configName}"                               , vagrant:            "vagrant"                               , sj:                 "sj"                        , aws:             "aws"                                , premium:  "vagrant"                 }
  algolia             = { appId:    'DYVV81J2S1'                                  , indexSuffix:        ".#{ os.hostname() }"                 }
  algoliaSecret       = { appId:    "#{algolia.appId}"                            , apiKey:             "303eb858050b1067bcd704d6cbfb977c"      , indexSuffix:        algolia.indexSuffix         , apiSecretKey:    '041427512bcdcd0c7bd4899ec8175f46'   , apiTokenKey: "d15cab2a1bcead494e38cc33d32c4621" }
  mixpanel            = { token:    "a57181e216d9f713e19d5ce6d6fb6cb3"            , enabled:            no                                    }
  postgres            = { host:     "#{boot2dockerbox}"                           , port:               "5432"                                  , username:           "socialapplication"         , password:        "socialapplication"                  , dbname:   "social"                  }
  kontrolPostgres     = { host:     "#{boot2dockerbox}"                           , port:               5432                                    , username:           "kontrolapplication"        , password:        "kontrolapplication"                 , dbname:   "social"                  }
  kiteHome            = "#{projectRoot}/kite_home/koding"
  pubnub              = { publishkey: "pub-c-ed2a8027-1f8a-4070-b0ec-d4ad535435f6", subscribekey: "sub-c-00d2be66-8867-11e4-9b60-02ee2ddab7fe"  , secretkey: "sec-c-Mzg5ZTMzOTAtYjQxOC00YTc5LWJkNWEtZmI3NTk3ODA5YzAx"                                     , serverAuthKey: "689b3039-439e-4ca6-80c2-3b0b17e3f2f3b3736a37-554c-44a1-86d4-45099a98c11a"       , origin: "pubsub.pubnub.com"                              , enabled:  yes                         }
  gatekeeper          = { host:     "localhost"                                   , port:               "7200"                                  , pubnub: pubnub                                }
  integration         = { host:     "localhost"                                   , port:               "7300"                                  }
  webhookMiddleware   = { host:     "localhost"                                   , port:               "7350"                                  }
  paymentwebhook      = { port   : "6600",     debug    : false }
  tokbox              = { apiKey : '45082272', apiSecret: 'fb232a623fa9936ace8d8f9826c3e4a942d457b8' }

  # configuration for socialapi, order will be the same with
  # ./go/src/socialapi/config/configtypes.go

  kloudPort           = 5500
  kloud               = { port : kloudPort, privateKeyFile : kontrol.privateKeyFile , publicKeyFile: kontrol.publicKeyFile, kontrolUrl: kontrol.url, registerUrl : "#{customDomain.public}/kloud/kite", secretKey :  "J7suqUXhqXeiLchTrBDvovoJZEBVPxncdHyHCYqnGfY4HirKCe", address : "http://localhost:#{kloudPort}/kite"}
  terraformer         = { port : 2300     , bucket         : "koding-terraformer-state-#{configName}"  ,    localstorepath:  "#{projectRoot}/go/data/terraformer"  }

  googleapiServiceAccount = {clientId       :  "753589381435-irpve47dabrj9sjiqqdo2k9tr8l1jn5v.apps.googleusercontent.com", clientSecret : "1iNPDf8-F9bTKmX8OWXlkYra" , serviceAccountEmail    : "753589381435-irpve47dabrj9sjiqqdo2k9tr8l1jn5v@developer.gserviceaccount.com", serviceAccountKeyFile : "#{projectRoot}/keys/googleapi-privatekey.pem"}

  segment                 = 'kb2hfdgf20'


  # if you want to disable a feature add here with "true" value do not forget to
  # add corresponding go struct properties
  # "true" value is used because of Go's default value for boolean properties is
  # false, so all the features are enabled as default, you dont have to define
  # features everywhere
  disabledFeatures =
    moderation : yes
    teams      : no
    botchannel : yes

  socialapi =
    proxyUrl                : "#{customDomain.local}/api/social"
    port                    : "7000"
    configFilePath          : "#{projectRoot}/go/src/socialapi/config/dev.toml"
    postgres                : postgres
    mq                      : mq
    redis                   :  url: redis.url
    mongo                   : mongo
    environment             : environment
    region                  : region
    hostname                : host
    protocol                : protocol
    email                   : email
    sitemap                 : { redisDB: 0, updateInterval:  "1m" }
    algolia                 : algoliaSecret
    mixpanel                : mixpanel
    limits                  : { messageBodyMinLen: 1, postThrottleDuration: "15s", postThrottleCount: 30 }
    eventExchangeName       : "BrokerMessageBus"
    disableCaching          : no
    debug                   : no
    stripe                  : { secretToken : "sk_test_2ix1eKPy8WtfWTLecG9mPOvN" }
    paypal                  : { username: 'senthil+1_api1.koding.com', password: 'JFH6LXW97QN588RC', signature: 'AFcWxV21C7fd0v3bYYYRCpSSRl31AjnvzeXiWRC89GOtfhnGMSsO563z', returnUrl: "#{customDomain.public}/-/payments/paypal/return", cancelUrl: "#{customDomain.public}/-/payments/paypal/cancel", isSandbox: yes }
    gatekeeper              : gatekeeper
    integration             : integration
    webhookMiddleware       : webhookMiddleware
    customDomain            : customDomain
    kloud                   : { secretKey: kloud.secretKey, address: kloud.address }
    paymentwebhook          : paymentwebhook
    googleapiServiceAccount : googleapiServiceAccount
    geoipdbpath             : "#{projectRoot}/go/data/geoipdb"
    segment                 : segment
    disabledFeatures        : disabledFeatures

  userSitesDomain     = "dev.koding.io"
  socialQueueName     = "koding-social-#{configName}"
  logQueueName        = socialQueueName+'log'
  autoConfirmAccounts = yes

  KONFIG              =
    configName                     : configName
    environment                    : environment
    regions                        : regions
    region                         : region
    hostname                       : host
    protocol                       : protocol
    publicPort                     : publicPort
    publicHostname                 : publicHostname
    version                        : version
    broker                         : broker
    uri                            : address: customDomain.public
    userSitesDomain                : userSitesDomain
    autoConfirmAccounts            : autoConfirmAccounts
    projectRoot                    : projectRoot
    socialapi                      : socialapi
    mongo                          : mongo
    kiteHome                       : kiteHome
    redis                          : redis.url
    monitoringRedis                : redis.url
    misc                           : {claimGlobalNamesForUsers: no , updateAllSlugs : no , debugConnectionErrors: yes}

    # -- WORKER CONFIGURATION -- #

    vmwatcher                      : {port          : "6400"              , awsKey    : "AKIAI6KPPX7WUT3XAYIQ"     , awsSecret         : "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"                                                                 , kloudSecretKey : kloud.secretKey                                           , kloudAddr : kloud.address, connectToKlient: true, debug: false, mongo: mongo, redis: redis.url }
    gowebserver                    : {port          : 6500}
    webserver                      : {port          : 8080                , useCacheHeader: no                     , kitePort          : 8860}
    authWorker                     : {login         : "#{rabbitmq.login}" , queueName : socialQueueName+'auth'     , authExchange      : "auth"                                  , authAllExchange : "authAll"                                      , port  : 9530 }
    mq                             : mq
    emailWorker                    : {cronInstant   : '*/10 * * * * *'    , cronDaily : '0 10 0 * * *'             , run               : no                                      , forcedRecipient: email.forcedRecipient                           , maxAge: 3      , port  : 9540 }
    elasticSearch                  : {host          : "#{boot2dockerbox}" , port      : 9200                       , enabled           : no                                      , queue           : "elasticSearchFeederQueue"}
    social                         : {port          : 3030                , login     : "#{rabbitmq.login}"        , queueName         : socialQueueName                         , kitePort        : 8760 }
    email                          : email
    newkites                       : {useTLS        : no                  , certFile  : ""                         , keyFile: "#{projectRoot}/kite_home/koding/kite.key"}
    log                            : {login         : "#{rabbitmq.login}" , queueName : logQueueName}
    boxproxy                       : {port          : 8090 }
    sourcemaps                     : {port          : 3526 }
    appsproxy                      : {port          : 3500 }
    rerouting                      : {port          : 9500 }
    kloud                          : kloud
    terraformer                    : terraformer

    emailConfirmationCheckerWorker : {enabled: no                         , login : "#{rabbitmq.login}"            , queueName: socialQueueName+'emailConfirmationCheckerWorker' , cronSchedule: '0 * * * * *'                                      , usageLimitInMinutes  : 60}

    kontrol                        : kontrol
    newkontrol                     : kontrol
    gatekeeper                     : gatekeeper

    # -- MISC SERVICES --#
    recurly                        : {apiKey        : "4a0b7965feb841238eadf94a46ef72ee"             , loggedRequests: "/^(subscriptions|transactions)/"}
    opsview                        : {push          : no                                             , host          : ''                                           , bin: null                                                                             , conf: null}
    github                         : {clientId      : "f8e440b796d953ea01e5"                         , clientSecret  : "b72e2576926a5d67119d5b440107639c6499ed42"}
    odesk                          : {key           : "639ec9419bc6500a64a2d5c3c29c2cf8"             , secret        : "549b7635e1e4385e"                           , request_url: "https://www.odesk.com/api/auth/v1/oauth/token/request"                  , access_url: "https://www.odesk.com/api/auth/v1/oauth/token/access" , secret_url: "https://www.odesk.com/services/api/auth?oauth_token=" , version: "1.0"                                                    , signature: "HMAC-SHA1" , redirect_uri : "#{customDomain.host}:#{customDomain.port}/-/oauth/odesk/callback"}
    facebook                       : {clientId      : "475071279247628"                              , clientSecret  : "65cc36108bb1ac71920dbd4d561aca27"           , redirectUri  : "#{customDomain.host}:#{customDomain.port}/-/oauth/facebook/callback"}
    google                         : {client_id     : "569190240880-o8loc6it0r1pl89i5slmm7sjar3lmgfb.apps.googleusercontent.com"                                    , client_secret : "BStkPGPO5k9GWFQcKKxBBLVq"                                            , redirect_uri : "#{customDomain.host}:#{customDomain.port}/-/oauth/google/callback" }
    twitter                        : {key           : "aFVoHwffzThRszhMo2IQQ"                        , secret        : "QsTgIITMwo2yBJtpcp9sUETSHqEZ2Fh7qEQtRtOi2E" , redirect_uri : "#{customDomain.host}:#{customDomain.port}/-/oauth/twitter/callback"   , request_url  : "https://twitter.com/oauth/request_token"           , access_url   : "https://twitter.com/oauth/access_token"            , secret_url: "https://twitter.com/oauth/authenticate?oauth_token=" , version: "1.0"         , signature: "HMAC-SHA1"}
    linkedin                       : {client_id     : "f4xbuwft59ui"                                 , client_secret : "fBWSPkARTnxdfomg"                           , redirect_uri : "#{customDomain.host}:#{customDomain.port}/-/oauth/linkedin/callback"}
    slack                          : {token         : "xoxp-2155583316-2155760004-2158149487-a72cf4" , channel       : "C024LG80K"}
    datadog                        : {api_key       : "6d3e00fb829d97cb6ee015f80063627c"             , app_key       : "c9be251621bc75acf4cd040e3edea17fff17a13a"}
    statsd                         : {use           : false                                          , ip            : "#{customDomain.public}"                       , port: 8125}
    graphite                       : {use           : false                                          , host          : "#{customDomain.public}"                       , port: 2003}
    sessionCookie                  : {maxAge        : 1000 * 60 * 60 * 24 * 14                       , secure        : no}
    logLevel                       : {neo4jfeeder   : "notice"                                       , oskite: "info"                                               , terminal: "info"                                                                      , kontrolproxy  : "notice"                                           , kontroldaemon : "notice"                                           , userpresence  : "notice"                                          , vmproxy: "notice"      , graphitefeeder: "notice"                                                           , sync: "notice" , topicModifier : "notice" , postModifier  : "notice" , router: "notice" , rerouting: "notice" , overview: "notice" , amqputil: "notice" , rabbitMQ: "notice" , ldapserver: "notice" , broker: "notice"}
    aws                            : {key           : "AKIAJSUVKX6PD254UGAA"                         , secret        : "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"}
    embedly                        : {apiKey        : "94991069fb354d4e8fdb825e52d4134a" }
    troubleshoot                   : {recipientEmail: "can@koding.com" }
    rollbar                        : "71c25e4dc728431b88f82bd3e7a600c9"
    recaptcha                      : '6LdLAPcSAAAAAJe857OKXNdYzN3C1D55DwGW0RgT'
    mixpanel                       : mixpanel.token
    segment                        : segment
    googleapiServiceAccount        : googleapiServiceAccount
    siftScience                    : 'a41deacd57929378'
    prerenderToken                 : 'St4CU4a5hvfYCEOboftc'
    tokbox                         : tokbox
    disabledFeatures               : disabledFeatures
    contentRotatorUrl              : 'http://koding.github.io'

    collaboration :
      timeout     : 1 * 60 * 1000

    #--- CLIENT-SIDE BUILD CONFIGURATION ---#

    client                         : {watch: yes , version       : version , includesPath:'client' , indexMaster: "index-master.html" , index: "default.html" , useStaticFileServer: no , staticFilesBaseUrl: "#{customDomain.public}:#{customDomain.port}"}

  #-------- runtimeOptions: PROPERTIES SHARED WITH BROWSER --------#
  # NOTE: when you add to runtime options below, be sure to modify
  # `RuntimeOptions` struct in `go/src/koding/tools/config/config.go`

  KONFIG.client.runtimeOptions =
    kites                : require './kites.coffee'           # browser passes this version information to kontrol , so it connects to correct version of the kite.
    algolia              : algolia
    logToExternal        : no                                 # rollbar                                            , mixpanel etc.
    suppressLogs         : no
    logToInternal        : no                                 # log worker
    authExchange         : "auth"
    environment          : environment                        # this is where browser knows what kite environment to query for
    version              : version
    resourceName         : socialQueueName
    userSitesDomain      : userSitesDomain
    logResourceName      : logQueueName
    socialApiUri         : "/xhr"
    apiUri               : null
    sourceMapsUri        : "/sourcemaps"
    mainUri              : null
    broker               : uri  : "/subscribe"
    appsUri              : "/appsproxy"
    uploadsUri           : 'https://koding-uploads.s3.amazonaws.com'
    uploadsUriForGroup   : 'https://koding-groups.s3.amazonaws.com'
    fileFetchTimeout     : 1000 * 15
    userIdleMs           : 1000 * 60 * 5
    embedly              : {apiKey       : "94991069fb354d4e8fdb825e52d4134a"     }
    github               : {clientId     : "f8e440b796d953ea01e5" }
    newkontrol           : {url          : "#{kontrol.url}"}
    sessionCookie        : KONFIG.sessionCookie
    troubleshoot         : {idleTime     : 1000 * 60 * 60           , externalUrl  : "https://s3.amazonaws.com/koding-ping/healthcheck.json"}
    recaptcha            : '6LdLAPcSAAAAAG27qiKqlnowAM8FXfKSpW1wx_bU'
    stripe               : { token: 'pk_test_S0cUtuX2QkSa5iq0yBrPNnJF' }
    externalProfiles     :
      google             : {nicename: 'Google'  }
      linkedin           : {nicename: 'LinkedIn'}
      twitter            : {nicename: 'Twitter' }
      odesk              : {nicename: 'oDesk'   , urlLocation: 'info.profile_url' }
      facebook           : {nicename: 'Facebook', urlLocation: 'link'             }
      github             : {nicename: 'GitHub'  , urlLocation: 'html_url'         }
    entryPoint           : {slug:'koding'       , type:'group'}
    siftScience          : 'f270274999'
    paypal               : { formUrl: 'https://www.sandbox.paypal.com/incontext' }
    pubnub               : { subscribekey: pubnub.subscribekey , ssl: no,  enabled: yes     }
    collaboration        : KONFIG.collaboration
    paymentBlockDuration : 2 * 60 * 1000 # 2 minutes
    tokbox               : { apiKey: tokbox.apiKey }
    disabledFeatures     : disabledFeatures

    # NOTE: when you add to runtime options above, be sure to modify
    # `RuntimeOptions` struct in `go/src/koding/tools/config/config.go`

    # END: PROPERTIES SHARED WITH BROWSER #


  #--- RUNTIME CONFIGURATION: WORKERS AND KITES ---#
  GOBIN = "#{projectRoot}/go/bin"
  GOPATH= "#{projectRoot}/go"


  # THESE COMMANDS WILL EXECUTE IN PARALLEL.

  KONFIG.workers =
    gowebserver         :
      group             : "webserver"
      ports             :
         incoming       : "#{KONFIG.gowebserver.port}"
      supervisord       :
        command         : "#{GOBIN}/watcher -run koding/go-webserver -c #{configName}"
      nginx             :
        locations       : [ location: "~^/IDE/.*" ]
        disableLocation : !!disabledFeatures.teams
      healthCheckURL    : "http://localhost:#{KONFIG.gowebserver.port}/healthCheck"
      versionURL        : "http://localhost:#{KONFIG.gowebserver.port}/version"

    kontrol             :
      group             : "environment"
      ports             :
        incoming        : "#{kontrol.port}"
      supervisord       :
        command         : "#{GOBIN}/kontrol -region #{region} -machines #{etcd} -environment #{environment} -mongourl #{KONFIG.mongo} -port #{kontrol.port} -privatekey #{kontrol.privateKeyFile} -publickey #{kontrol.publicKeyFile} -storage postgres -postgres-dbname #{kontrolPostgres.dbname} -postgres-host #{kontrolPostgres.host} -postgres-port #{kontrolPostgres.port} -postgres-username #{kontrolPostgres.username} -postgres-password #{kontrolPostgres.password}"
      nginx             :
        disableLocation : yes
      healthCheckURL    : "http://localhost:#{KONFIG.kontrol.port}/healthCheck"
      versionURL        : "http://localhost:#{KONFIG.kontrol.port}/version"

    kloud               :
      group             : "environment"
      ports             :
        incoming        : "#{KONFIG.kloud.port}"
      supervisord       :
        command         : "#{GOBIN}/kloud -networkusageendpoint http://localhost:#{KONFIG.vmwatcher.port} -planendpoint #{socialapi.proxyUrl}/payments/subscriptions  -hostedzone #{userSitesDomain} -region #{region} -environment #{environment} -port #{KONFIG.kloud.port} -publickey #{kontrol.publicKeyFile} -privatekey #{kontrol.privateKeyFile} -kontrolurl #{kontrol.url}  -registerurl #{KONFIG.kloud.registerUrl} -mongourl #{KONFIG.mongo} -prodmode=#{configName is "prod"}"
      nginx             :
        disableLocation : yes
      healthCheckURL    : "http://localhost:#{KONFIG.kloud.port}/healthCheck"
      versionURL        : "http://localhost:#{KONFIG.kloud.port}/version"

    terraformer         :
      group             : "environment"
      supervisord       :
        command         : "#{GOBIN}/terraformer -port #{KONFIG.terraformer.port} -region #{region} -environment  #{environment} -aws-key #{KONFIG.aws.key} -aws-secret #{KONFIG.aws.secret} -aws-bucket #{KONFIG.terraformer.bucket} -localstorepath #{KONFIG.terraformer.localstorepath}"
      healthCheckURL    : "http://localhost:#{KONFIG.terraformer.port}/healthCheck"
      versionURL        : "http://localhost:#{KONFIG.terraformer.port}/version"

    ngrokProxy          :
      group             : "environment"
      supervisord       :
        command         : "coffee #{projectRoot}/ngrokProxy --user #{process.env.USER}"

    broker              :
      group             : "webserver"
      ports             :
        incoming        : "#{KONFIG.broker.port}"
      supervisord       :
        command         : "#{GOBIN}/watcher -run koding/broker -c #{configName}"
      nginx             :
        websocket       : yes
        locations       : [
          { location    : "/websocket" }
          { location    : "~^/subscribe/.*" }
        ]
      healthCheckURL    : "http://localhost:#{KONFIG.broker.port}/info"
      versionURL        : "http://localhost:#{KONFIG.broker.port}/version"

    rerouting           :
      group             : "webserver"
      supervisord       :
        command         : "#{GOBIN}/watcher -run koding/rerouting -c #{configName}"
      healthCheckURL    : "http://localhost:#{KONFIG.rerouting.port}/healthCheck"
      versionURL        : "http://localhost:#{KONFIG.rerouting.port}/version"

    authworker          :
      group             : "webserver"
      supervisord       :
        command         : "./watch-node #{projectRoot}/workers/auth/index.js -c #{configName} -p #{KONFIG.authWorker.port} --disable-newrelic"
      healthCheckURL    : "http://localhost:#{KONFIG.authWorker.port}/healthCheck"
      versionURL        : "http://localhost:#{KONFIG.authWorker.port}/version"

    sourcemaps          :
      group             : "webserver"
      ports             :
        incoming        : "#{KONFIG.sourcemaps.port}"
      nginx             :
        locations       : [ { location : "/sourcemaps" } ]
      supervisord       :
        command         : "./watch-node #{projectRoot}/servers/sourcemaps/index.js -c #{configName} -p #{KONFIG.sourcemaps.port} --disable-newrelic"

    appsproxy           :
      group             : "webserver"
      ports             :
        incoming        : "#{KONFIG.appsproxy.port}"
      nginx             :
        locations       : [ { location : "/appsproxy" } ]
      supervisord       :
        command         : "./watch-node #{projectRoot}/servers/appsproxy/web.js -c #{configName} -p #{KONFIG.appsproxy.port} --disable-newrelic"

    webserver           :
      group             : "webserver"
      ports             :
        incoming        : "#{KONFIG.webserver.port}"
        outgoing        : "#{KONFIG.webserver.kitePort}"
      supervisord       :
        command         : "./watch-node #{projectRoot}/servers/index.js -c #{configName} -p #{KONFIG.webserver.port}                 --disable-newrelic --kite-port=#{KONFIG.webserver.kitePort} --kite-key=#{kiteHome}/kite.key"
      nginx             :
        locations       : [ location: "/" ]

    socialworker        :
      group             : "webserver"
      ports             :
        incoming        : "#{KONFIG.social.port}"
        outgoing        : "#{KONFIG.social.kitePort}"
      supervisord       :
        command         : "./watch-node #{projectRoot}/workers/social/index.js -c #{configName} -p #{KONFIG.social.port} -r #{region} --disable-newrelic --kite-port=#{KONFIG.social.kitePort} --kite-key=#{kiteHome}/kite.key"
      nginx             :
        locations       : [ location: "/xhr" ]
      healthCheckURL    : "http://localhost:#{KONFIG.social.port}/healthCheck"
      versionURL        : "http://localhost:#{KONFIG.social.port}/version"

    socialapi:
      group             : "socialapi"
      instances         : 1
      ports             :
        incoming        : "#{socialapi.port}"
      supervisord       :
        command         : "cd #{projectRoot}/go/src/socialapi && make develop -j config=#{socialapi.configFilePath} && cd #{projectRoot}"
      healthCheckURL    : "#{socialapi.proxyUrl}/healthCheck"
      versionURL        : "#{socialapi.proxyUrl}/version"
      nginx             :
        locations       : [
          # location ordering is important here. if you are going to need to change it or
          # add something new, thoroughly test it in sandbox. Most of the problems are not occuring
          # in dev environment
          {
            location    : "~ /api/social/channel/(.*)/history/count"
            proxyPass   : "http://socialapi/channel/$1/history/count$is_args$args"
          }
          {
            location    : "~ /api/social/channel/(.*)/history"
            proxyPass   : "http://socialapi/channel/$1/history$is_args$args"
          }
          {
            location    : "~ /api/social/collaboration/ping"
            proxyPass   : "http://socialapi/collaboration/ping$1$is_args$args"
          }
          {
            location    : "~ /api/social/search-key"
            proxyPass   : "http://socialapi/search-key$1$is_args$args"
          }
          {
            location    : "~ /api/social/moderation/(.*)"
            proxyPass   : "http://socialapi/moderation/$1$is_args$args"
          }
          {
            location    : "~ /api/social/(.*)"
            proxyPass   : "http://socialapi/$1$is_args$args"
            internalOnly: yes
          }
          {
            location    : "~ /sitemap(.*).xml"
            proxyPass   : "http://socialapi/sitemap$1.xml"
          }
        ]

    gatekeeper          :
      group             : "socialapi"
      ports             :
        incoming        : "#{gatekeeper.port}"
      supervisord       :
        command         : "cd #{projectRoot}/go/src/socialapi && make gatekeeperdev config=#{socialapi.configFilePath} && cd #{projectRoot}"
      healthCheckURL    : "#{customDomain.local}/api/gatekeeper/healthCheck"
      versionURL        : "#{customDomain.local}/api/gatekeeper/version"
      nginx             :
        locations       : [
          location      : "~ /api/gatekeeper/(.*)"
          proxyPass     : "http://gatekeeper/$1$is_args$args"
        ]

    dispatcher          :
      group             : "socialapi"
      supervisord       :
        command         : "cd #{projectRoot}/go/src/socialapi && make dispatcherdev config=#{socialapi.configFilePath} && cd #{projectRoot}"

    paymentwebhook      :
      group             : "socialapi"
      ports             :
        incoming        : paymentwebhook.port
      supervisord       :
        command         : "cd #{projectRoot}/go/src/socialapi && make paymentwebhookdev config=#{socialapi.configFilePath} && cd #{projectRoot}"
      healthCheckURL    : "http://localhost:#{paymentwebhook.port}/healthCheck"
      versionURL        : "http://localhost:#{paymentwebhook.port}/version"
      nginx             :
        locations       : [
          { location    : "= /-/payments/stripe/webhook" },
        ]

    vmwatcher           :
      group             : "environment"
      instances         : 1
      ports             :
        incoming        : "#{KONFIG.vmwatcher.port}"
      supervisord       :
        command         : "#{GOBIN}/watcher -run koding/vmwatcher"
      nginx             :
        locations       : [ { location: "/vmwatcher" } ]
      healthCheckURL    : "http://localhost:#{KONFIG.vmwatcher.port}/healthCheck"
      versionURL        : "http://localhost:#{KONFIG.vmwatcher.port}/version"

<<<<<<< HEAD
    integration         :
      group             : "socialapi"
      ports             :
        incoming        : "#{integration.port}"
      supervisord       :
        command         : "cd #{projectRoot}/go/src/socialapi && make webhookdev config=#{socialapi.configFilePath} && cd #{projectRoot}"
      healthCheckURL    : "#{customDomain.local}/api/integration/healthCheck"
      versionURL        : "#{customDomain.local}/api/integration/version"
      nginx             :
        locations       : [
          location      : "~ /api/integration/(.*)"
          proxyPass     : "http://integration/$1$is_args$args"
        ]

    webhook             :
      group             : "socialapi"
      ports             :
        incoming        : "#{webhookMiddleware.port}"
      supervisord       :
        command         : "cd #{projectRoot}/go/src/socialapi && make middlewaredev config=#{socialapi.configFilePath} && cd #{projectRoot}"
      healthCheckURL    : "#{customDomain.local}/api/webhook/healthCheck"
      versionURL        : "#{customDomain.local}/api/webhook/version"
      nginx             :
        locations       : [
          location      : "~ /api/webhook/(.*)"
          proxyPass     : "http://webhook/$1$is_args$args"
        ]


=======
    contentrotator      :
      nginx             :
        locations       : [
          {
            location    : "/-/content-rotator/(.*)"
            proxyPass   : "#{KONFIG.contentRotatorUrl}/$1"
          }
        ]

>>>>>>> a4200d72
  #-------------------------------------------------------------------------#
  #---- SECTION: AUTO GENERATED CONFIGURATION FILES ------------------------#
  #---- DO NOT CHANGE ANYTHING BELOW. IT'S GENERATED FROM WHAT'S ABOVE  ----#
  #-------------------------------------------------------------------------#

  KONFIG.JSON = JSON.stringify KONFIG

  #---- SUPERVISOR CONFIG ----#

  generateRunFile = (KONFIG) ->

    killlist = ->
      str = "kill -KILL "
      str += "$#{key}pid " for key,val of KONFIG.workers

      return str

    envvars = (options={})->
      options.exclude or= []

      env = """
      export GOPATH=#{projectRoot}/go
      export GOBIN=#{projectRoot}/go/bin
      export KONFIG_JSON='#{KONFIG.JSON}'

      """
      env += "export #{key}='#{val}'\n" for key,val of KONFIG.ENV when key not in options.exclude
      return env

    workerList = (separator=" ")->
      (key for key,val of KONFIG.workers).join separator

    workersRunList = ->
      workers = ""
      for key,val of KONFIG.workers

        continue  unless val.supervisord
        workers += """

        function worker_daemon_#{key} {

          #------------- worker: #{key} -------------#
          #{val.supervisord.command} &>#{projectRoot}/.logs/#{key}.log &
          #{key}pid=$!
          echo [#{key}] started with pid: $#{key}pid


        }

        function worker_#{key} {

          #------------- worker: #{key} -------------#
          #{val.supervisord.command}

        }

        """
      return workers

    installScript = """
        cd #{projectRoot}
        git submodule update --init

        npm install --unsafe-perm

        echo '#---> BUILDING CLIENT <---#'
        scripts/install-npm.sh -d client -u
        make -C #{projectRoot}/client unit-tests

        echo '#---> BUILDING GO WORKERS (@farslan) <---#'
        #{projectRoot}/go/build.sh

        echo '#---> BUILDING SOCIALAPI (@cihangir) <---#'
        cd #{projectRoot}/go/src/socialapi
        make configure
        # make install
        cd #{projectRoot}
        cleanchatnotifications

        echo '#---> AUTHORIZING THIS COMPUTER WITH MATCHING KITE.KEY (@farslan) <---#'
        mkdir $HOME/.kite &>/dev/null
        echo copying #{KONFIG.newkites.keyFile} to $HOME/.kite/kite.key
        cp -f #{KONFIG.newkites.keyFile} $HOME/.kite/kite.key

        echo '#---> BUILDING BROKER-CLIENT @chris <---#'
        echo "building koding-broker-client."
        cd #{projectRoot}/node_modules_koding/koding-broker-client
        cake build
        cd #{projectRoot}


        echo
        echo
        echo 'ALL DONE. Enjoy! :)'
        echo
        echo
    """

    run = """
      #!/bin/bash

      # ------ THIS FILE IS AUTO-GENERATED ON EACH BUILD ----- #\n
      mkdir #{projectRoot}/.logs &>/dev/null

      SERVICES="mongo redis postgres rabbitmq"

      NGINX_CONF="#{projectRoot}/.dev.nginx.conf"
      NGINX_PID="#{projectRoot}/.dev.nginx.pid"

      #{envvars()}

      trap ctrl_c INT

      function ctrl_c () {
        echo "ctrl_c detected. killing all processes..."
        kill_all
      }

      function kill_all () {
        #{killlist()}

        echo "killing hung processes"
        # there is race condition, that killlist() can not kill all process
        sleep 3


        # both of them are  required
        ps aux | grep koding | grep -v cmd.coffee | grep -E 'node|go/bin' | awk '{ print $2 }' | xargs kill -9
        pkill -9 koding-
      }

      function nginxstop () {
        if [ -a $NGINX_PID ]; then
          echo "stopping nginx"
          nginx -c $NGINX_CONF -g "pid $NGINX_PID;" -s quit
        fi
      }

      function nginxrun () {
        nginxstop
        echo "starting nginx"
        nginx -c $NGINX_CONF -g "pid $NGINX_PID;"
      }

      function checkrunfile () {

        checkpackagejsonfile

        if [ "#{projectRoot}/run" -ot "#{projectRoot}/config/main.dev.coffee" ]; then
            echo your run file is older than your config file. doing ./configure.
            sleep 1
            ./configure

            echo -e "\n\nPlease do ./run again\n"
            exit 1;
        fi

        if [ "#{projectRoot}/run" -ot "#{projectRoot}/configure" ]; then
            echo your run file is older than your configure file. doing ./configure.
            sleep 1
            ./configure

            echo -e "\n\nPlease do ./run again\n"
            exit 1;
        fi
      }

      function checkpackagejsonfile () {
        if [ "#{projectRoot}/run" -ot "#{projectRoot}/package.json" ]; then
            echo your run file is older than your package json. doing npm i.
            sleep 1
            npm i

            echo -e "\n\nPlease do ./configure and  ./run again\n"
            exit 1;
        fi

        if [ "#{projectRoot}/run" -ot "#{projectRoot}/client/package.json" ]; then
            sleep 1
            scripts/install-npm.sh -d client -s
        fi

        if [ "#{projectRoot}/run" -ot "#{projectRoot}/client/builder/package.json" ]; then
            sleep 1
            scripts/install-npm.sh -d client/builder -s
        fi

        if [ "#{projectRoot}/run" -ot "#{projectRoot}/client/landing/package.json" ]; then
            sleep 1
            scripts/install-npm.sh -d client/landing -s
        fi

        OLD_COOKIE=$(npm list tough-cookie -s | grep 0.9.15 | wc -l | awk \'{printf "%s", $1}\')
        if [  $OLD_COOKIE -ne 0 ]; then
            echo "You have tough-cookie@0.9.15 installed on your system, please remove node_modules directory and do npm i again";
            exit 1;
        fi
      }


      function testendpoints () {

        EP=("lvh.me:8090/" "lvh.me:8090/xhr" "lvh.me:8090/subscribe/info" "lvh.me:8090/kloud/kite" "lvh.me:8090/kontrol/kite" "lvh.me:8090/appsproxy" "lvh.me:8090/sourcemaps")

        while [ 1==1 ];
        do
        for i in "${EP[@]}"
          do

             curl $i -s -f -o /dev/null || echo "DOWN $i" # | mail -s "Website is down" admin@thesite.com

          done
        sleep 1
        done
      }



      function chaosmonkey () {

        while [ 1==1 ]; do
          for i in mongo redis postgres
            do
              echo stopping $i
              docker stop $i
              echo starting $i
              docker start $i
              sleep 10
            done
        done

        echo now do "run services" again to make sure everything is back to normal..
      }

      function printconfig () {
        if [ "$2" == "" ]; then
          cat << EOF
          #{envvars(exclude:["KONFIG_JSON"])}EOF
        elif [ "$2" == "--json" ]; then

          echo '#{KONFIG.JSON}'

        else
          echo ""
        fi

      }

      function migrations () {
        # a temporary migration line (do we still need this?)
        env PGPASSWORD=#{postgres.password} psql -tA -h #{postgres.host} #{postgres.dbname} -U #{postgres.username} -c "ALTER TYPE \"api\".\"channel_type_constant_enum\" ADD VALUE IF NOT EXISTS 'collaboration';"
        env PGPASSWORD=#{postgres.password} psql -tA -h #{postgres.host} #{postgres.dbname} -U #{postgres.username} -c "ALTER TYPE \"api\".\"channel_participant_status_constant_enum\" ADD VALUE IF NOT EXISTS 'blocked';"
        env PGPASSWORD=#{postgres.password} psql -tA -h #{postgres.host} #{postgres.dbname} -U #{postgres.username} -c "ALTER TYPE \"api\".\"channel_type_constant_enum\" ADD VALUE IF NOT EXISTS 'linkedtopic';"
        env PGPASSWORD=#{postgres.password} psql -tA -h #{postgres.host} #{postgres.dbname} -U #{postgres.username} -c "ALTER TYPE \"api\".\"channel_type_constant_enum\" ADD VALUE IF NOT EXISTS 'bot';"
        env PGPASSWORD=#{postgres.password} psql -tA -h #{postgres.host} #{postgres.dbname} -U #{postgres.username} -c "ALTER TYPE \"api\".\"channel_message_type_constant_enum\" ADD VALUE IF NOT EXISTS 'bot';"
      }

      function run () {

        # Check if PG DB schema update required
        go run go/src/socialapi/tests/pg-update.go #{postgres.host} #{postgres.port}
        RESULT=$?

        if [ $RESULT -ne 0 ]; then
          exit 1
        fi

        # Check everything else
        check

        # Do npm i incase of packages.json changes
        npm i --silent

        # this is a temporary adition, normally file watcher should delete the created file later on
        cd #{projectRoot}/go/bin

        # Remove old watcher files (do we still need this?)
        rm -rf goldorf-main-*
        rm -rf watcher-*

        # Run Go builder
        #{projectRoot}/go/build.sh

        # Run Social Api builder
        cd #{projectRoot}/go/src/socialapi
        make configure

        cd #{projectRoot}

        # Do PG Migration if necessary
        migrate up

        migrations

        # Create default workspaces
        node scripts/create-default-workspace

        # Run all the worker daemons in KONFIG.workers
        #{("worker_daemon_"+key+"\n" for key,val of KONFIG.workers).join(" ")}

        # Check backend option, if it's then bypass client build
        if [ "$1" == "backend" ] ; then

          echo
          echo '---------------------------------------------------------------'
          echo '>>> CLIENT BUILD DISABLED! DO "make -C client" MANUALLY <<<'
          echo '---------------------------------------------------------------'
          echo

        else
          scripts/install-npm.sh -d client -u -s
          make -C #{projectRoot}/client
        fi

        # Show the all logs of workers
        tail -fq ./.logs/*.log

      }

      #{workersRunList()}


      function printHelp (){

        echo "Usage: "
        echo ""
        echo "  run                       : to start koding"
        echo "  run backend               : to start only backend of koding"
        echo "  run killall               : to kill every process started by run script"
        echo "  run install               : to compile/install client and "
        echo "  run buildclient           : to see of specified worker logs only"
        echo "  run logs                  : to see all workers logs"
        echo "  run log [worker]          : to see of specified worker logs only"
        echo "  run buildservices         : to initialize and start services"
        echo "  run buildservices sandbox : to initialize and start services on sandbox"
        echo "  run resetdb               : to reset databases"
        echo "  run services              : to stop and restart services"
        echo "  run worker                : to list workers"
        echo "  run chaosmonkey           : to restart every service randomly to test resilience."
        echo "  run testendpoints         : to test every URL endpoint programmatically."
        echo "  run printconfig           : to print koding config environment variables (output in json via --json flag)"
        echo "  run worker [worker]       : to run a single worker"
        echo "  run supervisor [env]      : to show status of workers in that environment"
        echo "  run migrate [command]     : to apply/revert database changes (command: [create|up|down|version|reset|redo|to|goto])"
        echo "  run importusers           : to import koding user data"
        echo "  run help                  : to show this list"
        echo ""

      }

      function migrate () {
        params=(create up down version reset redo to goto)
        param=$1

        case "${params[@]}" in  *"$param"*)
          ;;
        *)
          echo "Error: Command not found: $param"
          echo "Usage: run migrate COMMAND [arg]"
          echo ""
          echo "Commands:  "
          echo "  create [filename] : create new migration file in path"
          echo "  up                : apply all available migrations"
          echo "  down              : roll back all migrations"
          echo "  redo              : roll back the most recently applied migration, then run it again"
          echo "  reset             : run down and then up command"
          echo "  version           : show the current migration version"
          echo "  to   [n]          : (+n) apply the next n / (-n) roll back the previous n migrations"
          echo "  goto [n]          : go to specific migration"

          echo ""
          exit 1
        ;;
        esac

        if [ "$param" == "to" ]; then
          param="migrate"
        elif [ "$param" == "create" ] && [ -z "$2" ]; then
          echo "Please choose a migration file name. (ex. add_created_at_column_account)"
          echo "Usage: run migrate create [filename]"
          echo ""
          exit 1
        fi

        #{GOBIN}/migrate -url "postgres://#{postgres.host}:#{postgres.port}/#{postgres.dbname}?user=social_superuser&password=social_superuser" -path "#{projectRoot}/go/src/socialapi/db/sql/migrations" $param $2

        if [ "$param" == "create" ]; then
          echo "Please edit created script files and add them to your repository."
        fi

      }

      function check (){

        check_service_dependencies

        if [[ `uname` == 'Darwin' ]]; then
          if [ -z "$DOCKER_HOST" ]; then
            echo "You need to export DOCKER_HOST, run 'boot2docker up' and follow the instructions."
            exit 1
          fi
        fi

        mongo #{mongo} --eval "db.stats()" > /dev/null  # do a simple harmless command of some sort

        RESULT=$?   # returns 0 if mongo eval succeeds

        if [ $RESULT -ne 0 ]; then
            echo ""
            echo "Can't talk to mongodb at #{mongo}, is it not running? exiting."
            exit 1
        fi

        EXISTS=$(PGPASSWORD=kontrolapplication psql -tA -h #{boot2dockerbox} social -U kontrolapplication -c "Select 1 from pg_tables where tablename = 'kite' AND schemaname = 'kite';")
        if [[ $EXISTS != '1' ]]; then
          echo ""
          echo "You don't have the new Kontrol Postgres. Please call ./run buildservices."
          exit 1
        fi

      }

      function check_psql () {
        command -v psql          >/dev/null 2>&1 || { echo >&2 "I require psql but it's not installed. (brew install postgresql)  Aborting."; exit 1; }
      }

      function check_service_dependencies () {
        echo "checking required services: nginx, docker, mongo, graphicsmagick..."
        command -v go            >/dev/null 2>&1 || { echo >&2 "I require go but it's not installed.  Aborting."; exit 1; }
        command -v docker        >/dev/null 2>&1 || { echo >&2 "I require docker but it's not installed.  Aborting."; exit 1; }
        command -v nginx         >/dev/null 2>&1 || { echo >&2 "I require nginx but it's not installed. (brew install nginx maybe?)  Aborting."; exit 1; }
        command -v mongorestore  >/dev/null 2>&1 || { echo >&2 "I require mongorestore but it's not installed.  Aborting."; exit 1; }
        command -v node          >/dev/null 2>&1 || { echo >&2 "I require node but it's not installed.  Aborting."; exit 1; }
        command -v npm           >/dev/null 2>&1 || { echo >&2 "I require npm but it's not installed.  Aborting."; exit 1; }
        command -v gulp          >/dev/null 2>&1 || { echo >&2 "I require gulp but it's not installed. (npm i gulp -g)  Aborting."; exit 1; }
        # command -v stylus      >/dev/null 2>&1 || { echo >&2 "I require stylus  but it's not installed. (npm i stylus -g)  Aborting."; exit 1; }
        command -v coffee        >/dev/null 2>&1 || { echo >&2 "I require coffee-script but it's not installed. (npm i coffee-script -g)  Aborting."; exit 1; }
        check_psql

        if [[ `uname` == 'Darwin' ]]; then
          brew info graphicsmagick >/dev/null 2>&1 || { echo >&2 "I require graphicsmagick but it's not installed.  Aborting."; exit 1; }
          command -v boot2docker   >/dev/null 2>&1 || { echo >&2 "I require boot2docker but it's not installed.  Aborting."; exit 1; }
        elif [[ `uname` == 'Linux' ]]; then
          command -v gm >/dev/null 2>&1 || { echo >&2 "I require graphicsmagick but it's not installed.  Aborting."; exit 1; }
        fi

        check_node_version
        check_npm_version
        check_go_version
        check_gulp_version
      }

      function check_node_version () {
        VERSION=$(node --version | sed -e 's/^v//')

        while IFS=".", read MAJOR MINOR REVISION; do
          MISMATCH=1
          if [[ $MAJOR -eq 0 && $MINOR -eq 10 ]]; then
            MISMATCH=
          fi
        done < <(echo $VERSION)

        if [[ -n "$MISMATCH" ]]; then
          echo "error: node version is $VERSION, it must be 0.10.x"
          exit 1
        fi
      }

      function check_npm_version () {
        VERSION=$(npm --version)

        while IFS=".", read MAJOR MINOR REVISION; do
          if [[ $MAJOR -lt 2 ]]; then
            MISMATCH=1
          elif [[ $MAJOR -eq 2 && $MINOR -lt 9 ]]; then
            MISMATCH=1
          fi
        done < <(echo $VERSION)

        if [[ -n "$MISMATCH" ]]; then
          echo "error: npm version is $VERSION, it must be 2.9.x or greater"
          exit 1
        fi
      }

      function check_gulp_version () {
           VERSION=$(npm info gulp version 2> /dev/null)

           while IFS=".", read MAJOR MINOR REVISION; do
              if [[ $MAJOR -lt 3 ]]; then
                  MISMATCH=1
              elif [[ $MAJOR -eq 3 && $MINOR -lt 7 ]]; then
                  MISMATCH=1
              fi
          done < <(echo $VERSION)

          if [[ -n $MISMATCH ]]; then
              echo 'Installed gulp version must be >= 3.7.0'
              exit 1
          fi
      }

      function check_go_version () {
        VERSION=$(go version 2> /dev/null)
        VERSION=${VERSION:13:4}
        MAJOR=`echo $VERSION | cut -d. -f1`
        MINOR=`echo $VERSION | cut -d. -f2`

        if [[ $MAJOR -lt 1 ]]; then
            MISMATCH=1
        elif [[ $MAJOR -eq 1 && $MINOR -lt 4 ]]; then
            MISMATCH=1
        fi

        if [[ -n $MISMATCH ]]; then
          echo "Installed go version must be >= 1.4.0\n"

          echo "You can install new version with"
          if [[ `uname` == 'Darwin' ]]; then
            echo "# curl -s https://storage.googleapis.com/golang/go1.4.2.darwin-amd64-osx10.8.pkg >> /tmp/go1.4.2.darwin-amd64-osx10.8.pkg && open /tmp/go1.4.2.darwin-amd64-osx10.8.pkg"
          elif [[ `uname` == 'Linux' ]]; then
            echo "curl -s https://storage.googleapis.com/golang/go1.4.2.linux-amd64.tar.gz | tar -v -C /usr/local -xz"
          fi

          echo "\n"
          echo "(if go is not in your path use this or add it to our path)"
          echo "sudo ln -sf /usr/local/go/bin/* /usr/local/bin\n"
          echo "Dont forget to remove ./go/pkg folder hint: rm -rf ./go/pkg"

          exit 1
        else
          echo "You are using go $VERSION"
        fi
      }

      function build_services () {

        if [[ `uname` == 'Darwin' ]]; then
          boot2docker up
        fi

        echo "Stopping services: $SERVICES"
        docker stop $SERVICES

        echo "Removing services: $SERVICES"
        docker rm   $SERVICES

        # Build Mongo service
        cd #{projectRoot}/install/docker-mongo
        docker build -t koding/mongo .

        # Build rabbitMQ service
        cd #{projectRoot}/install/docker-rabbitmq
        docker build -t koding/rabbitmq .

        # Build postgres
        cd #{projectRoot}/go/src/socialapi/db/sql

        # Include this to dockerfile before we continute with building
        mkdir -p kontrol
        cp #{projectRoot}/go/src/github.com/koding/kite/kontrol/*.sql kontrol/
        sed -i -e 's/somerandompassword/kontrolapplication/' kontrol/001-schema.sql

        docker build -t koding/postgres .

        docker run -d -p 27017:27017              --name=mongo    koding/mongo --dbpath /data/db --smallfiles --nojournal
        docker run -d -p 5672:5672 -p 15672:15672 --name=rabbitmq koding/rabbitmq

        docker run -d -p 6379:6379                --name=redis    redis
        docker run -d -p 5432:5432                --name=postgres koding/postgres

        restoredefaultmongodump

        echo "#---> CLEARING ALGOLIA INDEXES: @chris <---#"
        cd #{projectRoot}
        ./scripts/clear-algolia-index.sh -i "accounts$KONFIG_SOCIALAPI_ALGOLIA_INDEXSUFFIX"
        ./scripts/clear-algolia-index.sh -i "topics$KONFIG_SOCIALAPI_ALGOLIA_INDEXSUFFIX"
        ./scripts/clear-algolia-index.sh -i "messages$KONFIG_SOCIALAPI_ALGOLIA_INDEXSUFFIX"

        migrate up
      }

      function services () {

        if [[ `uname` == 'Darwin' ]]; then
          boot2docker up
        fi
        EXISTS=$(docker inspect --format="{{ .State.Running }}" $SERVICES 2> /dev/null)
        if [ $? -eq 1 ]; then
          echo ""
          echo "Some of containers are missing, please do ./run buildservices"
          exit 1
        fi

        echo "Stopping services: $SERVICES"
        docker stop $SERVICES

        echo "Starting services: $SERVICES"
        docker start $SERVICES

        nginxrun
      }


      function importusers () {

        cd #{projectRoot}
        node #{projectRoot}/scripts/user-importer -c dev

        migrateusers

      }

      function migrateusers () {

        echo '#---> UPDATING MONGO DB TO WORK WITH SOCIALAPI @cihangir <---#'
        mongo #{mongo} --eval='db.jAccounts.update({},{$unset:{socialApiId:0}},{multi:true}); db.jGroups.update({},{$unset:{socialApiChannelId:0}},{multi:true});'

        go run ./go/src/socialapi/workers/cmd/migrator/main.go -c #{socialapi.configFilePath}

        # Required step for guestuser
        mongo #{mongo} --eval='db.jAccounts.update({"profile.nickname":"guestuser"},{$set:{type:"unregistered", socialApiId:0}});'

      }

      function restoredefaultmongodump () {

        echo '#---> CREATING VANILLA KODING DB @gokmen <---#'

        mongo #{mongo} --eval "db.dropDatabase()"

        cd #{projectRoot}/install/docker-mongo
        tar jxvf #{projectRoot}/install/docker-mongo/default-db-dump.tar.bz2
        mongorestore -h#{boot2dockerbox} -dkoding dump/koding
        rm -rf ./dump

        echo '#---> UPDATING MONGO DATABASE ACCORDING TO LATEST CHANGES IN CODE (UPDATE PERMISSIONS @chris) <---#'
        cd #{projectRoot}
        node #{projectRoot}/scripts/permission-updater  -c #{socialapi.configFilePath} --hard >/dev/null

      }

      function updateusers () {

        cd #{projectRoot}
        node #{projectRoot}/scripts/user-updater

      }

      function create_default_workspace () {

        node #{projectRoot}/scripts/create-default-workspace

      }

      function cleanchatnotifications () {
        cd #{GOBIN}
        ./notification -c #{socialapi.configFilePath} -h
      }

      function sandbox_buildservices () {
        SANDBOX_SERVICES=54.165.122.100
        SANDBOX_WEB_1=54.165.177.88
        SANDBOX_WEB_2=54.84.179.170

        echo "cd /opt/koding; ./run buildservices" | ssh root@$SANDBOX_SERVICES @/bin/bash

        echo "sudo supervisorctl restart all"      | ssh ec2-user@$SANDBOX_WEB_1 /bin/bash
        echo "sudo supervisorctl restart all"      | ssh ec2-user@$SANDBOX_WEB_2 /bin/bash
      }

      if [[ "$1" == "killall" ]]; then

        kill_all

      elif [ "$1" == "install" ]; then
        check_service_dependencies
        #{installScript}

      elif [ "$1" == "printconfig" ]; then

        printconfig $@

      elif [[ "$1" == "log" || "$1" == "logs" ]]; then

        trap - INT
        trap

        if [ "$2" == "" ]; then
          tail -fq ./.logs/*.log
        else
          tail -fq ./.logs/$2.log
        fi

      elif [ "$1" == "cleanup" ]; then

        ./cleanup $@

      elif [ "$1" == "buildclient" ]; then

        scripts/install-npm.sh -d client -u -s
        make -C #{projectRoot}/client dist

      elif [ "$1" == "services" ]; then
        check_service_dependencies
        services

      elif [ "$1" == "resetdb" ]; then

        if [ "$2" == "--yes" ]; then

          env PGPASSWORD=social_superuser psql -tA -h #{postgres.host} #{postgres.dbname} -U social_superuser -c "DELETE FROM \"api\".\"channel_participant\"; DELETE FROM \"api\".\"channel\";DELETE FROM \"api\".\"account\";"
          restoredefaultmongodump
          migrateusers

          exit 0

        fi

        read -p "This will reset current databases, all data will be lost! (y/N)" -n 1 -r
        echo ""
        if [[ ! $REPLY =~ ^[Yy]$ ]]
        then
            exit 1
        fi

        env PGPASSWORD=social_superuser psql -tA -h #{postgres.host} #{postgres.dbname} -U social_superuser -c "DELETE FROM \"api\".\"channel_participant\"; DELETE FROM \"api\".\"channel\";DELETE FROM \"api\".\"account\";"
        restoredefaultmongodump
        migrateusers

      elif [ "$1" == "buildservices" ]; then

        if [ "$2" == "sandbox" ]; then
          read -p "This will destroy sandbox databases (y/N)" -n 1 -r
          echo ""
          if [[ ! $REPLY =~ ^[Yy]$ ]]
          then
              exit 1
          fi

          sandbox_buildservices
          exit 0
        fi

        check_service_dependencies

        if [ "$2" != "force" ]; then
          read -p "This will destroy existing images, do you want to continue? (y/N)" -n 1 -r
          echo ""
          if [[ ! $REPLY =~ ^[Yy]$ ]]; then
            exit 1
          fi
        fi

        build_services
        importusers
        migrations

      elif [ "$1" == "help" ]; then
        printHelp

      elif [ "$1" == "chaosmonkey" ]; then
        chaosmonkey

      elif [ "$1" == "testendpoints" ]; then
        testendpoints

      elif [ "$1" == "importusers" ]; then
        importusers

      elif [ "$1" == "updateusers" ]; then
        updateusers

      elif [ "$1" == "create_default_workspace" ]; then
        create_default_workspace

      elif [ "$1" == "cleanchatnotifications" ]; then
        cleanchatnotifications

      elif [ "$1" == "worker" ]; then

        if [ "$2" == "" ]; then
          echo Available workers:
          echo "-------------------"
          echo '#{workerList "\n"}'
        else
          trap - INT
          trap
          eval "worker_$2"
        fi

      elif [ "$1" == "supervisor" ]; then

        SUPERVISOR_ENV=$2
        if [ $SUPERVISOR_ENV == "" ]; then
          SUPERVISOR_ENV="production"
        fi

        go run scripts/supervisor_status.go $SUPERVISOR_ENV
        open supervisor.html

      elif [ "$1" == "migrate" ]; then
        check_psql

        if [ -z "$2" ]; then
          echo "Please choose a migrate command [create|up|down|version|reset|redo|to|goto]"
          echo ""
        else
          cd "#{GOPATH}/src/socialapi"
          make install-migrate
          migrate $2 $3
        fi

      elif [ "$1" == "backend" ] || [ "$#" == "0" ] ; then

        checkrunfile
        sh -c scripts/validate-npm.sh
        run $1

      else
        echo "Unknown command: $1"
        printHelp

      fi
      # ------ THIS FILE IS AUTO-GENERATED BY ./configure ----- #\n
      """
    return run

  KONFIG.ENV            = (require "../deployment/envvar.coffee").create KONFIG
  KONFIG.supervisorConf = (require "../deployment/supervisord.coffee").create KONFIG
  KONFIG.nginxConf      = (require "../deployment/nginx.coffee").create KONFIG, environment
  KONFIG.runFile        = generateRunFile        KONFIG

  return KONFIG

module.exports = Configuration


# -*- mode: coffee -*-
# vi: set ft=coffee nowrap :<|MERGE_RESOLUTION|>--- conflicted
+++ resolved
@@ -472,7 +472,6 @@
       healthCheckURL    : "http://localhost:#{KONFIG.vmwatcher.port}/healthCheck"
       versionURL        : "http://localhost:#{KONFIG.vmwatcher.port}/version"
 
-<<<<<<< HEAD
     integration         :
       group             : "socialapi"
       ports             :
@@ -501,8 +500,6 @@
           proxyPass     : "http://webhook/$1$is_args$args"
         ]
 
-
-=======
     contentrotator      :
       nginx             :
         locations       : [
@@ -512,7 +509,6 @@
           }
         ]
 
->>>>>>> a4200d72
   #-------------------------------------------------------------------------#
   #---- SECTION: AUTO GENERATED CONFIGURATION FILES ------------------------#
   #---- DO NOT CHANGE ANYTHING BELOW. IT'S GENERATED FROM WHAT'S ABOVE  ----#
