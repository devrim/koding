--- conflicted
+++ resolved
@@ -1,23 +1,5 @@
-<<<<<<< HEAD
-fs = require 'fs'
-nodePath = require 'path'
-deepFreeze = require 'koding-deep-freeze'
-
-version = "0.0.1"
-projectRoot = nodePath.join __dirname, '..'
-
-rabbitPrefix = (
-  try fs.readFileSync nodePath.join(projectRoot, '.rabbitvhost'), 'utf8'
-  catch e
-    console.log "You're missing .rabbitvhost file. Please add it with your name in it."
-    throw e
-).trim()
-=======
-deepFreeze      = require 'koding-deep-freeze'
-
 version         = "0.0.1" #fs.readFileSync nodePath.join(__dirname, '../.revision'), 'utf-8'
 mongo           = 'dev:k9lc4G1k32nyD72@web-dev.in.koding.com:27017/koding_dev2_copy'
->>>>>>> 5185b117
 
 nodePath        = require 'path'
 projectRoot     = nodePath.join __dirname, '..'
