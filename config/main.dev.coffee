--- conflicted
+++ resolved
@@ -382,15 +382,17 @@
 
         echo "Usage: "
         echo ""
-        echo "  run               : to start koding"
-        echo "  run killall       : to kill every process started by run script"
-        echo "  run install       : to compile/install client and "
-        echo "  run buildclient   : to see of specified worker logs only"
-        echo "  run logs          : to see all workers logs"
-        echo "  run log [worker]  : to see of specified worker logs only"
-        echo "  run buildservices : to initialize and start services"
-        echo "  run services      : to stop and restart services"
-        echo "  run help          : to show this list"
+        echo "  run                    : to start koding"
+        echo "  run killall            : to kill every process started by run script"
+        echo "  run install            : to compile/install client and "
+        echo "  run buildclient        : to see of specified worker logs only"
+        echo "  run logs               : to see all workers logs"
+        echo "  run log [worker]       : to see of specified worker logs only"
+        echo "  run buildservices      : to initialize and start services"
+        echo "  run services           : to stop and restart services"
+        echo "  run worker             : to list workers"
+        echo "  run worker [worker]    : to run a single worker"
+        echo "  run help               : to show this list"
         echo ""
 
       }
@@ -499,7 +501,21 @@
         check_service_dependencies
         services
 
-<<<<<<< HEAD
+      elif [ "$1" == "buildservices" ]; then
+        check_service_dependencies
+
+        read -p "This will destroy existing images, do you want to continue? (y/N)" -n 1 -r
+        echo ""
+        if [[ ! $REPLY =~ ^[Yy]$ ]]
+        then
+            exit 1
+        fi
+
+        build_services
+
+      elif [ "$1" == "help" ]; then
+        printHelp
+
       elif [ "$1" == "worker" ]; then
 
         if [ "$2" == "" ]; then
@@ -510,25 +526,7 @@
           eval "worker_$2"
         fi
 
-      else
-=======
-      elif [ "$1" == "buildservices" ]; then
-        check_service_dependencies
-
-        read -p "This will destroy existing images, do you want to continue? (y/N)" -n 1 -r
-        echo ""
-        if [[ ! $REPLY =~ ^[Yy]$ ]]
-        then
-            exit 1
-        fi
-
-        build_services
-
-      elif [ "$1" == "help" ]; then
-        printHelp
-
       elif [ "$#" == "0" ]; then
->>>>>>> 114f1fe2
         check
         run
 
