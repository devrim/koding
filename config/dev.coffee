--- conflicted
+++ resolved
@@ -25,12 +25,9 @@
   runBroker     : no
   configureBroker: no
   buildClient   : no
-<<<<<<< HEAD
-=======
   # loadBalancer  :
   #   port        : 3000
   #   heartbeat   : 5000
->>>>>>> c8bdba1a
   bitly :
     username  : "kodingen"
     apiKey    : "R_677549f555489f455f7ff77496446ffa"
