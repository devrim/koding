fs = require 'fs'
nodePath = require 'path'
deepFreeze = require 'koding-deep-freeze'

version = (fs.readFileSync nodePath.join(__dirname, '../VERSION'), 'utf-8').trim()
projectRoot = nodePath.join __dirname, '..'

socialQueueName = "koding-social-#{version}"

authExchange    = "auth-#{version}"
authAllExchange = "authAll-#{version}"

embedlyApiKey   = '94991069fb354d4e8fdb825e52d4134a'

module.exports =
  aws           :
    key         : 'AKIAJSUVKX6PD254UGAA'
    secret      : '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'
  uri           :
    address     : "https://koding.com"
  userSitesDomain: 'staging.kd.io'
  containerSubnet: "10.128.2.0/9"
  vmPool        : "vms-staging"
  projectRoot   : projectRoot
  version       : version
  webserver     :
    login       : 'prod-webserver'
    port        : 3000
    clusterSize : 1
    queueName   : socialQueueName+'web'
    watch       : yes
  sourceServer  :
    enabled     : yes
    port        : 1337
  neo4j         :
    read        : "http://172.16.6.12"
    write       : "http://172.16.6.12"
    port        : 7474
  mongo         : 'dev:k9lc4G1k32nyD72@172.16.6.13:27017/koding'
  mongoReplSet  : null
  runNeo4jFeeder: yes
  runGoBroker   : no
  runKontrol    : yes
  runRerouting  : yes
  runUserPresence: yes
  runPersistence: yes
  compileGo     : no
  buildClient   : yes
  runOsKite     : no
  runProxy      : no
  misc          :
    claimGlobalNamesForUsers: no
    updateAllSlugs : no
    debugConnectionErrors: yes
  uploads       :
    enableStreamingUploads: yes
    distribution: 'https://d2mehr5c6bceom.cloudfront.net'
    s3          :
      awsAccountId        : '616271189586'
      awsAccessKeyId      : 'AKIAJO74E23N33AFRGAQ'
      awsSecretAccessKey  : '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'
      bucket              : 'koding-uploads'
  loggr:
    push: no
    url: "http://post.loggr.net/1/logs/koding/events"
    apiKey: "eb65f620b72044118015d33b4177f805"
  librato :
    push      : no
    email     : ""
    token     : ""
    interval  : 60000
  # loadBalancer  :
  #   port        : 3000
  #   heartbeat   : 5000
    # httpRedirect:
    #   port      : 80 # don't forget port 80 requires sudo
  bitly :
    username  : "kodingen"
    apiKey    : "R_677549f555489f455f7ff77496446ffa"
  authWorker    :
    authExchange: authExchange
    authAllExchange: authAllExchange
    login       : 'prod-authworker'
    queueName   : socialQueueName+'auth'
    numberOfWorkers: 2
    watch       : yes
  emailConfirmationCheckerWorker :
    enabled              : yes
    login                : 'prod-social'
    queueName            : socialQueueName+'emailConfirmationCheckerWorker'
    numberOfWorkers      : 1
    watch                : yes
    cronSchedule         : '0 * * * * *'
    usageLimitInMinutes  : 60
  elasticSearch          :
    host                 : "localhost"
    port                 : 9200
    enabled              : no
    queue                : "elasticSearchFeederQueue"
  guestCleanerWorker     :
    enabled              : yes
    login                : 'prod-social'
    queueName            : socialQueueName+'guestcleaner'
    numberOfWorkers      : 2
    watch                : yes
    cronSchedule         : '00 * * * * *'
    usageLimitInMinutes  : 60
  sitemapWorker          :
    enabled              : yes
    login                : 'prod-social'
    queueName            : socialQueueName+'sitemapworker'
    numberOfWorkers      : 2
    watch                : yes
    cronSchedule         : '00 00 00 * * *'
  graphFeederWorker:
    numberOfWorkers: 2
  social        :
    login       : 'prod-social'
    numberOfWorkers: 4
    watch       : yes
    queueName   : socialQueueName
    verbose     : no
  cacheWorker   :
    login       : 'prod-social'
    watch       : yes
    queueName   : socialQueueName+'cache'
    run         : no
  presence        :
    exchange      : 'services-presence'
  client          :
    version       : version
    watch         : no
    watchDuration : 300
    includesPath  : 'client'
    indexMaster   : "index-master.html"
    index         : "default.html"
    useStaticFileServer: no
    staticFilesBaseUrl: "https://koding.com"
    runtimeOptions:
      activityFetchCount : 50
      precompiledApi: yes
      authExchange: authExchange
      github        :
        clientId    : "5891e574253e65ddb7ea"
      embedly        :
        apiKey       : embedlyApiKey
      userSitesDomain: 'kd.io'
      useNeo4j: yes
      logToExternal : yes
      resourceName: socialQueueName
      suppressLogs: no
      version   : version
      mainUri   : "http://koding.com"
      broker    :
        servicesEndpoint: "/-/services/broker"
        sockJS   : "http://stage-broker-#{version}.sj.koding.com/subscribe"
      apiUri    : 'https://www.koding.com'
      appsUri   : 'https://koding-apps.s3.amazonaws.com'
      uploadsUri: 'https://koding-uploads.s3.amazonaws.com'
      sourceUri : "http://stage-webserver-#{version}.sj.koding.com:1337"
      github    :
        clientId: "f733c52d991ae9642365"
      newkontrol:
        host    : '127.0.0.1'
        port    : 80
<<<<<<< HEAD
      fileFetchTimeout: 15 * 1000 # seconds
=======
      externalProfiles  :
        github          :
          nicename      : 'GitHub'
          urlLocation   : 'html_url'
        odesk           :
          nicename      : 'oDesk'
          urlLocation   : 'info.profile_url'
        facebook        :
          nicename      : 'Facebook'
          urlLocation   : 'link'
        google          :
          nicename      : 'Google'
        linkedin        :
          nicename      : 'LinkedIn'
        twitter         :
          nicename      : 'Twitter'
        # bitbucket     :
        #   nicename    : 'BitBucket'
>>>>>>> 0dbeb886
  mq            :
    host        : '172.16.6.14'
    port        : 5672
    apiAddress  : "172.16.6.14"
    apiPort     : 15672
    login       : 'guest'
    componentUser: "guest"
    password    : 'djfjfhgh4455__5'
    heartbeat   : 20
    vhost       : 'new'
  broker        :
    ip          : ""
    port        : 80
    certFile    : ""
    keyFile     : ""
    webProtocol : 'http:'
    webHostname : "stage-broker-#{version}.sj.koding.com"
    webPort     : null
    authExchange: authExchange
    authAllExchange: authAllExchange
  kites:
    disconnectTimeout: 3e3
    vhost       : 'kite'
  email         :
    host        : "koding.com"
    protocol    : 'https:'
    defaultFromAddress: 'hello@koding.com'
  emailWorker   :
    cronInstant : '*/10 * * * * *'
    cronDaily   : '0 10 0 * * *'
    run         : no
    forcedRecipient : 'noreply@koding.com'
  emailSender   :
    run         : no
  guests        :
    # define this to limit the number of guset accounts
    # to be cleaned up per collection cycle.
    poolSize        : 1e4
    batchSize       : undefined
    cleanupCron     : '*/10 * * * * *'
  pidFile       : '/tmp/koding.server.pid'
  haproxy:
    webPort     : 3020
  newkontrol      :
    host          : "127.0.0.1"
    port          : 80
  etcd            : [ {host: "127.0.0.1", port: 4001} ]
  kontrold        :
    vhost         : "/"
    overview      :
      apiHost     : "172.16.6.16"
      apiPort     : 80
      port        : 8080
      switchHost  : "y.koding.com"
    api           :
      port        : 80
    proxy         :
      port        : 80
      portssl     : 443
      ftpip       : '54.208.3.200'
  recurly       :
    apiKey      : '0cb2777651034e6889fb0d091126481a' # koding.recurly.com
  embedly       :
    apiKey      : embedlyApiKey
  opsview :
    push  : yes
    host  : 'opsview.in.koding.com'
    bin   : '/usr/local/nagios/bin/send_nsca'
    conf  : '/usr/local/nagios/etc/send_nsca.cfg'
  followFeed    :
    host        : '172.16.6.14'
    port        : 5672
    componentUser: 'guest'
    password    : 'djfjfhgh4455__5'
    vhost       : 'followfeed'
  github        :
    clientId    : "5891e574253e65ddb7ea"
    clientSecret: "9c8e89e9ae5818a2896c01601e430808ad31c84a"
  odesk          :
    key          : "639ec9419bc6500a64a2d5c3c29c2cf8"
    secret       : "549b7635e1e4385e"
    request_url  : "https://www.odesk.com/api/auth/v1/oauth/token/request"
    access_url   : "https://www.odesk.com/api/auth/v1/oauth/token/access"
    secret_url   : "https://www.odesk.com/services/api/auth?oauth_token="
    version      : "1.0"
    signature    : "HMAC-SHA1"
    redirect_uri : "http://koding.com/-/oauth/odesk/callback"
  facebook       :
    clientId     : "475071279247628"
    clientSecret : "65cc36108bb1ac71920dbd4d561aca27"
    redirectUri  : "https://koding.com/-/oauth/facebook/callback"
  google         :
    client_id    : "1058622748167.apps.googleusercontent.com"
    client_secret: "vlF2m9wue6JEvsrcAaQ-y9wq"
    redirect_uri : "http://localhost:3020/-/oauth/google/callback"
  statsd         :
    use          : true
    ip           : "172.168.2.7"
    port         : 8125
  linkedin       :
    client_id    : "aza9cks1zb3d"
    client_secret: "zIMa5kPYbZjHfOsq"
    redirect_uri : "http://koding.com/-/oauth/linkedin/callback"
  twitter        :
    key          : "tvkuPsOd7qzTlFoJORwo6w"
    secret       : "48HXyTkCYy4hvUuRa7t4vvhipv4h04y6Aq0n5wDYmA"
    redirect_uri : "http://koding.com/-/oauth/twitter/callback"
    request_url  : "https://twitter.com/oauth/request_token"
    access_url   : "https://twitter.com/oauth/access_token"
    secret_url   : "https://twitter.com/oauth/authenticate?oauth_token="
    version      : "1.0"
    signature    : "HMAC-SHA1"
  mixpanel       : "113c2731b47a5151f4be44ddd5af0e7a"<|MERGE_RESOLUTION|>--- conflicted
+++ resolved
@@ -163,9 +163,7 @@
       newkontrol:
         host    : '127.0.0.1'
         port    : 80
-<<<<<<< HEAD
       fileFetchTimeout: 15 * 1000 # seconds
-=======
       externalProfiles  :
         github          :
           nicename      : 'GitHub'
@@ -184,7 +182,6 @@
           nicename      : 'Twitter'
         # bitbucket     :
         #   nicename    : 'BitBucket'
->>>>>>> 0dbeb886
   mq            :
     host        : '172.16.6.14'
     port        : 5672
