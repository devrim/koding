--- conflicted
+++ resolved
@@ -205,19 +205,11 @@
   # sitemapfeeder       : command : "#{GOBIN}/sitemapfeeder      -c #{socialapi.configFilePath}"
   # topicfeed           : command : "#{GOBIN}/topicfeed          -c #{socialapi.configFilePath}"
   # trollmode           : command : "#{GOBIN}/trollmode          -c #{socialapi.configFilePath}"
-<<<<<<< HEAD
-  kloud               : command : "#{GOBIN}/rerun koding/kites/kloud        -c #{configName} -r #{region} -port #{KONFIG.kloud.port} -public-key #{KONFIG.kloud.publicKeyFile} -private-key #{KONFIG.kloud.privateKeyFile} -kontrol-url \"http://#{KONFIG.kloud.kontrolUrl}\" -debug"
-  kontrol             : command : "#{GOBIN}/rerun koding/kites/kontrol      -c #{configName} -r #{region}"
-  broker              : command : "#{GOBIN}/rerun koding/broker             -c #{configName}"
-  rerouting           : command : "#{GOBIN}/rerun koding/rerouting          -c #{configName}"
-  cron                : command : "#{GOBIN}/rerun koding/cron               -c #{configName}"
-=======
   kloud               : command : "#{GOBIN}/rerun koding/kites/kloud     -c #{configName} -r #{region} -port #{KONFIG.kloud.port} -public-key #{KONFIG.kloud.publicKeyFile} -private-key #{KONFIG.kloud.privateKeyFile} -kontrol-url \"http://#{KONFIG.kloud.kontrolUrl}\" -debug"
   kontrol             : command : "#{GOBIN}/rerun koding/kites/kontrol   -c #{configName} -r #{region}"
   broker              : command : "#{GOBIN}/rerun koding/broker          -c #{configName}"
   rerouting           : command : "#{GOBIN}/rerun koding/rerouting       -c #{configName}"
   cron                : command : "#{GOBIN}/rerun koding/cron            -c #{configName}"
->>>>>>> 7b4757b9
   reverseProxy        : command : "#{GOBIN}/rerun koding/kites/reverseproxy -port 1234 -env production -region #{publicHostname}PublicEnvironment -publicHost proxy-#{publicHostname}.ngrok.com -publicPort 80"
 
   socialapi           : command : "cd go/src/socialapi && make develop -j config=#{socialapi.configFilePath}"
