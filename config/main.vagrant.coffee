fs              = require 'fs'
nodePath        = require 'path'
deepFreeze      = require 'koding-deep-freeze'

version         = "0.0.1"
mongo           = 'localhost:27017/koding'
projectRoot     = nodePath.join __dirname, '..'
socialQueueName = "koding-social-vagrant"

module.exports =
  aws           :
    key         : 'AKIAJSUVKX6PD254UGAA'
    secret      : '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'
  uri           :
    address     : "http://localhost:3020"
  userSitesDomain: 'localhost'
  containerSubnet: "10.128.2.0/9"
  projectRoot   : projectRoot
  version       : version
  webserver     :
    login       : 'prod-webserver'
    port        : 3020
    clusterSize : 1
    queueName   : socialQueueName+'web'
    watch       : yes
  sourceServer  :
    enabled     : yes
    port        : 3526
  mongo         : mongo
  neo4j         :
    read        : "http://localhost"
    write       : "http://localhost"
    port        : 7474
  runNeo4jFeeder: yes
  runGoBroker   : yes
  runKontrol    : no
  runRerouting  : yes
  runUserPresence: yes
  runPersistence: yes
  compileGo     : yes
  buildClient   : yes
  runOsKite     : yes
  runProxy      : yes
  misc          :
    claimGlobalNamesForUsers: no
    updateAllSlugs : no
    debugConnectionErrors: yes
  uploads       :
    enableStreamingUploads: no
    distribution: 'https://d2mehr5c6bceom.cloudfront.net'
    s3          :
      awsAccountId        : '616271189586'
      awsAccessKeyId      : 'AKIAJO74E23N33AFRGAQ'
      awsSecretAccessKey  : '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'
      bucket              : 'koding-uploads'
  # loadBalancer  :
  #   port        : 3000
  #   heartbeat   : 5000
    # httpRedirect:
    #   port      : 80 # don't forget port 80 requires sudo
  bitly :
    username  : "kodingen"
    apiKey    : "R_677549f555489f455f7ff77496446ffa"
  authWorker    :
    login       : 'prod-auth-worker'
    queueName   : socialQueueName+'auth'
    numberOfWorkers: 1
    watch       : yes
  social        :
    login       : 'prod-social'
    numberOfWorkers: 1
    watch       : yes
    queueName   : socialQueueName
  cacheWorker   :
    login       : 'prod-social'
    watch       : yes
    queueName   : socialQueueName+'cache'
    run         : no
  followFeed    :
    host        : 'localhost'
    port        : 5672
    componentUser: 'guest'
    password    : 'guest'
    vhost       : 'followfeed'
  graphFeederWorker:
    numberOfWorkers: 2
  presence      :
    exchange    : 'services-presence'
  client        :
    version     : version
    watch       : yes
    watchDuration : 300
    includesPath: 'client'
    websitePath : 'website'
    js          : "js/kd.#{version}.js"
    css         : "css/kd.#{version}.css"
    indexMaster : "index-master.html"
    index       : "default.html"
    useStaticFileServer: no
    staticFilesBaseUrl: 'http://localhost:3020'
    runtimeOptions:
      userSitesDomain: 'localhost'
      useNeo4j: yes
      logToExternal: no  # rollbar, mixpanel etc.
      resourceName: socialQueueName
      suppressLogs: no
      broker    :
        sockJS  : 'http://localhost:8008/subscribe'
<<<<<<< HEAD
      apiUri    : 'https://api.koding.com'
=======
      apiUri    : 'http://localhost:3020'
>>>>>>> 33c3d6f8
      # Is this correct?
      version   : version
      mainUri   : 'http://localhost:3020'
      appsUri   : 'https://koding-apps.s3.amazonaws.com'
      sourceUri : 'http://localhost:3526'
  mq            :
    host        : 'localhost'
    port        : 5672
    apiAddress  : "localhost"
    apiPort     : 15672
    login       : 'PROD-k5it50s4676pO9O'
    componentUser: "PROD-k5it50s4676pO9O"
    password    : 'djfjfhgh4455__5'
    heartbeat   : 10
    vhost       : '/'
  broker        :
    ip          : ""
    port        : 8008
    certFile    : ""
    keyFile     : ""
  kites:
    disconnectTimeout: 3e3
    vhost       : 'kite'
  email         :
    host        : 'localhost'
    protocol    : 'http:'
    defaultFromAddress: 'hello@koding.com'
  emailWorker   :
    cronInstant : '*/10 * * * * *'
    cronDaily   : '0 10 0 * * *'
    run         : no
    defaultRecepient : undefined
  emailSender     :
    run           : no
  guests          :
    # define this to limit the number of guset accounts
    # to be cleaned up per collection cycle.
    poolSize      : 1e4
    batchSize     : undefined
    cleanupCron   : '*/10 * * * * *'
  pidFile         : '/tmp/koding.server.pid'
  loggr           :
    push          : no
    url           : ""
    apiKey        : ""
  librato         :
    push          : no
    email         : ""
    token         : ""
    interval      : 60000
  haproxy         :
    webPort       : 3020
  kontrold        :
    api           :
      port        : 8000
    proxy         :
      port        : 8080
      portssl     : 8081
      ftpip       : '127.0.0.1'
      sslips      : '127.0.0.1'
    rabbitmq      :
      host        : 'localhost'
      port        : '5672'
      login       : 'guest'
      password    : 'guest'
      vhost       : '/'
  # crypto :
  #   encrypt: (str,key=Math.floor(Date.now()/1000/60))->
  #     crypto = require "crypto"
  #     str = str+""
  #     key = key+""
  #     cipher = crypto.createCipher('aes-256-cbc',""+key)
  #     cipher.update(str,'utf-8')
  #     a = cipher.final('hex')
  #     return a
  #   decrypt: (str,key=Math.floor(Date.now()/1000/60))->
  #     crypto = require "crypto"
  #     str = str+""
  #     key = key+""
  #     decipher = crypto.createDecipher('aes-256-cbc',""+key)
  #     decipher.update(str,'hex')
  #     b = decipher.final('utf-8')
  #     return b
  recurly       :
    apiKey      : 'b646d53c27e34916b7715931788df6af' # koding-test.recurly.com
  opsview       :
    push        : no
    host        : ''<|MERGE_RESOLUTION|>--- conflicted
+++ resolved
@@ -106,11 +106,7 @@
       suppressLogs: no
       broker    :
         sockJS  : 'http://localhost:8008/subscribe'
-<<<<<<< HEAD
-      apiUri    : 'https://api.koding.com'
-=======
       apiUri    : 'http://localhost:3020'
->>>>>>> 33c3d6f8
       # Is this correct?
       version   : version
       mainUri   : 'http://localhost:3020'
