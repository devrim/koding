--- conflicted
+++ resolved
@@ -183,17 +183,13 @@
   #     b = decipher.final('utf-8')
   #     return b
   recurly       :
-<<<<<<< HEAD
-    apiKey      : '0cb2777651034e6889fb0d091126481a'
+    apiKey      : 'b646d53c27e34916b7715931788df6af' # koding-test.recurly.com
+  opsview       :
+    push        : no
+    host        : ''
   followFeed    :
     host        : 'localhost'
     port        : 5672
     componentUser: 'guest'
     password    : 'guest'
-    vhost       : 'followfeed'
-=======
-    apiKey      : 'b646d53c27e34916b7715931788df6af' # koding-test.recurly.com
-  opsview       :
-    push        : no
-    host        : ''
->>>>>>> 8f324d06
+    vhost       : 'followfeed'