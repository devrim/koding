--- conflicted
+++ resolved
@@ -15,8 +15,6 @@
   else
     callback? null,result
 
-<<<<<<< HEAD
-=======
 class AccessError extends Error
   constructor:(@message)->
 
@@ -28,7 +26,6 @@
     @name = 'KodingError'
 
 this.Error = KodingError
->>>>>>> 33a2c1bc
 
 databasesKites = new Kite "databases"
 
@@ -47,15 +44,12 @@
     #     ^^^^ wrong - this kite should not know anything about how kodingen works
 
     mySQL.fetchDatabaseList options,(error,result)->
-<<<<<<< HEAD
       result.forEach (set)->
         set.dbName = set.Db
         delete set.Db
         set.dbUser = set.User
         delete set.User
 
-=======
->>>>>>> 33a2c1bc
       __resReport(error,result,callback)
 
   createMysqlDatabase : (options,callback)->
