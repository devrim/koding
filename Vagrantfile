version = `VBoxManage --version 2> /dev/null` rescue "0"
if version < "4.2.16r86992" and ARGV[0] != "halt"
  print "\e[31mVirtualBox not installed or outdated. \e[39m"

  install = false
  if `uname`.strip == "Darwin" and system "tty > /dev/null"
    print "Download and install VirtualBox automatically? This will halt running Vagrant machines. (yN) "
    install = ($stdin.gets.strip == "y")
  end

  if not install
    puts "No automatic installation. Please download and install VirtualBox manually from:"
    puts "https://www.virtualbox.org/wiki/Downloads"
    exit! 1
  end

  system "vagrant halt" or exit! 1
  system "wget -O /tmp/VirtualBox.dmg http://download.virtualbox.org/virtualbox/4.2.16/VirtualBox-4.2.16-86992-OSX.dmg" or exit! 1
  system "hdiutil attach /tmp/VirtualBox.dmg" or exit! 1
  system "sudo installer -pkg /Volumes/VirtualBox/VirtualBox.pkg  -target /" or exit! 1
  sleep 1 # somehow the installer stays active for some time
  system "hdiutil detach /Volumes/VirtualBox" or exit! 1
  puts "", "VirtualBox successfully installed.", ""
end

if $0 == "Vagrantfile" || Vagrant::VERSION < "1.2.2"
  print "Vagrant not installed or outdated. " unless $0 == "Vagrantfile"

  install = false
  if `uname`.strip == "Darwin" and system "tty > /dev/null"
    print "Download and install Vagrant automatically? (yN) "
    install = ($stdin.gets.strip == "y")
  end

  if not install
    puts "No automatic installation. Please download and install Vagrant manually from:"
    puts "http://downloads.vagrantup.com/tags/v1.2.2"
    exit! 1
  end

  system "wget -O /tmp/Vagrant.dmg http://files.vagrantup.com/packages/7e400d00a3c5a0fdf2809c8b5001a035415a607b/Vagrant-1.2.2.dmg" or exit! 1
  system "hdiutil attach /tmp/Vagrant.dmg" or exit! 1
  system "sudo installer -pkg /Volumes/Vagrant/Vagrant.pkg  -target /" or exit! 1
  sleep 1 # somehow the installer stays active for some time
  system "hdiutil detach /Volumes/Vagrant" or exit! 1
  puts "", "Vagrant successfully installed.", ""
  system "vagrant", *ARGV if $0 != "Vagrantfile"
  exit! 0
end

goVersion = `go version | cut -d " " -f 3` rescue "0"
if goVersion < "go1.1"
  puts "", "Your go version is outdated! Please install at least version 1.1", ""
  exit! 1
end

provision = ENV.has_key? "PROVISION"
if provision
  if ARGV[0] != "plugin" and not `vagrant plugin list`.split("\n").include? "vagrant-salt (0.4.0)"
    system "vagrant plugin install vagrant-salt" or exit! 1
    puts "", "Salt plugin successfully installed.", ""
    system "vagrant", *ARGV
    exit! 0
  end
  if not File.exist? File.join(File.dirname(__FILE__), "saltstack")
    system "git clone git@git.in.koding.com:saltstack.git" or exit! 1
  end
end

Vagrant.configure("2") do |config|
  config.vm.define :default do |default|
    if provision
      default.vm.box = "raring-server-cloudimg-amd64-vagrant-disk1"
      default.vm.box_url = "http://cloud-images.ubuntu.com/vagrant/raring/current/raring-server-cloudimg-amd64-vagrant-disk1.box"
    else
      default.vm.box = "koding-15"
<<<<<<< HEAD
      default.vm.box_url = "http://salt-master.in.koding.com/downloads/koding-14.box"
=======
      default.vm.box_url = "http://salt-master.in.koding.com/downloads/koding-15.box"
>>>>>>> c8a40df4
    end

    default.vm.network :forwarded_port, :guest =>  3021, :host =>  3021 # vmproxy
    default.vm.network :forwarded_port, :guest => 27017, :host => 27017 # mongodb
    default.vm.network :forwarded_port, :guest =>  5672, :host =>  5672 # rabbitmq
    default.vm.network :forwarded_port, :guest => 15672, :host => 15672 # rabbitmq api
    default.vm.network :forwarded_port, :guest => 8000, :host => 8000 # rockmongo
    default.vm.network :forwarded_port, :guest => 7474, :host => 7474 # neo4j
    default.vm.network :forwarded_port, :guest => 6379, :host => 6379 # redis
    default.vm.hostname = "vagrant"

    default.vm.synced_folder ".", "/opt/koding"
    default.vm.synced_folder "saltstack", "/srv" if provision

    default.vm.provider "virtualbox" do |v|
      v.name = "koding_#{Time.new.to_i}"
      v.customize ["setextradata", :id, "VBoxInternal2/SharedFoldersEnableSymlinksCreate/koding", "1"]
      v.customize ["modifyvm", :id, "--memory", "1224", "--cpus", "2"]
    end

    if provision
      default.vm.provision :shell, :inline => "
        apt-get --assume-yes install python-pip python-dev
        pip install mako
      "
      default.vm.provision :salt do |salt|
        salt.verbose = true
        salt.minion_config = "saltstack/vagrant-minion"
        salt.run_highstate = true
      end
    end
  end

end<|MERGE_RESOLUTION|>--- conflicted
+++ resolved
@@ -74,11 +74,7 @@
       default.vm.box_url = "http://cloud-images.ubuntu.com/vagrant/raring/current/raring-server-cloudimg-amd64-vagrant-disk1.box"
     else
       default.vm.box = "koding-15"
-<<<<<<< HEAD
-      default.vm.box_url = "http://salt-master.in.koding.com/downloads/koding-14.box"
-=======
       default.vm.box_url = "http://salt-master.in.koding.com/downloads/koding-15.box"
->>>>>>> c8a40df4
     end
 
     default.vm.network :forwarded_port, :guest =>  3021, :host =>  3021 # vmproxy
