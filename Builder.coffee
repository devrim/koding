--- conflicted
+++ resolved
@@ -68,11 +68,7 @@
     @config ?= require('koding-config-manager').load("main.#{options.configFile}")
 
     @canBuildSprites().then ->
-<<<<<<< HEAD
       log.info "Building sprites... (it may take a while) (if it fails, try `ulimit -n 1024` first)"
-=======
-      log.info "Building sprites... (it may take a while)"
->>>>>>> 4b1ee3d6
       sprite
         srcPath   : './sprites'
         destPath  : './website/a/sprites'
