--- conflicted
+++ resolved
@@ -18,122 +18,25 @@
 
   viewAppended: ->
 
-<<<<<<< HEAD
-    { label, provider, uid, status } = machine = @getData()
-    { computeController } = KD.singletons
-
-    { Running, NotInitialized, Terminated } = Machine.State
-
-    @addSubView new KDCustomHTMLView
-      partial : "<span class='toggle'></span>"
-
-    @addSubView @title = new KDCustomHTMLView
-      partial : "<h3>#{label or provider or uid}<cite>#{provider}</cite></h3>"
-
-    @addSubView @ipAddress = new KDCustomHTMLView
-      partial  : @getIpLink()
-
-    @addSubView @state = new KDCustomHTMLView
-      tagName  : "span"
-      cssClass : "state"
-
-    @addSubView @statusToggle = new KodingSwitch
-      cssClass     : "tiny"
-      defaultValue : status.state is Running
-      callback     : (state)->
-        if state
-        then computeController.start machine
-        else computeController.stop machine
-
-    @addSubView @progress = new KDProgressBarView
-      cssClass : "progress"
-
-    @addSubView @terminalIcon = new KDCustomHTMLView
-      tagName  : "span"
-      cssClass : "terminal"
-      click    : @lazyBound "openTerminal", {}
-
-    if status.state in [ NotInitialized, Terminated ]
-      @addSubView @initView = new InitializeMachineView
-      @initView.on "Initialize", ->
-        computeController.build machine
-        @setClass 'hidden-all'
-=======
     machine = @getData()
     @addSubView @machineItem = new MachineItem {}, machine
 
     { computeController } = KD.singletons
->>>>>>> 9d61f231
 
     computeController.on "build-#{machine._id}",   @bound 'invalidateMachine'
     computeController.on "destroy-#{machine._id}", @bound 'invalidateMachine'
 
-<<<<<<< HEAD
-    computeController.on "public-#{machine._id}", (event)=>
-
-      if event.percentage?
-
-        @progress.updateBar event.percentage
-
-        if event.percentage < 100 then @setClass 'loading busy'
-        else return KD.utils.wait 1000, =>
-          @unsetClass 'loading busy'
-          @updateState event
-
-      else
-
-        @unsetClass 'loading busy'
-
-      @updateState event
-
-    computeController.info machine
-
-
-  updateState:(event)->
-
-    {status, reverted} = event
-
-    return unless status
-
-    {Running, Starting, NotInitialized, Terminated} = Machine.State
-
-    if reverted
-      warn "State reverted!"
-      if status in [ NotInitialized, Terminated ] and @initView?
-        @initView.unsetClass 'hidden-all'
-
-    @unsetClass stateClasses
-    @setClass status.toLowerCase()
-
-    if status in [ Running, Starting ]
-    then @statusToggle.setOn no
-    else @statusToggle.setOff no
-
-    @getData().jMachine.setAt "status.state", status
-    @state.updatePartial status
-
-=======
->>>>>>> 9d61f231
 
   invalidateMachine:(event)->
 
     if event.percentage is 100
 
-<<<<<<< HEAD
-      machine = @getData()
-      KD.remote.api.JMachine.one machine._id, (err, newMachine)=>
-        if err then warn ".>", err
-        else
-          @setData new Machine machine: newMachine
-          @ipAddress.updatePartial @getIpLink()
-=======
       machine = @machineItem.getData()
       KD.remote.api.JMachine.one machine._id, (err, newMachine)=>
         if err then warn ".>", err
         else
           @machineItem.setData new Machine machine: newMachine
           @machineItem.ipAddress.updatePartial @machineItem.getIpLink()
->>>>>>> 9d61f231
 
         if /^build/.test event.eventId
           KD.utils.wait 3000, =>
@@ -144,11 +47,7 @@
 
   contextMenuItems: ->
 
-<<<<<<< HEAD
-    machine = @getData()
-=======
     machine = @machineItem.getData()
->>>>>>> 9d61f231
 
     return if KD.isGuest()
 
@@ -180,11 +79,7 @@
 
       'Launch Terminal'   :
         disabled          : !running
-<<<<<<< HEAD
-        callback          : @lazyBound "openTerminal", {}
-=======
         callback          : @machineItem.lazyBound "openTerminal", {}
->>>>>>> 9d61f231
         separator         : yes
 
       'Delete'            :
@@ -203,15 +98,6 @@
 
     return items
 
-<<<<<<< HEAD
-
-  openTerminal:(options = {})->
-
-    options.machine = @getData()
-    new TerminalModal options
-
-=======
->>>>>>> 9d61f231
 
   confirmDestroy:->
 
@@ -256,11 +142,7 @@
 
   showBuildScriptEditorModal: ->
 
-<<<<<<< HEAD
-    machine = @getData()
-=======
     machine = @machineItem.getData()
->>>>>>> 9d61f231
 
     @reviveProvisioner (err, provisioner)->
 
@@ -281,7 +163,6 @@
               provisioner.update content: { script }, (err, res)->
                 modal.emit if err then "SaveFailed" else "Saved"
 
-<<<<<<< HEAD
             else
 
               {JProvisioner} = KD.remote.api
@@ -306,13 +187,16 @@
 
   runBuildScript: (inTerminal = yes)->
 
-    machine = @getData()
+    machine = @machineItem.getData()
 
     { status: { state } } = machine
     unless state is Machine.State.Running
       return new KDNotificationView
         title : "Machine is not running."
 
+    # There is a race condition for new machines
+    # which doesn't have correct stack as @parent
+    # FIXME ~ GG
     envVariables = ""
     for key, value of @parent.getData().config or {}
       envVariables += """export #{key}="#{value}"\n"""
@@ -367,107 +251,6 @@
 
             return
 
-          modal = @openTerminal
-            title         : "Running init script for #{machine.getName()}..."
-            command       : command
-            readOnly      : yes
-            destroyOnExit : no
-
-          modal.once "terminal.event", (data)->
-
-            if data is "0"
-              title   = "Installed successfully!"
-              content = "You can now safely close this Terminal."
-            else
-=======
-            else
-
-              {JProvisioner} = KD.remote.api
-              JProvisioner.create
-                type    : "shell"
-                content : { script }
-              , (err, newProvisioner)->
-
-                return  if KD.showError err
-
-                machine.jMachine.setProvisioner newProvisioner.slug, (err)->
-                  modal.emit if err then "SaveFailed" else "Saved"
-
-                  unless KD.showError err
-                    machine.provisioners = [ newProvisioner.slug ]
-                    provisioner          = newProvisioner
-                    showInformation provisioner, modal
-
-
-      showInformation provisioner, modal
-
-
-  runBuildScript: (inTerminal = yes)->
-
-    machine = @machineItem.getData()
-
-    { status: { state } } = machine
-    unless state is Machine.State.Running
-      return new KDNotificationView
-        title : "Machine is not running."
-
-    # There is a race condition for new machines
-    # which doesn't have correct stack as @parent
-    # FIXME ~ GG
-    envVariables = ""
-    for key, value of @parent.getData().config or {}
-      envVariables += """export #{key}="#{value}"\n"""
-
-    @reviveProvisioner (err, provisioner)=>
-
-      if err
-        return new KDNotificationView
-          title : "Failed to fetch build script."
-      else if not provisioner
-        return new KDNotificationView
-          title : "Provision script is not set."
-
-      {content: {script}} = provisioner
-      script = Encoder.htmlDecode script
-
-      path = provisioner.slug.replace "/", "-"
-      path = "/tmp/init-#{path}"
-      machine.fs.create { path }, (err, file)=>
-
-        if err or not file
-          return new KDNotificationView
-            title : "Failed to upload build script."
-
-        script  = "#{envVariables}\n\n#{script}\n"
-        script += "\necho $?|kdevent;rm -f #{path};exit"
-
-        file.save script, (err)=>
-          return if KD.showError err
-
-          command = "bash #{path};exit"
-
-          if not inTerminal
-
-            new KDNotificationView
-              title: "Init script running in background..."
-
-            machine.getBaseKite().exec { command }
-              .then (res)->
-
-                new KDNotificationView
-                  title: "Init script executed"
-
-                info  "Init script executed : ", res.stdout  if res.stdout
-                error "Init script failed   : ", res.stderr  if res.stderr
-
-              .catch (err)->
-
-                new KDNotificationView
-                  title: "Init script executed successfully"
-                error "Init script failed:", err
-
-            return
-
           modal = @machineItem.openTerminal
             title         : "Running init script for #{machine.getName()}..."
             command       : command
@@ -480,7 +263,6 @@
               title   = "Installed successfully!"
               content = "You can now safely close this Terminal."
             else
->>>>>>> 9d61f231
               title   = "An error occured."
               content = """Something went wrong while running build script.
                            Please try again."""
@@ -492,22 +274,3 @@
               container     : modal
               closeManually : no
             }
-<<<<<<< HEAD
-
-
-  getIpLink:->
-
-    { ipAddress, status:{state} } = @getData().jMachine
-    { Running, Rebooting } = Machine.State
-
-    if ipAddress? and state in [ Running, Rebooting ]
-
-      """
-        <a href="http://#{ipAddress}" target="_blank" title="#{ipAddress}">
-          <span class='url'>#{ipAddress}</span>
-        </a>
-      """
-
-    else ""
-=======
->>>>>>> 9d61f231
