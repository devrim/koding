--- conflicted
+++ resolved
@@ -13,14 +13,10 @@
     super
 
     vmc = KD.getSingleton 'vmController'
-<<<<<<< HEAD
-    cmd = if KD.checkFlag('nostradamus') then 'fetchGroupVMs' else 'fetchVmNames'
-=======
 
     {entryPoint} = KD.config
-    cmd = if entryPoint then 'fetchGroupVMs' else 'fetchVMs'
+    cmd = if entryPoint then 'fetchGroupVMs' else 'fetchVmNames'
 
->>>>>>> 1c60d679
     vmc[cmd] yes, (err, vms)=>
       if err or vms.length is 0
         @emit "DataLoaded"
