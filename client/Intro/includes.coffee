module.exports = [
<<<<<<< HEAD
  "views/logininputs.coffee"
  "views/registerinlineform.coffee"
  "home.coffee",
  "styl/home.styl"

=======
  "markercontroller.coffee",
  "home.coffee",
  "styl/home.styl"
>>>>>>> fceb924b
]<|MERGE_RESOLUTION|>--- conflicted
+++ resolved
@@ -1,13 +1,8 @@
 module.exports = [
-<<<<<<< HEAD
   "views/logininputs.coffee"
   "views/registerinlineform.coffee"
-  "home.coffee",
+  "markercontroller.coffee"
+  "home.coffee"
   "styl/home.styl"
 
-=======
-  "markercontroller.coffee",
-  "home.coffee",
-  "styl/home.styl"
->>>>>>> fceb924b
 ]