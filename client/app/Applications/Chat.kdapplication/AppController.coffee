<<<<<<< HEAD

class Chatter extends KDEventEmitter
=======
class KDChannel extends KDEventEmitter
>>>>>>> 860da129
  {mq} = bongo
  
  constructor:()->
    @account = KD.whoami()
<<<<<<< HEAD
    @username = @account?.profile?.nickname ? "guest"
    @type = "chat"
=======
    @username = @account?.profile?.nickname
    @username = "Guest"+__utils.getRandomNumber() if @username is "Guest"
    @type = "base"
>>>>>>> 860da129
    @messages = []
    @participants = {}
    @state = {}
    @master = null
    super
<<<<<<< HEAD

  joinRoom:(options,callback)->
    
    {name} = options
    
    name ?= __utils.getRandomNumber()
    @name = "private-#{@type}-#{name}"
    mq.fetchChannel @name,(channel,isNew)=>
      console.log arguments
      console.log @username+" joined this channel: #{@name}"

      @room = channel      
      @emit "ready"
      @attachListeners()
      @send event:"join"
      
      setTimeout =>
        {master,nrOfParticipants} = @getRoomInfo()
        if nrOfParticipants is 0
          log "seems like nobody is in this room. You're now the master host.",@participants
          @isMaster = yes
        else
          log "There are #{nrOfParticipants} people in this room.",@participants
          @send event:"getScreen",recipient:master
      ,1000
  
  getRoomInfo:->
    i=0
    for username,participant of @participants
      master = username if participant.isMaster is yes
      i++
    @master = master
    return master:master,nrOfParticipants:i
      
  attachListeners:()->  
    @room.on 'client-#{@type}-msg',(messages)=>
      for msgObj in messages
        {event,recipient} = msgObj
        if recipient
          @emit "#{event}-#{recipient}",msgObj
        else
          @emit event,msgObj    

      
    
  sendThrottled : ->
=======

  joinRoom:(options,callback)->
    
    {name} = options
    
    name ?= __utils.getRandomNumber()
    @name = "private-#{@type}-#{name}"
    mq.fetchChannel @name,(channel,isNew)=>
      console.log arguments
      console.log @username+" joined this channel: #{@name}"

      @room = channel      
      @emit "ready"
      @attachListeners()
      @send event:"join"
      
      setTimeout =>
        {master,nrOfParticipants} = @getRoomInfo()
        if nrOfParticipants is 0
          log "seems like nobody is in this room. You're now the master host.",@participants
          @isMaster = yes
        else
          log "There are #{nrOfParticipants} people in this room.",@participants
          @send event:"getScreen",recipient:master
      ,1000
  
  getRoomInfo:->
    i=0
    for username,participant of @participants
      master = username if participant.isMaster is yes
      i++
    @master = master
    return master:master,nrOfParticipants:i
      
  attachListeners:()->  
    @room.on 'client-#{@type}-msg',(messages)=>
      for msgObj in messages
        {event,recipient} = msgObj
        if recipient
          @emit "#{event}-#{recipient}",msgObj
        else
          @emit event,msgObj    

      
    
  sendThrottled : _.throttle ->
>>>>>>> 860da129
    if @room
      @room.emit 'client-#{@type}-msg',@messages
      @messages = []
      clearInterval @state.joiningIsInProgress if @state.joiningIsInProgress
    else
      unless @state.joiningIsInProgress
        log "@room is not ready yet, will keep on trying every sec."
<<<<<<< HEAD
        @state.joiningIsInProgress = setInterval (->@sendThrottled()),1000
  
=======
        @state.joiningIsInProgress = setInterval ->
          log "trying to join to the @room"
          @sendThrottled()
        ,1000
  ,110
>>>>>>> 860da129
  
  
  send : (options,callback) ->
    # console.log "finally sending:",options
    options.date = Date.now()
    options.sender = @username
    options.event ?= "msg"
    @messages.push options
    @sendThrottled()

<<<<<<< HEAD

class SharedDoc extends Chatter  
  
  constructor:(options)->
    # {isMaster} = options
    # @isMaster = isMaster ? null
    @lastScreen = ""
    super
    @type = "sharedDoc"
    @dmp = new diff_match_patch()
    
  attachListeners:(isNew)->
    super 
    #console.log "attachlisteners cagirdik"
    @on "ready",(isNew)=>
      #@isMaster = yes if isNew

    @on "patch",({patch,sender,date})=>
      # if sender isnt @username  
      console.log "sharedDoc on.msg geldi",arguments 
      @currentScreen = (@dmp.patch_apply patch,@lastScreen)[0]
      @lastScreen = @currentScreen
      @emit "patchApplied",@currentScreen

    @on "join",({sender,date})=>
      console.log "#{sender} geldi hosgeldi",arguments
      if @isMaster
        @send event:"ping",screen:@lastScreen,isMaster:@isMaster
      else
        @send event:"ping"

    @on "ping",({sender,screen,isMaster})=>
      log "#{sender} said 'hi'.",arguments,@master
      @participants[sender] = status:"online",lastPing:Date.now(),isMaster:isMaster
      # if screen and sender is @master
      if screen
        @lastScreen = screen
        @emit "screen",screen
    
    @on "getScreen-#{@username}",({sender})=>
      log "#{sender} wanted to get the latest screen from me. sending.."
      @send event:"screen",screen:@lastScreen,recipient:sender
    
    @on "screen-#{@username}",({screen,sender})->
      log "i got screen from #{sender}"
      @lastScreen = screen
      @emit "screen",screen
        
      
  join :(options,callback)->    
    @joinRoom options,(err,res)->
  
  send : (options,callback)->
    # console.log 'zz',arguments
    {newScreen,event} = options
    if newScreen
      patch = @dmp.patch_make @lastScreen, newScreen      
      @lastScreen = newScreen
      super event:"patch",patch:patch
    else
      # log "sending",options
      super options

      






class ChatterView extends KDView
  
  viewAppended:->
    @addSubView @joinButton = new KDButtonView
      title    : "Share"
      callback : =>
        @emit "userWantsToJoin"
    
    @addSubView @input = new KDInputView
      type    : "textarea"      
      keyup   : =>
        @emit 'newScreen',@input.getValue()

      paste   : =>
        @emit 'newScreen',@input.getValue()        

    
    @input.setHeight @getSingleton("windowController").winHeight-100
    @input.setWidth  @getSingleton("windowController").winWidth-200
    
=======
class Chat extends KDChannel
  
  constructor:->
    super
    @msgHistory = []
    @type = "chat"
  attachListeners:->


class SharedDoc extends KDChannel  
  
  constructor:(options)->
    # {isMaster} = options
    # @isMaster = isMaster ? null
    @lastScreen = ""
    super
    @type = "sharedDoc"
    @dmp = new diff_match_patch()
    
  attachListeners:->
    super 
    #console.log "attachlisteners cagirdik"
    @on "ready",(isNew)=>
      #@isMaster = yes if isNew

    @on "patch",({patch,sender,date})=>
      # if sender isnt @username  
      # console.log "sharedDoc on.patch geldi",arguments 
      @currentScreen = (@dmp.patch_apply patch,@lastScreen)[0]
      @lastScreen = @currentScreen
      @emit "patchApplied",@currentScreen,sender

    @on "join",({sender,date})=>
      console.log "#{sender} geldi hosgeldi",arguments
      # make this  efficient later.
      # if @isMaster
      @send event:"ping",screen:@lastScreen #,isMaster:@isMaster
      # else
      #   @send event:"ping"

    @on "ping",({sender,screen,isMaster})=>
      log "#{sender} said 'hi'.",arguments,@master
      @participants[sender] = status:"online",lastPing:Date.now(),isMaster:isMaster
      # if screen and sender is @master
      if screen
        @lastScreen = screen
        @emit "screen",screen
    
    @on "getScreen-#{@username}",({sender})=>
      log "#{sender} wanted to get the latest screen from me. sending.."
      @send event:"screen",screen:@lastScreen,recipient:sender
    
    @on "screen-#{@username}",({screen,sender})->
      log "i got screen from #{sender}"
      @lastScreen = screen
      @emit "screen",screen
        
      
  join :(options,callback)->    
    @joinRoom options,(err,res)->
  
  send : (options,callback)->
    # console.log 'zz',arguments
    {newScreen,event} = options
    if newScreen
      patch = @dmp.patch_make @lastScreen, newScreen      
      @lastScreen = newScreen
      super event:"patch",patch:patch
    else
      # log "sending",options
      super options

      






class ChatterView extends KDView
  
  viewAppended:->
    # @addSubView @joinButton = new KDButtonView
    #   title    : "Share"
    #   callback : =>
    #     
    file = @getSingleton('docManager').createEmptyDocument()
    @addSubView @ace = new Ace {},file
    window.A = @ace
      # type    : "textarea"      
      # keyup   : =>
      #   @emit 'newScreen',@input.getValue()
      # 
      # paste   : =>
      #   @emit 'newScreen',@input.getValue()        
    @ace.on "ace.ready",=>
      @emit "userWantsToJoin"
      
      @ace.editor.getSession().on "onTextInput",(e)->
        log "onTextInput",e

      @ace.editor.getSession().on "onDocumentChange",(e)->
        log "onDocumentChange",e
      
      @ace.editor.getSession().on "change",(e)=>
        # log "e",e
        {row,column}  = e.data.range.end
        cursorPosition  = {row,column}
        # @ace.setContents "abc"
        @emit 'cursorPositionChanged',cursorPosition
        # @emit 'newScreen',{screen:@ace.getContents(),event}
    
    # @input.setHeight @getSingleton("windowController").winHeight-100
    # @input.setWidth  @getSingleton("windowController").winWidth-500
    
  click : ->
    @setKeyView()
  
  keyUp:(event) ->
    unless event.altKey or event.metaKey or event.ctrlKey or event.shiftKey
      @emit 'newScreen',{screen:@ace.getContents(),event}
  
  keyDown: ->  
    # log "down",arguments    
    
>>>>>>> 860da129
class Chat12345 extends AppController
  
  constructor:(options = {}, data)->
    options.view = new ChatterView
<<<<<<< HEAD
      cssClass : "content-page chat"

    super options, data
    view = @getView()
    @sharedDoc = new SharedDoc
    
    @sharedDoc.on "patchApplied",(newScreen)=>
      view.input.setValue newScreen
    
    @sharedDoc.on "screen",(newScreen)=>
      view.input.setValue newScreen

    
  loadView:(view)->

    view.on 'newScreen',(scr)=>
      # console.log 'newScreen',scr
      @sharedDoc.send {newScreen:scr}
=======
      #cssClass : "content-page chat"
    @cursorPosition = {}
    
    super options, data
    @view = @getView()
    @sharedDoc = new SharedDoc
    
    @sharedDoc.on "patchApplied",(newScreen,sender)=>
      # view.input.setValue newScreen
      log "#{sender} sent a new patch."
      @setScreen newScreen
      
    @sharedDoc.on "screen",(newScreen)=>
      # view.input.setValue newScreen
      @setScreen newScreen
  
  setScreen:(newScreen)->
    {row,column}  = @cursorPosition
    @view.ace.setContents newScreen
    @view.ace.editor.getSession().getSelection().selectionLead.setPosition row,column
    
  
  loadView:(view)->

    view.on 'newScreen',({screen})=>
      # console.log 'newScreen',scr      
      @sharedDoc.send {newScreen:screen}
>>>>>>> 860da129
    
    view.on 'userWantsToJoin',=>
      console.log 'user joined'
      @sharedDoc.join {name:"myDoc"}
    
<<<<<<< HEAD
=======
    view.on 'cursorPositionChanged',(cursorPosition)=>
      log "cursorPosition",cursorPosition
      @cursorPosition = cursorPosition
    
>>>>>>> 860da129
  bringToFront:()->
    super name : 'Chat'#, type : 'background'
      
      
      
      
      
      
      
      
      
      <|MERGE_RESOLUTION|>--- conflicted
+++ resolved
@@ -1,27 +1,16 @@
-<<<<<<< HEAD
-
-class Chatter extends KDEventEmitter
-=======
 class KDChannel extends KDEventEmitter
->>>>>>> 860da129
   {mq} = bongo
   
   constructor:()->
     @account = KD.whoami()
-<<<<<<< HEAD
-    @username = @account?.profile?.nickname ? "guest"
-    @type = "chat"
-=======
     @username = @account?.profile?.nickname
     @username = "Guest"+__utils.getRandomNumber() if @username is "Guest"
     @type = "base"
->>>>>>> 860da129
     @messages = []
     @participants = {}
     @state = {}
     @master = null
     super
-<<<<<<< HEAD
 
   joinRoom:(options,callback)->
     
@@ -67,55 +56,7 @@
 
       
     
-  sendThrottled : ->
-=======
-
-  joinRoom:(options,callback)->
-    
-    {name} = options
-    
-    name ?= __utils.getRandomNumber()
-    @name = "private-#{@type}-#{name}"
-    mq.fetchChannel @name,(channel,isNew)=>
-      console.log arguments
-      console.log @username+" joined this channel: #{@name}"
-
-      @room = channel      
-      @emit "ready"
-      @attachListeners()
-      @send event:"join"
-      
-      setTimeout =>
-        {master,nrOfParticipants} = @getRoomInfo()
-        if nrOfParticipants is 0
-          log "seems like nobody is in this room. You're now the master host.",@participants
-          @isMaster = yes
-        else
-          log "There are #{nrOfParticipants} people in this room.",@participants
-          @send event:"getScreen",recipient:master
-      ,1000
-  
-  getRoomInfo:->
-    i=0
-    for username,participant of @participants
-      master = username if participant.isMaster is yes
-      i++
-    @master = master
-    return master:master,nrOfParticipants:i
-      
-  attachListeners:()->  
-    @room.on 'client-#{@type}-msg',(messages)=>
-      for msgObj in messages
-        {event,recipient} = msgObj
-        if recipient
-          @emit "#{event}-#{recipient}",msgObj
-        else
-          @emit event,msgObj    
-
-      
-    
   sendThrottled : _.throttle ->
->>>>>>> 860da129
     if @room
       @room.emit 'client-#{@type}-msg',@messages
       @messages = []
@@ -123,16 +64,11 @@
     else
       unless @state.joiningIsInProgress
         log "@room is not ready yet, will keep on trying every sec."
-<<<<<<< HEAD
-        @state.joiningIsInProgress = setInterval (->@sendThrottled()),1000
-  
-=======
         @state.joiningIsInProgress = setInterval ->
           log "trying to join to the @room"
           @sendThrottled()
         ,1000
   ,110
->>>>>>> 860da129
   
   
   send : (options,callback) ->
@@ -143,98 +79,6 @@
     @messages.push options
     @sendThrottled()
 
-<<<<<<< HEAD
-
-class SharedDoc extends Chatter  
-  
-  constructor:(options)->
-    # {isMaster} = options
-    # @isMaster = isMaster ? null
-    @lastScreen = ""
-    super
-    @type = "sharedDoc"
-    @dmp = new diff_match_patch()
-    
-  attachListeners:(isNew)->
-    super 
-    #console.log "attachlisteners cagirdik"
-    @on "ready",(isNew)=>
-      #@isMaster = yes if isNew
-
-    @on "patch",({patch,sender,date})=>
-      # if sender isnt @username  
-      console.log "sharedDoc on.msg geldi",arguments 
-      @currentScreen = (@dmp.patch_apply patch,@lastScreen)[0]
-      @lastScreen = @currentScreen
-      @emit "patchApplied",@currentScreen
-
-    @on "join",({sender,date})=>
-      console.log "#{sender} geldi hosgeldi",arguments
-      if @isMaster
-        @send event:"ping",screen:@lastScreen,isMaster:@isMaster
-      else
-        @send event:"ping"
-
-    @on "ping",({sender,screen,isMaster})=>
-      log "#{sender} said 'hi'.",arguments,@master
-      @participants[sender] = status:"online",lastPing:Date.now(),isMaster:isMaster
-      # if screen and sender is @master
-      if screen
-        @lastScreen = screen
-        @emit "screen",screen
-    
-    @on "getScreen-#{@username}",({sender})=>
-      log "#{sender} wanted to get the latest screen from me. sending.."
-      @send event:"screen",screen:@lastScreen,recipient:sender
-    
-    @on "screen-#{@username}",({screen,sender})->
-      log "i got screen from #{sender}"
-      @lastScreen = screen
-      @emit "screen",screen
-        
-      
-  join :(options,callback)->    
-    @joinRoom options,(err,res)->
-  
-  send : (options,callback)->
-    # console.log 'zz',arguments
-    {newScreen,event} = options
-    if newScreen
-      patch = @dmp.patch_make @lastScreen, newScreen      
-      @lastScreen = newScreen
-      super event:"patch",patch:patch
-    else
-      # log "sending",options
-      super options
-
-      
-
-
-
-
-
-
-class ChatterView extends KDView
-  
-  viewAppended:->
-    @addSubView @joinButton = new KDButtonView
-      title    : "Share"
-      callback : =>
-        @emit "userWantsToJoin"
-    
-    @addSubView @input = new KDInputView
-      type    : "textarea"      
-      keyup   : =>
-        @emit 'newScreen',@input.getValue()
-
-      paste   : =>
-        @emit 'newScreen',@input.getValue()        
-
-    
-    @input.setHeight @getSingleton("windowController").winHeight-100
-    @input.setWidth  @getSingleton("windowController").winWidth-200
-    
-=======
 class Chat extends KDChannel
   
   constructor:->
@@ -360,31 +204,10 @@
   keyDown: ->  
     # log "down",arguments    
     
->>>>>>> 860da129
 class Chat12345 extends AppController
   
   constructor:(options = {}, data)->
     options.view = new ChatterView
-<<<<<<< HEAD
-      cssClass : "content-page chat"
-
-    super options, data
-    view = @getView()
-    @sharedDoc = new SharedDoc
-    
-    @sharedDoc.on "patchApplied",(newScreen)=>
-      view.input.setValue newScreen
-    
-    @sharedDoc.on "screen",(newScreen)=>
-      view.input.setValue newScreen
-
-    
-  loadView:(view)->
-
-    view.on 'newScreen',(scr)=>
-      # console.log 'newScreen',scr
-      @sharedDoc.send {newScreen:scr}
-=======
       #cssClass : "content-page chat"
     @cursorPosition = {}
     
@@ -412,19 +235,15 @@
     view.on 'newScreen',({screen})=>
       # console.log 'newScreen',scr      
       @sharedDoc.send {newScreen:screen}
->>>>>>> 860da129
     
     view.on 'userWantsToJoin',=>
       console.log 'user joined'
       @sharedDoc.join {name:"myDoc"}
     
-<<<<<<< HEAD
-=======
     view.on 'cursorPositionChanged',(cursorPosition)=>
       log "cursorPosition",cursorPosition
       @cursorPosition = cursorPosition
     
->>>>>>> 860da129
   bringToFront:()->
     super name : 'Chat'#, type : 'background'
       
