
<<<<<<< HEAD



=======
>>>>>>> 4f01dc4c
class Chatter extends KDEventEmitter
  {mq} = bongo
  
  constructor:()->
    @account = KD.whoami()
    @username = @account?.profile?.nickname ? "guest"
    @type = "chat"
    @messages = []
<<<<<<< HEAD
    super
=======
    @participants = {}
    @state = {}
    @master = null
    super

>>>>>>> 4f01dc4c
  joinRoom:(options,callback)->
    
    {name} = options
    
    name ?= __utils.getRandomNumber()
    @name = "private-#{@type}-#{name}"
    mq.fetchChannel @name,(channel,isNew)=>
      console.log arguments
<<<<<<< HEAD
      if isNew is yes
        console.log @username+" created a channel: #{@name}"
      else
        console.log @username+" joined this channel: #{@name}"      
      
      @room = channel      
      @emit "ready",isNew
      @attachListeners(isNew)
      
  attachListeners:(isNew)->
    @room.on 'client-#{@type}-msg',(messages)=>
      for msgObj in messages
        @emit "msg",msgObj
      
  sendThrottled : _.throttle ()->
    @room.emit 'client-#{@type}-msg',@messages
    @messages = []
  ,150
  
  send : ({msg},callback) ->
    msgObj = {msg,date:Date.now(),sender:@username}
    @messages.push msgObj
    @sendThrottled()




=======
      console.log @username+" joined this channel: #{@name}"

      @room = channel      
      @emit "ready"
      @attachListeners()
      @send event:"join"
      
      setTimeout =>
        {master,nrOfParticipants} = @getRoomInfo()
        if nrOfParticipants is 0
          log "seems like nobody is in this room. You're now the master host.",@participants
          @isMaster = yes
        else
          log "There are #{nrOfParticipants} people in this room.",@participants
          @send event:"getScreen",recipient:master
      ,1000
  
  getRoomInfo:->
    i=0
    for username,participant of @participants
      master = username if participant.isMaster is yes
      i++
    @master = master
    return master:master,nrOfParticipants:i
      
  attachListeners:()->  
    @room.on 'client-#{@type}-msg',(messages)=>
      for msgObj in messages
        {event,recipient} = msgObj
        if recipient
          @emit "#{event}-#{recipient}",msgObj
        else
          @emit event,msgObj    

      
    
  sendThrottled : ->
    if @room
      @room.emit 'client-#{@type}-msg',@messages
      @messages = []
      clearInterval @state.joiningIsInProgress if @state.joiningIsInProgress
    else
      unless @state.joiningIsInProgress
        log "@room is not ready yet, will keep on trying every sec."
        @state.joiningIsInProgress = setInterval (->@sendThrottled()),1000
  
  
  
  send : (options,callback) ->
    # console.log "finally sending:",options
    options.date = Date.now()
    options.sender = @username
    options.event ?= "msg"
    @messages.push options
    @sendThrottled()


>>>>>>> 4f01dc4c
class SharedDoc extends Chatter  
  
  constructor:(options)->
    # {isMaster} = options
    # @isMaster = isMaster ? null
    @lastScreen = ""
    super
    @type = "sharedDoc"
    @dmp = new diff_match_patch()
    
  attachListeners:(isNew)->
<<<<<<< HEAD
    super isNew
=======
    super 
>>>>>>> 4f01dc4c
    #console.log "attachlisteners cagirdik"
    @on "ready",(isNew)=>
      #@isMaster = yes if isNew

<<<<<<< HEAD
    @on "msg",({msg,sender,date})=>
      # if sender isnt @username  
      # console.log "sharedDoc geldi",arguments 
      @currentScreen = (@dmp.patch_apply msg,@lastScreen)[0]
      @lastScreen = @currentScreen
      @emit "patchApplied",@currentScreen
=======
    @on "patch",({patch,sender,date})=>
      # if sender isnt @username  
      console.log "sharedDoc on.msg geldi",arguments 
      @currentScreen = (@dmp.patch_apply patch,@lastScreen)[0]
      @lastScreen = @currentScreen
      @emit "patchApplied",@currentScreen

    @on "join",({sender,date})=>
      console.log "#{sender} geldi hosgeldi",arguments
      if @isMaster
        @send event:"ping",screen:@lastScreen,isMaster:@isMaster
      else
        @send event:"ping"

    @on "ping",({sender,screen,isMaster})=>
      log "#{sender} said 'hi'.",arguments,@master
      @participants[sender] = status:"online",lastPing:Date.now(),isMaster:isMaster
      # if screen and sender is @master
      if screen
        @lastScreen = screen
        @emit "screen",screen
    
    @on "getScreen-#{@username}",({sender})=>
      log "#{sender} wanted to get the latest screen from me. sending.."
      @send event:"screen",screen:@lastScreen,recipient:sender
    
    @on "screen-#{@username}",({screen,sender})->
      log "i got screen from #{sender}"
      @lastScreen = screen
      @emit "screen",screen
>>>>>>> 4f01dc4c
        
      
  join :(options,callback)->    
    @joinRoom options,(err,res)->
  
<<<<<<< HEAD
  send : ({newScreen},callback)->
    patch = @dmp.patch_make @lastScreen, newScreen   
    @lastScreen = newScreen
    # console.log newScreen,patch
    super msg:patch   
      

=======
  send : (options,callback)->
    # console.log 'zz',arguments
    {newScreen,event} = options
    if newScreen
      patch = @dmp.patch_make @lastScreen, newScreen      
      @lastScreen = newScreen
      super event:"patch",patch:patch
    else
      # log "sending",options
      super options

      






>>>>>>> 4f01dc4c
class ChatterView extends KDView
  
  viewAppended:->
    @addSubView @joinButton = new KDButtonView
      title    : "Share"
      callback : =>
        @emit "userWantsToJoin"
    
    @addSubView @input = new KDInputView
      type    : "textarea"      
      keyup   : =>
        @emit 'newScreen',@input.getValue()

      paste   : =>
        @emit 'newScreen',@input.getValue()        

<<<<<<< HEAD
    
    @input.setHeight @getSingleton("windowController").winHeight-100
    @input.setWidth  @getSingleton("windowController").winWidth-200
    
=======
    
    @input.setHeight @getSingleton("windowController").winHeight-100
    @input.setWidth  @getSingleton("windowController").winWidth-200
    
>>>>>>> 4f01dc4c
class Chat12345 extends AppController
  
  constructor:(options = {}, data)->
    options.view = new ChatterView
      cssClass : "content-page chat"

    super options, data
    view = @getView()
    @sharedDoc = new SharedDoc
    
    @sharedDoc.on "patchApplied",(newScreen)=>
      view.input.setValue newScreen
    
<<<<<<< HEAD
=======
    @sharedDoc.on "screen",(newScreen)=>
      view.input.setValue newScreen
>>>>>>> 4f01dc4c

    
  loadView:(view)->

    view.on 'newScreen',(scr)=>
<<<<<<< HEAD
      @sharedDoc.send {newScreen:scr}
    
    view.on 'userWantsToJoin',=>
=======
      # console.log 'newScreen',scr
      @sharedDoc.send {newScreen:scr}
    
    view.on 'userWantsToJoin',=>
      console.log 'user joined'
>>>>>>> 4f01dc4c
      @sharedDoc.join {name:"myDoc"}
    
  bringToFront:()->
    super name : 'Chat'#, type : 'background'
      
      
      
      
      
      
      
      
      
      <|MERGE_RESOLUTION|>--- conflicted
+++ resolved
@@ -1,10 +1,4 @@
 
-<<<<<<< HEAD
-
-
-
-=======
->>>>>>> 4f01dc4c
 class Chatter extends KDEventEmitter
   {mq} = bongo
   
@@ -13,15 +7,11 @@
     @username = @account?.profile?.nickname ? "guest"
     @type = "chat"
     @messages = []
-<<<<<<< HEAD
-    super
-=======
     @participants = {}
     @state = {}
     @master = null
     super
 
->>>>>>> 4f01dc4c
   joinRoom:(options,callback)->
     
     {name} = options
@@ -30,35 +20,6 @@
     @name = "private-#{@type}-#{name}"
     mq.fetchChannel @name,(channel,isNew)=>
       console.log arguments
-<<<<<<< HEAD
-      if isNew is yes
-        console.log @username+" created a channel: #{@name}"
-      else
-        console.log @username+" joined this channel: #{@name}"      
-      
-      @room = channel      
-      @emit "ready",isNew
-      @attachListeners(isNew)
-      
-  attachListeners:(isNew)->
-    @room.on 'client-#{@type}-msg',(messages)=>
-      for msgObj in messages
-        @emit "msg",msgObj
-      
-  sendThrottled : _.throttle ()->
-    @room.emit 'client-#{@type}-msg',@messages
-    @messages = []
-  ,150
-  
-  send : ({msg},callback) ->
-    msgObj = {msg,date:Date.now(),sender:@username}
-    @messages.push msgObj
-    @sendThrottled()
-
-
-
-
-=======
       console.log @username+" joined this channel: #{@name}"
 
       @room = channel      
@@ -116,7 +77,6 @@
     @sendThrottled()
 
 
->>>>>>> 4f01dc4c
 class SharedDoc extends Chatter  
   
   constructor:(options)->
@@ -128,23 +88,11 @@
     @dmp = new diff_match_patch()
     
   attachListeners:(isNew)->
-<<<<<<< HEAD
-    super isNew
-=======
     super 
->>>>>>> 4f01dc4c
     #console.log "attachlisteners cagirdik"
     @on "ready",(isNew)=>
       #@isMaster = yes if isNew
 
-<<<<<<< HEAD
-    @on "msg",({msg,sender,date})=>
-      # if sender isnt @username  
-      # console.log "sharedDoc geldi",arguments 
-      @currentScreen = (@dmp.patch_apply msg,@lastScreen)[0]
-      @lastScreen = @currentScreen
-      @emit "patchApplied",@currentScreen
-=======
     @on "patch",({patch,sender,date})=>
       # if sender isnt @username  
       console.log "sharedDoc on.msg geldi",arguments 
@@ -175,21 +123,11 @@
       log "i got screen from #{sender}"
       @lastScreen = screen
       @emit "screen",screen
->>>>>>> 4f01dc4c
         
       
   join :(options,callback)->    
     @joinRoom options,(err,res)->
   
-<<<<<<< HEAD
-  send : ({newScreen},callback)->
-    patch = @dmp.patch_make @lastScreen, newScreen   
-    @lastScreen = newScreen
-    # console.log newScreen,patch
-    super msg:patch   
-      
-
-=======
   send : (options,callback)->
     # console.log 'zz',arguments
     {newScreen,event} = options
@@ -208,7 +146,6 @@
 
 
 
->>>>>>> 4f01dc4c
 class ChatterView extends KDView
   
   viewAppended:->
@@ -225,17 +162,10 @@
       paste   : =>
         @emit 'newScreen',@input.getValue()        
 
-<<<<<<< HEAD
     
     @input.setHeight @getSingleton("windowController").winHeight-100
     @input.setWidth  @getSingleton("windowController").winWidth-200
     
-=======
-    
-    @input.setHeight @getSingleton("windowController").winHeight-100
-    @input.setWidth  @getSingleton("windowController").winWidth-200
-    
->>>>>>> 4f01dc4c
 class Chat12345 extends AppController
   
   constructor:(options = {}, data)->
@@ -249,27 +179,18 @@
     @sharedDoc.on "patchApplied",(newScreen)=>
       view.input.setValue newScreen
     
-<<<<<<< HEAD
-=======
     @sharedDoc.on "screen",(newScreen)=>
       view.input.setValue newScreen
->>>>>>> 4f01dc4c
 
     
   loadView:(view)->
 
     view.on 'newScreen',(scr)=>
-<<<<<<< HEAD
-      @sharedDoc.send {newScreen:scr}
-    
-    view.on 'userWantsToJoin',=>
-=======
       # console.log 'newScreen',scr
       @sharedDoc.send {newScreen:scr}
     
     view.on 'userWantsToJoin',=>
       console.log 'user joined'
->>>>>>> 4f01dc4c
       @sharedDoc.join {name:"myDoc"}
     
   bringToFront:()->
