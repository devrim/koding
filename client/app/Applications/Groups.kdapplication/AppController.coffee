class GroupsAppController extends AppController

  KD.registerAppClass @,
    name         : "Groups"
    route        : "Groups"
    hiddenHandle : yes

  @privateGroupOpenHandler =(event)->
    event.preventDefault()
    @emit 'PrivateGroupIsOpened', @getData()

  [
    ERROR_UNKNOWN
    ERROR_NO_POLICY
    ERROR_APPROVAL_REQUIRED
    ERROR_PERSONAL_INVITATION_REQUIRED
    ERROR_MULTIUSE_INVITATION_REQUIRED
    ERROR_WEBHOOK_CUSTOM_FORM
    ERROR_POLICY
  ] = [403010, 403001, 403002, 403003, 403004, 403005, 403009]

  constructor:(options = {}, data)->

    options.view    = new GroupsMainView
      cssClass      : "content-page groups"
    options.appInfo =
      name          : "Groups"

    super options, data

    @listItemClass = GroupsListItemView
    @controllers = {}

    @getSingleton('windowController').on "FeederListViewItemCountChanged", (count, itemClass, filterName)=>
      if @_searchValue and itemClass is @listItemClass then @setCurrentViewHeader count

<<<<<<< HEAD
=======
    @utils.defer @bound 'init'

  init:->
    mainController = @getSingleton 'mainController'
    mainController.on 'AccountChanged', @bound 'resetUserArea'
    mainController.on 'NavigationLinkTitleClick', (pageInfo)=>
      if pageInfo.path
        {group} = @userArea
        route = "#{unless group is 'koding' then '/'+group else ''}#{pageInfo.path}"
        KD.getSingleton('router').handleRoute route
    @groups = {}
    @currentGroupData = new GroupData

  getCurrentGroupData:-> @currentGroupData

  getCurrentGroup:-> @currentGroupData.data

  changeGroup:(groupName, callback=->)->
    return callback()  if groupName is @currentGroup
    @once 'GroupChanged', callback
    groupName ?= "koding"
    unless @currentGroup is groupName
      @setGroup groupName
      KD.remote.cacheable groupName, (err, group)=>
        @currentGroupData.setGroup group
        @emit 'GroupChanged', groupName, group

  getUserArea:-> @userArea

  setUserArea:(userArea)->
    @emit 'UserAreaChanged', userArea  if not _.isEqual userArea, @userArea
    @userArea = userArea

  getGroupSlug:-> @currentGroup

  setGroup:(groupName)->
    @currentGroup = groupName
    @setUserArea {
      group: groupName, user: KD.whoami().profile.nickname
    }

  resetUserArea:(account)->
    @setUserArea {
      group: @currentGroup ? 'koding', user: account.profile.nickname
    }

>>>>>>> 4e4cfb89
  createFeed:(view)->
    KD.getSingleton("appManager").tell 'Feeder', 'createContentFeedController', {
      itemClass          : @listItemClass
      limitPerPage          : 20
      help                  :
        subtitle            : "Learn About Groups"
        tooltip             :
          title             : "<p class=\"bigtwipsy\">Groups are the basic unit of Koding society.</p>"
          placement         : "above"
      filter                :
        everything          :
          title             : "All groups"
          optional_title    : if @_searchValue then "<span class='optional_title'></span>" else null
          dataSource        : (selector, options, callback)=>
            {JGroup} = KD.remote.api
            if @_searchValue
              @setCurrentViewHeader "Searching for <strong>#{@_searchValue}</strong>..."
              JGroup.byRelevance @_searchValue, options, callback
            else
              JGroup.streamModels selector, options, callback
          dataEnd           :({resultsController}, ids)->
            {JGroup} = KD.remote.api
            JGroup.fetchMyMemberships ids, (err, groups)->
              if err then error err
              else
                {everything} = resultsController.listControllers
<<<<<<< HEAD
                everything.forEachItemByIndex groups, ({joinButton,enterButton})->
                  joinButton.setState 'Leave'
                  joinButton.redecorateState()
=======
                everything.forEachItemByIndex groups, (view)->
                  view.setClass 'own-group'
>>>>>>> 4e4cfb89
        following           :
          title             : "My groups"
          dataSource        : (selector, options, callback)=>
            KD.whoami().fetchGroups (err, items)=>
              for item in items
                item.followee = true
              callback err, (item.group for item in items)
        # recommended         :
        #   title             : "Recommended"
        #   dataSource        : (selector, options, callback)=>
        #     callback 'Coming soon!'
      sort                  :
        'counts.followers'  :
          title             : "Most popular"
          direction         : -1
        'meta.modifiedAt'   :
          title             : "Latest activity"
          direction         : -1
        'counts.tagged'     :
          title             : "Most activity"
          direction         : -1
    }, (controller)=>
      view.addSubView @_lastSubview = controller.getView()
      @feedController = controller
      @feedController.resultsController.on 'ItemWasAdded', @bound 'monitorGroupItemOpenLink'
      @putAddAGroupButton()
      @emit 'ready'

  monitorGroupItemOpenLink:(item)->
    item.on 'PrivateGroupIsOpened', @bound 'openPrivateGroup'

  getErrorModalOptions =(err)->
    defaultOptions =
      buttons       :
        Cancel      :
          cssClass  : "modal-clean-red"
          callback  : (event)-> @getDelegate().destroy()
    customOptions = switch err.accessCode
      when ERROR_NO_POLICY
        {
          title     : 'Sorry, this group does not have a membership policy!'
          content   : """
                      <div class='modalformline'>
                        The administrators have not yet defined a membership
                        policy for this private group.  No one may join this
                        group until a membership policy has been defined.
                      </div>
                      """
        }
      when ERROR_UNKNOWN
        {
          title     : 'Sorry, an unknown error has occurred!'
          content   : """
                      <div class='modalformline'>
                        Please try again later.
                      </div>
                      """
        }
      when ERROR_POLICY
        {
          title     : 'This is a private group'
          content   :
            """
            <div class="modalformline">#{err.message}</div>
            """
        }

    if err.accessCode is ERROR_POLICY
      defaultOptions.buttons['Request access'] =
        cssClass    : 'modal-clean-green'
        loader      :
          color     : "#ffffff"
          diameter  : 12
        callback    : -> @getDelegate().emit 'AccessIsRequested'

    _.extend defaultOptions, customOptions

  removePaneByName:(tabView, paneName)->
    tabs = tabView.tabView
    invitePane = tabs.getPaneByName paneName
    tabs.removePane invitePane if invitePane

  showErrorModal:(group, err)->
    modal = new KDModalView getErrorModalOptions err
    modal.on 'AccessIsRequested', =>
      @requestAccess group, (err)-> modal.destroy()

  requestAccess:(group, callback)->
    group.requestAccess (err)->
      callback err
      new KDNotificationView title:
        if err then err.message
        else "Invitation has been requested!"

  openPrivateGroup:(group)->
    group.canOpenGroup (err, hasPermission)=>
      if err
        @showErrorModal group, err
      else if hasPermission
        @openGroup group

  putAddAGroupButton:->
    {facetsController} = @feedController
    innerNav = facetsController.getView()
    innerNav.addSubView addButton = new KDButtonView
      title     : "Create a Group"
      style     : "small-gray"
      callback  : => @showGroupSubmissionView()

  _createGroupHandler =(formData)->
    KD.remote.api.JGroup.create formData, (err, group)=>
      if err
        new KDNotificationView
          title: err.message
          duration: 1000
      else
        new KDNotificationView
          title: 'Group was created!'
          duration: 1000
        @showContentDisplay group

  _updateGroupHandler =(group, formData)->
    group.modify formData, (err)->
      if err
        new KDNotificationView
          title: err.message
          duration: 1000
      else
        new KDNotificationView
          title: 'Group was updated!'
          duration: 1000

  showGroupSubmissionView:(group)->
    unless group?
      group = {}
      isNewGroup = yes
    isPrivateGroup = 'private' is group.privacy

    modalOptions =
      title       : if isNewGroup then 'Create a new group' else "Edit the group '#{group.title}'"
      height      : 'auto'
      cssClass    : "compose-message-modal admin-kdmodal group-admin-modal"
      width       : 500
      overlay     : yes
      tabs        :
        navigable : yes
        goToNextFormOnSubmit: no
        forms     :

          "General Settings":
            title: if isNewGroup then 'Create a group' else 'Edit group'
            callback:(formData)=>
              if isNewGroup
                _createGroupHandler.call @, formData
              else
                _updateGroupHandler group, formData
              modal.destroy()
            buttons:
              Save                :
                style             : "modal-clean-gray"
                type              : "submit"
                loader            :
                  color           : "#444444"
                  diameter        : 12
              Cancel              :
                style             : "modal-clean-gray"
                loader            :
                  color           : "#ffffff"
                  diameter        : 16
                callback          : -> modal.destroy()
            fields:
              "Avatar"              :
                label             : "Avatar"
                itemClass         : KDImageUploadSingleView
                name              : "avatar"
                limit             : 1
                preview           : 'thumbs'
                actions         : {
                  big    :
                    [
                      'scale', {
                        shortest: 400
                      }
                      'crop', {
                        width   : 400
                        height  : 400
                      }
                    ]
                  medium         :
                    [
                      'scale', {
                        shortest: 200
                      }
                      'crop', {
                        width   : 200
                        height  : 200
                      }
                    ]
                  small         :
                    [
                      'scale', {
                        shortest: 60
                      }
                      'crop', {
                        width   : 60
                        height  : 60
                      }
                    ]
                }
              Title               :
                label             : "Title"
                itemClass         : KDInputView
                name              : "title"
                keydown           : (pubInst, event)->
                  @utils.defer =>
                    slug = @utils.slugify @getValue()
                    modal.modalTabs.forms["General Settings"].inputs.Slug.setValue slug
                    # modal.modalTabs.forms["General Settings"].inputs.SlugText.updatePartial '<span class="base">http://www.koding.com/Groups/</span>'+slug
                defaultValue      : Encoder.htmlDecode group.title ? ""
                placeholder       : 'Please enter a title here'
              # SlugText                :
              #   itemClass : KDView
              #   cssClass : 'slug-url'
              #   partial : '<span class="base">http://www.koding.com/</span>'
              #   nextElementFlat :
              Slug :
                label             : "Slug"
                itemClass         : KDInputView
                name              : "slug"
                # cssClass          : 'hidden'
                defaultValue      : group.slug ? ""
                placeholder       : 'This value will be automatically generated'
                # disabled          : yes
              Description         :
                label             : "Description"
                type              : "textarea"
                itemClass         : KDInputView
                name              : "body"
                defaultValue      : Encoder.htmlDecode group.body ? ""
                placeholder       : 'Please enter a description here.'
              "Privacy settings"  :
                itemClass         : KDSelectBox
                label             : "Privacy settings"
                type              : "select"
                name              : "privacy"
                defaultValue      : group.privacy ? "public"
                selectOptions     : [
                  { title : "Public",    value : "public" }
                  { title : "Private",   value : "private" }
                ]
              "Visibility settings"  :
                itemClass         : KDSelectBox
                label             : "Visibility settings"
                type              : "select"
                name              : "visibility"
                defaultValue      : group.visibility ? "visible"
                selectOptions     : [
                  { title : "Visible",    value : "visible" }
                  { title : "Hidden",     value : "hidden" }
                ]

    modal = new KDModalViewWithForms modalOptions, group

    {forms} = modal.modalTabs

    avatarUploadView = forms["General Settings"].inputs["Avatar"]
    avatarUploadView.on 'FileReadComplete', (event)->
      avatarUploadView.$('.kdfileuploadarea').css
        backgroundImage : "url(#{event.file.data})"
      avatarUploadView.$('span').addClass 'hidden'

  handleError =(err, buttons)->
    unless buttons
      new KDNotificationView title: err.message
    else

      modalOptions =
        title   : "Error#{if err.code then " #{code}" else ""}"
        content : "<div class='modalformline'><p>#{err.message}</p></div>"
        buttons : {}
        cancel  : err.cancel

      Object.keys(buttons).forEach (buttonTitle)->
        buttonOptions = buttons[buttonTitle]
        oldCallback = buttonOptions.callback
        buttonOptions.callback = -> oldCallback modal

        modalOptions.buttons[buttonTitle] = buttonOptions

      modal = new KDModalView modalOptions

  resolvePendingRequests:(group, takeDestructiveAction, callback, modal)->
    group.resolvePendingRequests takeDestructiveAction, (err)->
      modal.destroy()
      handleError err  if err?
      callback err

  cancelMembershipPolicyChange:(policy, membershipPolicyView, modal)->
    membershipPolicyView.enableInvitations.setValue policy.invitationsEnabled

  updateMembershipPolicy:(group, policy, formData, membershipPolicyView, callback)->
    group.modifyMembershipPolicy formData, ->
      membershipPolicyView.emit 'MembershipPolicyChangeSaved'

  editPermissions:(group)->
    group.getData().fetchPermissions (err, permissionSet)->
      if err
        new KDNotificationView title: err.message
      else
        permissionsModal = new PermissionsModal {
          privacy: group.getData().privacy
          permissionSet
        }, group

  loadView:(mainView, firstRun = yes)->

    if firstRun
      mainView.on "searchFilterChanged", (value) =>
        return if value is @_searchValue
        @_searchValue = Encoder.XSSEncode value
        @_lastSubview.destroy?()
        @loadView mainView, no

      mainView.createCommons()

    KD.whoami().fetchRole? (err, role) =>
      if role is "super-admin"
        @listItemClass = GroupsListItemViewEditable
        if firstRun
          @getSingleton('mainController').on "EditPermissionsButtonClicked", (groupItem)=>
            @editPermissions groupItem
          @getSingleton('mainController').on "EditGroupButtonClicked", (groupItem)=>
            groupData = groupItem.getData()
            groupData.canEditGroup (err, hasPermission)=>
              unless hasPermission
                new KDNotificationView title: 'Access denied'
              else
                @showGroupSubmissionView groupData
          @getSingleton('mainController').on "MyRolesRequested", (groupItem)=>
            groupItem.getData().fetchRoles console.log.bind console

      @createFeed mainView
    # mainView.on "AddATopicFormSubmitted",(formData)=> @addATopic formData

  openGroup:(group)->
    {slug, title} = group
    modal = new KDModalView
      title           : title
      content         : "<div class='modalformline'>You are about to open a third-party group.</div>"
      height          : "auto"
      overlay         : yes
      buttons         : 
<<<<<<< HEAD
        'cancel'      :
=======
        cancel        :
>>>>>>> 4e4cfb89
          style       : 'modal-cancel'
          callback    : -> modal.destroy()
    modal.buttonHolder.addSubView new CustomLinkView
      href    : "/#{slug}/Activity"
      target  : slug
      title   : 'Open group'
      # click   : (event)->
      #   event.preventDefault()
      #   @getSingleton('windowManager').open @href, slug


  setCurrentViewHeader:(count)->
    if typeof 1 isnt typeof count
      @getView().$(".activityhead span.optional_title").html count
      return no
    if count >= 20 then count = '20+'
    # return if count % 20 is 0 and count isnt 20
    # postfix = if count is 20 then '+' else ''
    count   = 'No' if count is 0
    result  = "#{count} result" + if count isnt 1 then 's' else ''
    title   = "#{result} found for <strong>#{@_searchValue}</strong>"
    @getView().$(".activityhead").html title

  prepareReadmeTab:->
    {groupView} = this
    group = groupView.getData()
    groupView.tabView.addPane pane = new KDTabPaneView
      name: 'Readme'
    pane.addSubView new GroupReadmeView {}, group
    return pane

  prepareSettingsTab:->
    pane = @groupView.createLazyTab 'Settings', GroupGeneralSettingsView
    return pane

  preparePermissionsTab:->
    {groupView} = this
    pane = groupView.createLazyTab 'Permissions', GroupPermissionsView,
      delegate: groupView
    return pane

  prepareMembersTab:->
    {groupView} = this
    group = groupView.getData()
    pane = groupView.createLazyTab 'Members', GroupsMemberPermissionsView,
      (pane, view)=>
        pane.on 'PaneDidShow', ->
          view.refresh()  if pane.tabHandle.isDirty
          pane.tabHandle.markDirty no

    group.on 'NewMember', ->
      {tabHandle} = pane
      tabHandle.markDirty()
    return pane

  prepareMembershipPolicyTab:(group, view, groupView)->
    {groupView} = this
    group = groupView.getData()
    pane = groupView.createLazyTab 'Membership policy', GroupsMembershipPolicyView,
      (pane, view)=>

        group.fetchMembershipPolicy (err, policy)=>
          view.loader.hide()
          view.loaderText.hide()

          membershipPolicyView = new GroupsMembershipPolicyDetailView {}, policy

          membershipPolicyView.on 'MembershipPolicyChanged', (formData)=>
            @updateMembershipPolicy group, policy, formData, membershipPolicyView

          membershipPolicyView.on 'MembershipPolicyChangeSaved', => console.log 'sssaved'

          view.addSubView membershipPolicyView
    return pane

  prepareInvitationsTab:->
    {groupView} = this
    group = groupView.getData()
    pane = groupView.createLazyTab 'Invitations', GroupsInvitationRequestsView,
      (pane, invitationRequestView)->

        invitationRequestView.on 'BatchInvitationsAreSent', (count)->
          count = invitationRequestView.batchInvites.inputs.Count.getValue()
          group.sendSomeInvitations count, (err, message)->
            if message is null
              message = 'Done'
              invitationRequestView.prepareBulkInvitations()
            {statusInfo} = invitationRequestView.batchInvites.inputs
            statusInfo.updatePartial Encoder.htmlDecode message

        invitationRequestView.on 'RequestIsApproved', (request)->
          request.approveInvitation()

        invitationRequestView.on 'RequestIsDeclined', (request)->
          request.declineInvitation()

        pane.on 'PaneDidShow', ->
          invitationRequestView.refresh()  if pane.tabHandle.isDirty
          pane.tabHandle.markDirty no

    group.on 'NewInvitationRequest', ->
      pane.tabHandle.markDirty()

    return pane

<<<<<<< HEAD
=======
  prepareVocabularyTab:->
    {groupView} = this
    group = groupView.getData()
    pane = groupView.createLazyTab 'Vocabulary', GroupsVocabulariesView,
      (pane, vocabView)->
        
        group.fetchVocabulary (err, vocab)-> vocabView.setVocabulary vocab

        vocabView.on 'VocabularyCreateRequested', ->
          {JVocabulary} = KD.remote.api
          JVocabulary.create {}, (err, vocab)->
            vocabView.setVocabulary vocab

>>>>>>> 4e4cfb89
  showContentDisplay:(group, callback=->)->
    contentDisplayController = @getSingleton "contentDisplayController"
    # controller = new ContentDisplayControllerGroups null, content
    # contentDisplay = controller.getView()
    @groupView = groupView = new GroupView
      cssClass : "group-content-display"
      delegate : @getView()
    , group

    @prepareReadmeTab()
    @prepareSettingsTab()
    @preparePermissionsTab()
    @prepareMembersTab()
<<<<<<< HEAD
=======
    @prepareVocabularyTab()
>>>>>>> 4e4cfb89

    if 'private' is group.privacy
      @prepareMembershipPolicyTab()
      @prepareInvitationsTab()

    contentDisplayController.emit "ContentDisplayWantsToBeShown", groupView
    # console.log {contentDisplay}
    groupView.on 'PrivateGroupIsOpened', @bound 'openPrivateGroup'
<<<<<<< HEAD
    return groupView
=======
    return groupView
>>>>>>> 4e4cfb89
<|MERGE_RESOLUTION|>--- conflicted
+++ resolved
@@ -34,8 +34,6 @@
     @getSingleton('windowController').on "FeederListViewItemCountChanged", (count, itemClass, filterName)=>
       if @_searchValue and itemClass is @listItemClass then @setCurrentViewHeader count
 
-<<<<<<< HEAD
-=======
     @utils.defer @bound 'init'
 
   init:->
@@ -82,7 +80,6 @@
       group: @currentGroup ? 'koding', user: account.profile.nickname
     }
 
->>>>>>> 4e4cfb89
   createFeed:(view)->
     KD.getSingleton("appManager").tell 'Feeder', 'createContentFeedController', {
       itemClass          : @listItemClass
@@ -109,14 +106,8 @@
               if err then error err
               else
                 {everything} = resultsController.listControllers
-<<<<<<< HEAD
-                everything.forEachItemByIndex groups, ({joinButton,enterButton})->
-                  joinButton.setState 'Leave'
-                  joinButton.redecorateState()
-=======
                 everything.forEachItemByIndex groups, (view)->
                   view.setClass 'own-group'
->>>>>>> 4e4cfb89
         following           :
           title             : "My groups"
           dataSource        : (selector, options, callback)=>
@@ -469,11 +460,7 @@
       height          : "auto"
       overlay         : yes
       buttons         : 
-<<<<<<< HEAD
-        'cancel'      :
-=======
         cancel        :
->>>>>>> 4e4cfb89
           style       : 'modal-cancel'
           callback    : -> modal.destroy()
     modal.buttonHolder.addSubView new CustomLinkView
@@ -579,8 +566,6 @@
 
     return pane
 
-<<<<<<< HEAD
-=======
   prepareVocabularyTab:->
     {groupView} = this
     group = groupView.getData()
@@ -594,7 +579,6 @@
           JVocabulary.create {}, (err, vocab)->
             vocabView.setVocabulary vocab
 
->>>>>>> 4e4cfb89
   showContentDisplay:(group, callback=->)->
     contentDisplayController = @getSingleton "contentDisplayController"
     # controller = new ContentDisplayControllerGroups null, content
@@ -608,10 +592,7 @@
     @prepareSettingsTab()
     @preparePermissionsTab()
     @prepareMembersTab()
-<<<<<<< HEAD
-=======
     @prepareVocabularyTab()
->>>>>>> 4e4cfb89
 
     if 'private' is group.privacy
       @prepareMembershipPolicyTab()
@@ -620,8 +601,4 @@
     contentDisplayController.emit "ContentDisplayWantsToBeShown", groupView
     # console.log {contentDisplay}
     groupView.on 'PrivateGroupIsOpened', @bound 'openPrivateGroup'
-<<<<<<< HEAD
-    return groupView
-=======
-    return groupView
->>>>>>> 4e4cfb89
+    return groupView