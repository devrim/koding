class GroupsInvitationTabPaneView extends KDView

  requestLimit: 10

  constructor:(options={}, data)->
    options.showResolved  ?= no

    super options, data

    @controller = new InvitationRequestListController
      delegate            : this
      itemClass           : options.itemClass
      noItemFound         : options.noItemFound
      lazyLoadThreshold   : 0.90
      startWithLazyLoader : yes

    @listView   = @controller.getView()
    @addSubView @listView

    @controller.on 'UpdatePendingCount', @updatePendingCount.bind this
    @listView.on 'invitationStatusChanged', @parent.tabHandle.bound 'markDirty'

  addListeners:->
    @on 'teasersLoaded', =>
      @fetchAndPopulate()  unless @controller.scrollView.hasScrollBars()

    @controller.on 'LazyLoadThresholdReached', =>
      return @controller.hideLazyLoader()  if @controller.noItemLeft
      @fetchAndPopulate()

    @on 'SearchInputChanged', (@searchValue)=> @refresh()

  viewAppended:->
    super()
    @addListeners()
    @fetchAndPopulate()

  refresh:->
    @controller.removeAllItems()
    @timestamp = null
    @fetchAndPopulate()
    @updatePendingCount @parent

  setShowResolved:(showResolved)-> @options.showResolved = showResolved

  updatePendingCount:(pane)->
    pane ?= @parent
    @getData().countInvitationsFromGraph @options.type,\
      {status: @options.unresolvedStatus}, (err, count)->
        pane.getHandle().updatePendingCount count  unless err

  fetchAndPopulate:->
    @controller.showLazyLoader no

<<<<<<< HEAD
    options = {@timestamp, @requestLimit, search: @searchValue}
    options.status = @options.unresolvedStatus  unless @options.showResolved
=======
    @getData().fetchOrSearchInvitationRequests @options.statuses, @timestamp,\
      @requestLimit, @searchValue, (err, requests)=>
        requests = requests.filter (req)-> req isnt null
        @controller.hideLazyLoader()
        if err or requests.length is 0
          warn err  if err
          return @controller.emit 'noItemsFound'

        @timestamp = requests.last.requestedAt
        @controller.instantiateListItems requests
        @emit 'teasersLoaded'  if requests.length is @requestLimit
>>>>>>> 04b4352d

    @getData().fetchInvitationsFromGraph @options.type, options, (err, results)=>
      @controller.hideLazyLoader()
      if err or results.length is 0
        warn err  if err
        return @controller.emit 'noItemsFound'

      @timestamp = results.last[@options.timestampField]
      @controller.instantiateListItems results
      @emit 'teasersLoaded'  if results.length is @requestLimit


class GroupsMembershipRequestsTabPaneView extends GroupsInvitationTabPaneView

  constructor:(options={}, data)->
    options.noItemFound      = 'No requests found.'
    options.noMoreItemFound  = 'No more requests found.'
    options.unresolvedStatus = 'pending'
    options.type             = 'InvitationRequest'
    options.timestampField   = 'requestedAt'

    super options, data

    @getData().on 'NewInvitationRequest', =>
      @emit 'NewInvitationActionArrived'
      @parent.tabHandle.markDirty()


class GroupsSentInvitationsTabPaneView extends GroupsInvitationTabPaneView

  constructor:(options={}, data)->
    options.noItemFound      = 'No sent invitations found.'
    options.noMoreItemFound  = 'No more sent invitations found.'
    options.unresolvedStatus = 'sent'
    options.type             = 'Invitation'
    options.timestampField   = 'createdAt'

    super options, data


class GroupsInvitationCodesTabPaneView extends GroupsInvitationTabPaneView

  constructor:(options={}, data)->
    options.itemClass        = GroupsInvitationCodeListItemView
    options.noItemFound      = 'No invitation codes found.'
    options.noMoreItemFound  = 'No more invitation codes found.'
    options.unresolvedStatus = 'active'
    options.type             = 'InvitationCode'
    options.timestampField   = 'createdAt'

    super options, data<|MERGE_RESOLUTION|>--- conflicted
+++ resolved
@@ -52,25 +52,12 @@
   fetchAndPopulate:->
     @controller.showLazyLoader no
 
-<<<<<<< HEAD
     options = {@timestamp, @requestLimit, search: @searchValue}
     options.status = @options.unresolvedStatus  unless @options.showResolved
-=======
-    @getData().fetchOrSearchInvitationRequests @options.statuses, @timestamp,\
-      @requestLimit, @searchValue, (err, requests)=>
-        requests = requests.filter (req)-> req isnt null
-        @controller.hideLazyLoader()
-        if err or requests.length is 0
-          warn err  if err
-          return @controller.emit 'noItemsFound'
-
-        @timestamp = requests.last.requestedAt
-        @controller.instantiateListItems requests
-        @emit 'teasersLoaded'  if requests.length is @requestLimit
->>>>>>> 04b4352d
 
     @getData().fetchInvitationsFromGraph @options.type, options, (err, results)=>
       @controller.hideLazyLoader()
+      results = results.filter (res)-> res isnt null
       if err or results.length is 0
         warn err  if err
         return @controller.emit 'noItemsFound'
