--- conflicted
+++ resolved
@@ -45,11 +45,7 @@
       tagName      : "a"
       partial      : "cancel"
       cssClass     : "cancel-link"
-<<<<<<< HEAD
-      click        : passwordSwappable.bound "swapViews"
-=======
       click        : => @passwordSwappable.swapViews()
->>>>>>> 0c9fc226
 
     # password STATIC PART
     nonPasswordInputs = new KDView cssClass : "initialval clearfix"
@@ -61,15 +57,6 @@
       tagName      : "a"
       partial      : "Edit"
       cssClass     : "action-link"
-<<<<<<< HEAD
-      click        : passwordSwappable.bound "swapViews"
-
-    @passwordSwappable = passwordSwappable = new AccountsSwappable
-      views    : [passwordInputs, nonPasswordInputs]
-      cssClass : "clearfix"
-
-    passwordForm.addSubView @passwordSwappable
-=======
       click        : => @passwordSwappable.swapViews()
 
     @passwordSwappable = new AccountsSwappable
@@ -81,7 +68,6 @@
 
     passwordCancel.on 'click', ->
       passwordSwappable.swapViews()
->>>>>>> 0c9fc226
 
   passwordDidUpdate:->
     @passwordSwappable.swapViews()
