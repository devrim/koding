--- conflicted
+++ resolved
@@ -97,11 +97,7 @@
     @actionLinks = new ActivityActionsView delegate : @commentBox.commentList, cssClass : "comment-header", data
 
     account = KD.whoami()
-<<<<<<< HEAD
-    if (data.originId is KD.whoami().getId()) or (account.globalFlags and 'superAdmin' in account.globalFlags)
-=======
     if (data.originId is KD.whoami().getId()) or KD.checkFlag 'super-admin'
->>>>>>> c77f8187
       @settingsButton = new KDButtonViewWithMenu
         cssClass    : 'transparent activity-settings-context activity-settings-menu'
         title       : ''
@@ -137,14 +133,8 @@
 
     @contentDisplayController = @getSingleton "contentDisplayController"
 
-<<<<<<< HEAD
-    bongo.cacheable origin.id, origin.constructorName, (err, account)->
-      if account?.globalFlags and 'exempt' in account.globalFlags
-        @setClass "exempt"
-=======
     bongo.cacheable data.originType, data.originId, (err, account)=>
       @setClass "exempt" if account and KD.checkFlag 'exempt', account
->>>>>>> c77f8187
 
   settingsMenu:(data)->
     
@@ -163,17 +153,10 @@
 
       return menu
     
-<<<<<<< HEAD
-    if account.globalFlags and 'superAdmin' in account.globalFlags
-      menu[0].items = [
-        { title : 'MARK USER AS TROLL', id : 1,  parentId : null, callback : => @markUserAsTroll data  }
-        { title : 'UNMARK USER AS TROLL', id : 1,  parentId : null, callback : => @unmarkUserAsTroll data  }
-=======
     if KD.checkFlag 'super-admin'
       menu[0].items = [
         { title : 'MARK USER AS TROLL', id : 1,  parentId : null, callback : => @getSingleton('mainController').markUserAsTroll data  }
         { title : 'UNMARK USER AS TROLL', id : 1,  parentId : null, callback : => @getSingleton('mainController').unmarkUserAsTroll data  }
->>>>>>> c77f8187
         { title : 'Delete Post', id : 3,  parentId : null, callback : => @confirmDeletePost data  }
       ]
 
