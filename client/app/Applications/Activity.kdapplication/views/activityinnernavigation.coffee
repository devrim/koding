class ActivityInnerNavigation extends CommonInnerNavigation
  viewAppended:()->

    feedController = @setListController
      type : "feed"
      itemClass : ListGroupShowMeItem
    , @feedMenuData
    @addSubView feedController.getView()
    feedController.selectItem feedController.getItemsOrdered()[0]

    filterController = @setListController
      type : "showme"
      itemClass : ListGroupShowMeItem
    , @showMenuData
    @addSubView filterController.getView()
    filterController.selectItem filterController.getItemsOrdered()[0]

    @addSubView helpBox = new HelpBox
      subtitle    : "About Your Activity Feed"
      tooltip     :
        title     : "<p class=\"bigtwipsy\">The Activity feed displays posts from the people and topics you follow on Koding. It's also the central place for sharing updates, code, links, discussions and questions with the community. </p>"
        placement : "above"
        offset    : 0
        delayIn   : 300
        html      : yes
        animate   : yes

  feedMenuData :
    title : "FEED"
    items : [
        { title : "Public"  , type : "public" }
        { title : "Followed", type : "private" }
      ]

  showMenuData :
    title : "SHOW ME"
    items : [
        { title : "Everything" }
        { title : "Status Updates",   type : "CStatusActivity" }
        { title : "Code Snippets",    type : "CCodeSnipActivity" }
        { title : "Q&A",              type : "qa",         disabledForBeta : yes }
<<<<<<< HEAD
        { title : "Discussions",      type : "CDiscussionActivity", disabledForBeta : yes  }
        { title : "Links",            type : "link",       disabledForBeta : yes }
=======
        { title : "Discussions",      type : "CDiscussionActivity" }
        { title : "Links",            type : "CLinkActivity" }
>>>>>>> 77f37685
        # { title : "Code Shares",      type : "codeshare", disabledForBeta : yes }
        # { title : "Commits",          type : "commit", disabledForBeta : yes }
        # { title : "Projects",         type : "newproject", disabledForBeta : yes }
      ]<|MERGE_RESOLUTION|>--- conflicted
+++ resolved
@@ -39,13 +39,8 @@
         { title : "Status Updates",   type : "CStatusActivity" }
         { title : "Code Snippets",    type : "CCodeSnipActivity" }
         { title : "Q&A",              type : "qa",         disabledForBeta : yes }
-<<<<<<< HEAD
-        { title : "Discussions",      type : "CDiscussionActivity", disabledForBeta : yes  }
-        { title : "Links",            type : "link",       disabledForBeta : yes }
-=======
         { title : "Discussions",      type : "CDiscussionActivity" }
         { title : "Links",            type : "CLinkActivity" }
->>>>>>> 77f37685
         # { title : "Code Shares",      type : "codeshare", disabledForBeta : yes }
         # { title : "Commits",          type : "commit", disabledForBeta : yes }
         # { title : "Projects",         type : "newproject", disabledForBeta : yes }
