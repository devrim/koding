class ActivityAppController extends AppController

  allowedActivityTypes = [
    'CStatusActivity'
    'CCodeSnipActivity'
    'CDiscussionActivity'
    'CTutorialActivity'
    'CNewMemberBucketActivity'
    'CFollowerBucketActivity'
    'CInstallerBucketActivity'
    # 'CLinkActivity'
    # 'CCodeShareActivity'
  ]

  constructor:(options={})->
    options.view = new KDView cssClass : "content-page activity"
    super options
    CodeSnippetView.on 'CodeSnippetWantsSave', (data)=>
      @saveCodeSnippet data.title, Encoder.htmlDecode data.content

    @currentFilter = allowedActivityTypes

  saveCodeSnippet:(title, content)->
    # This custom method is used because FS,
    # command, environment are all a mess and
    # devrim is currently working on refactoring them - 3/15/12 sah

    # i kind of cleared that mess, still needs work - 26 April 2012 sinan
    # remove this shit, do it with kitecontroller :) - 8 October 2012 sinan
    if KD.isLoggedIn()
      @getSingleton('fs').saveToDefaultCodeSnippetFolder '"' + title + '"', content, (error, safeName)->
        if error
          new KDNotificationView
            title    : "Saving the snippet failed with error: #{error}"
            duration : 2500
            type     : 'mini'
        else
          nonEscapedName = safeName.replace /"(.*)"$/, '$1'
          new KDNotificationView
            title    : "Code snippet saved to: #{nonEscapedName}"
            duration : 2500
            type     : 'mini'
    else
      new KDNotificationView
        title    : "Please login!"
        type     : 'mini'
        duration : 2500

  bringToFront:()->
    super name : 'Activity'

  loadView:(mainView)->

    mainController = @getSingleton('mainController')
    account        = KD.whoami()

    # mainController.popupController = new VideoPopupController

    unless localStorage.welcomeMessageClosed?
      mainView.addSubView mainView.header = new WelcomeHeader
        type      : "big"
        title     : if KD.isLoggedIn() then\
          "Hi #{account.profile.firstName}! Welcome to the Koding Public Beta." else\
          "Welcome to the Koding Public Beta!<br>"
        subtitle  : "Warning! when we say beta - <a href='#'>we mean it</a> :)"

    if KD.isLoggedIn()
      @putWidget()
    else
      @getSingleton("mainController").once "AccountChanged", @putWidget.bind @

    # mainView.addSubView new CommonFeedMessage
    #   title           : "<p> Since you're new to Koding, so we've prepared these helper boxes to introduce you to the system. This is your Activity Feed. It displays posts from the people and topics you follow on Koding. It's also the central place for sharing updates, code, links, discussions and questions with the community.</p>"
    #   messageLocation : 'Activity'

    activityInnerNavigation = new ActivityInnerNavigation
    @activityTabView = new KDTabView
      cssClass : "maincontent-tabs feeder-tabs"
    @activityTabView.hideHandleContainer()

    mainView.activitySplit = new ActivitySplitView
      views     : [activityInnerNavigation,@activityTabView]
      sizes     : [139,null]
      minimums  : [10,null]
      resizable : no
      delegate  : mainView


    # ADD SPLITVIEW
    mainView.addSubView mainView.activitySplit

    @createFollowedAndPublicTabs()

    account.on "FollowedActivityArrived", (activityId) =>
      KD.remote.api.CActivity.one {_id: activityId}, (err, activity) =>
<<<<<<< HEAD
        if activity.constructor.name in @currentFilter
          activity.snapshot?.replace /&quot;/g, '"'
          @activityListController.followedActivityArrived activity

    # INITIAL HEIGHT SET FOR SPLIT
    @utils.wait 1000, =>
      # @getView().activitySplit._windowDidResize()
      mainView.notifyResizeListeners()

    loadIfMoreItemsIsNecessary = =>
      if @activityListController.scrollView.getScrollHeight() <= @activityListController.scrollView.getHeight()
        @continueLoadingTeasers()

    @filter 'public', loadIfMoreItemsIsNecessary

    @getSingleton('activityController').on 'ActivitiesArrived', (activities)=>
      for activity in activities when activity.constructor.name in @currentFilter
        @activityListController.newActivityArrived activity

    activityInnerNavigation.on "NavItemReceivedClick", (data)=>
      @filter data.type, loadIfMoreItemsIsNecessary

  putWidget : ->

    mainView = @getView()

    mainView.addSubView mainView.widget = new ActivityUpdateWidget
      cssClass: 'activity-update-widget-wrapper'

    updateWidgetController = new ActivityUpdateWidgetController
      view : mainView.widget

    updateWidgetController.registerListener
      KDEventTypes  : "OwnActivityHasArrived"
      listener      : @
      callback      : (pubInst,activity)=>
        @ownActivityArrived activity

    updateWidgetController.on 'OwnActivityHasArrived', (activity,constructorName)=>
      @ownActivityArrived activity, constructorName

    updateWidgetController.on 'OwnActivityHasFailed', (activity)=>
      # log 'this has failed:',activity
      # if @fake and @activityListController.fakeView?
      #   @activityListController.fakeView.setClass 'hidden-item'

      #   constructorToTab=
      #     'JStatusUpdate':
      #       tabName : 'update'
      #       title : 'Status Update'
      #     'JCodeSnip':
      #       tabName : 'codesnip'
      #       title : 'Code Snip'
      #     'JDiscussion':
      #       tabName : 'discussion'
      #       title : 'Discussion'
      #     'JTutorial':
      #       tabName : 'tutorial'
      #       title : 'Tutorial'

      #   {tabName,title} = constructorToTab[@fake.fakeType]
      #   mainView.widget.changeTab tabName, title
      #   updateWidgetController.emit 'editFromFakeData', @fake
      #   @utils.wait 600, =>
      #     @activityListController.removeItem @fake, @fake

    return updateWidgetController

  createFakeTags:(originalTags)->

    # prepare fake tags
    tags = []
    for tag in originalTags
      fakeTag       = new KD.remote.api.JTag {}, tag
      fakeTag       = $.extend {},fakeTag,
        title       : tag.title or tag.$suggest
        body        : tag.title or tag.$suggest
        counts      :
          followers : 0
          following : 0
          tagged    : 0
        slug        : @utils.slugify (tag.title or tag.$suggest)
      tags.push fakeTag
    tags

  createFakeDataStructureForOwner:(constructorName,activity)->
    oldActivity = activity

    # prepare fake post
    fakePost      = new KD.remote.api[constructorName] {},activity
    fakePost      = $.extend yes,{},fakePost,
      fake        : yes
      fakeType    : constructorName
      slug        : 'fakeActivity'
      title       : activity.title or activity.body
      body        : activity.body
      counts      :
        followers : 0
        following : 0
      meta        :
        createdAt : (new Date (Date.now())).toISOString()
        likes     : 0
        modifiedAt: (new Date (Date.now())).toISOString()
      origin      : KD.whoami()
      link        : oldActivity.link or oldActivity
      repliesCount: 0
      opinionCount: 0
      originId    : KD.whoami()._id
      originType  : 'JAccount'
      _id         : 'fakeIdfakeId' # 12bytes, as expected

    if oldActivity?.meta?.tags
      fakePost        = $.extend fakePost,
        tags          : @createFakeTags oldActivity?.meta?.tags

    if activity?.code
      fakePost        = $.extend fakePost,
        attachments   : [
          description : activity.body
          content     : activity.code
          syntax      : activity.syntax
        ]
    fakePost

  ownActivityArrived:(activity,constructorName='JStatusUpdate')->
    unless activity.bongo_
      # log 'Creating fake data for', activity
      @fake = activity = @createFakeDataStructureForOwner constructorName, activity
      @activityListController.ownActivityArrived activity
    else
      if @fake
        # log 'Removing fake item',@fake
        @activityListController.removeItem @fake, @fake
        # log 'Adding item',activity
=======
        if activity.constructor.name in @getFilter()
          activities = clearQuotes [activity]
          controller.followedActivityArrived activities.first

    @getView().innerNav.on "NavItemReceivedClick", (data)=>
      @resetList()
      @setFilter data.type
      @populateActivity()

  populateActivity:(options = {})->

    return if isLoading
    isLoading = yes
    @listController.showLazyLoader()
    @listController.noActivityItem.hide()
>>>>>>> b50ea5e3

      @activityListController.ownActivityArrived activity, (if @fake then yes else no)
      @utils.wait =>
        @fake = null
        delete @fake

  createFollowedAndPublicTabs:->
    # FIRST TAB = FOLLOWED ACTIVITIES, SORT AND POST NEW
    @activityTabView.addPane followedTab = new KDTabPaneView
      cssClass : "activity-content"

    # SECOND TAB = ALL ACTIVITIES, SORT AND POST NEW
    @activityTabView.addPane allTab = new KDTabPaneView
      cssClass : "activity-content"

    @activityListController = activityListController = new ActivityListController
      delegate          : @
      lazyLoadThreshold : .75
      itemClass         : ActivityListItemView

    allTab.addSubView activityListScrollView = activityListController.getView()

    {activitySplit} = @getView()
    activitySplit.on "ViewResized", ->
      newHeight = activitySplit.getHeight() - 28 # HEIGHT OF THE HEADER
      activityListController.scrollView.setHeight newHeight

    controller = @

    activityListController.registerListener
      KDEventTypes  : 'LazyLoadThresholdReached'
      listener      : @
      callback      : => @continueLoadingTeasers()

  continueLoadingTeasers:->
    unless @activityListController.isLoading
      @activityListController.isLoading = yes
      @loadSomeTeasers =>
        @activityListController.isLoading = no
        @activityListController.hideLazyLoader()

  performFetchingTeasers:(type, selector, options, callback) ->
    if type is 'public'
      appManager.fetchStorage 'Activity', '1.0', (err, storage) =>
        if err
          log '>> error fetching app storage', err
        else
          options.collection = 'activities'
          flags = KD.whoami().globalFlags
          exempt = flags?.indexOf 'exempt'
          exempt = (exempt? and ~exempt) or storage.getAt 'bucket.showLowQualityContent'
          $.ajax KD.apiUri+'/1.0'
            data      :
              t       : if exempt then 1 else undefined
              data    : JSON.stringify(_.extend options, selector)
              env     : KD.config.env
            dataType  : 'jsonp'
            success   : (data) -> callback null, data
          # unless exempt
          #   selector['isLowQuality'] = {'$ne':yes}
          # KD.remote.api.CActivity.some selector, options, (err, data) ->
          #   if err
          #     callback err
          #   else
          #     for datum in data
          #       datum.snapshot = datum.snapshot?.replace /&quot;/g, '"'
          #     callback null, data

    else if type is 'private'
      KD.whoami().fetchFeedByTitle "followed", (err, feed) ->
        feed.fetchActivities selector, options, (err, data) ->
          if err
            callback err
          else
            for datum in data
              datum.snapshot = datum.snapshot.replace /&quot;/g, '"'
            callback null, data

  fetchTeasers:(selector,options,callback)->
    type = @activityListController?._state
    @performFetchingTeasers type, selector, options, (err, data) ->
      KD.remote.reviveFromSnapshots data, (err, instances)->
        callback instances

  fetchFeedForHomePage:(callback)->
    # devrim's api
    # should make the selector work
    selector        =
      type          :
        $in         : allowedActivityTypes
    options         =
      limit         : 7
      skip          : 0
      sort          :
        "createdAt" : -1

    @fetchTeasers selector, options, callback

  loadSomeTeasers:(range, callback)->
    [callback, range] = [range, callback] unless callback
    range or= {}
    {skip, limit} = range

    controller = @activityListController

    selector =
      type        :
        $in       : @currentFilter

    options  =
      limit       : limit or= 20
      skip        : skip  or= controller.getItemCount()
      sort        :
        createdAt : -1

    if not options.skip < options.limit
      @fetchTeasers selector, options, (activities)=>
        if activities
          for activity in activities when activity?
            controller.addItem activity
          callback? activities
        else
          callback?()

  loadSomeTeasersIn:(sourceIds, options, callback)->
    KD.remote.api.Relationship.within sourceIds, options, (err, rels)->
      KD.remote.cacheable rels.map((rel)->
        constructorName : rel.targetName
        id              : rel.targetId
      ), callback

<<<<<<< HEAD
  filter: (show, callback) ->
=======
    $.ajax
      url     : "/-/cache/#{options.slug or 'latest'}"
      cache   : no
      error   : (err)->   callback? err
      success : (cache)->
        cache.overview.reverse()  if cache?.overview
        callback null, cache
>>>>>>> b50ea5e3

    controller = @activityListController
    controller.noActivityItem.hide()

    if show is 'private'
      #_counter = 0
      controller._state = 'private'
      # controller.itemsOrdered.forEach (item)=>
      #   if not controller.isInFollowing(item.data)
      #     item.hide()
      #     _counter++
      # if _counter is controller.itemsOrdered.length
      #   controller.noActivityItem.show()
      # return no

    else if show is 'public'
      controller._state = 'public'

    else
      @currentFilter = if show? then [show] else allowedActivityTypes

    controller.removeAllItems()
    controller.showLazyLoader no
    @loadSomeTeasers ->
      controller.isLoading = no
      controller.hideLazyLoader()
      callback?()

  createContentDisplay:(activity)->
    switch activity.bongo_.constructorName
      when "JStatusUpdate" then @createStatusUpdateContentDisplay activity
      when "JCodeSnip"     then @createCodeSnippetContentDisplay activity
      # THIS WILL DISABLE CODE SHARES/LINKS/DISCUSSIONS
      when "JDiscussion"   then @createDiscussionContentDisplay activity
      when "JTutorial"     then @createTutorialContentDisplay activity
      # when "JCodeShare"    then @createCodeShareContentDisplay activity
      # when "JLink"         then @createLinkContentDisplay activity


  showContentDisplay:(contentDisplay)->
    contentDisplayController = @getSingleton "contentDisplayController"
    contentDisplayController.emit "ContentDisplayWantsToBeShown", contentDisplay

  createStatusUpdateContentDisplay:(activity)->
    @showContentDisplay new ContentDisplayStatusUpdate
      title : "Status Update"
      type  : "status"
    ,activity

  createLinkContentDisplay:(activity)->
    controller = new ContentDisplayControllerActivity
      title       : "Link"
      type        : "link"
      contentView : new ContentDisplayStatusUpdate {},activity
    , activity
    contentDisplay = controller.getView()
    @showContentDisplay contentDisplay

  createCodeSnippetContentDisplay:(activity)->
    @showContentDisplay new ContentDisplayCodeSnippet
      title : "Code Snippet"
      type  : "codesnip"
    ,activity

  # THIS WILL DISABLE CODE SHARES
  # createCodeShareContentDisplay:(activity)->
  #   @showContentDisplay new ContentDisplayCodeShare
  #     title       : "Code Share"
  #     type        : "codeshare"
  #   , activity

  createDiscussionContentDisplay:(activity)->
    @showContentDisplay new ContentDisplayDiscussion
      title : "Discussion"
      type  : "discussion"
    ,activity

  createTutorialContentDisplay:(activity)->
    @showContentDisplay new ContentDisplayTutorial
      title : "Tutorial"
      type  : "tutorial"
    ,activity

<<<<<<< HEAD
class ActivityListController extends KDListViewController

  hiddenItems     = []
  hiddenItemCount = 0

  constructor:(options,data)->
    viewOptions = options.viewOptions or {}
    viewOptions.cssClass      or= 'activity-related'
    viewOptions.comments      or= yes
    viewOptions.itemClass  or= options.itemClass
    options.view              or= new KDListView viewOptions, data
    options.startWithLazyLoader = yes
    super

    @_state = 'public'

    @scrollView.on 'scroll', (event) =>
      if event.delegateTarget.scrollTop > 0
        @activityHeader.setClass "scrolling-up-outset"
        @activityHeader.liveUpdateButton.setValue off

=======
  streamByIds:(ids, callback)->

    selector = _id : $in : ids
    KD.remote.api.CActivity.streamModels selector, {}, (err, model) =>
      if err then callback err
>>>>>>> b50ea5e3
      else
        @activityHeader.unsetClass "scrolling-up-outset"
        @activityHeader.liveUpdateButton.setValue on

    @scrollView.addSubView @noActivityItem = new KDCustomHTMLView
      cssClass : "lazy-loader"
      partial  : "There is no activity from your followings."
    @noActivityItem.hide()

  loadView:(mainView)->
    @noActivityItem.hide()

    data = @getData()
    mainView.addSubView @activityHeader = new ActivityListHeader
      cssClass : 'activityhead clearfix'

    @activityHeader.on "UnhideHiddenNewItems", =>
      firstHiddenItem = @getListView().$('.hidden-item').eq(0)
      if firstHiddenItem.length > 0
        top   = firstHiddenItem.position().top
        top or= 0
        @scrollView.scrollTo {top, duration : 200}, =>
          unhideNewHiddenItems hiddenItems
    super

    #@fetchFollowings()

  fetchFollowings:->
    # To filter followings activites we need to fetch followings data
    KD.whoami()?.fetchFollowingWithRelationship? {}, {}, (err, following)=>
      if err
        log "An error occured while getting followings:", err
        @_following = []
      else
<<<<<<< HEAD
        @_following = following.map((item)-> item._id)

  isMine:(activity)->
    id = KD.whoami().getId()
    id? and id in [activity.originId, activity.anchor?.id]

  isInFollowing:(activity, callback)->
    account = KD.whoami()
    {originId, anchor} = activity
    account.isFollowing originId, 'JAccount', (result) ->
      if result
        callback true
      else
        activity.fetchTeaser? (err, {tags}) =>
          callback false unless tags?
          tagIds = tags.map((tag) -> tag._id)
          account.isFollowing {$in: tagIds}, 'JTag', (result) ->
            callback result

  # isInFollowing:(activity)->
  #   activity.originId in @_following or activity.anchor?.id in @_following

  ownActivityArrived:(activity,forceNoAnimation=no)->
    view = @getListView().addHiddenItem activity, 0
    @fakeView = view if view.getData().fake
    if forceNoAnimation
      view.$().removeClass 'hidden-item'
    view.addChildView activity, ()=>
      @scrollView.scrollTo {top : 0, duration : 200}, ->
        view.slideIn()

  followedActivityArrived: (activity) ->
    if @_state is 'private'
      view = @addHiddenItem activity, 0
      @activityHeader.newActivityArrived()

  newActivityArrived:(activity)->
    return unless @_state is 'public'
    unless @isMine activity
      view = @addHiddenItem activity, 0
      @activityHeader.newActivityArrived()

    #   if (@_state is 'private' and @isInFollowing activity) or @_state is 'public'
    #     view = @addHiddenItem activity, 0
    #     @activityHeader.newActivityArrived()
    else
      switch activity.constructor
        when KD.remote.api.CFolloweeBucket
          @addItem activity, 0
      @ownActivityArrived activity

  addHiddenItem:(activity, index, animation = null)->
    instance = @getListView().addHiddenItem activity, index, animation
    hiddenItems.push instance
    return instance

  addItem:(activity, index, animation = null) ->
    @noActivityItem.hide()
    # log "ADD:", activity
    @getListView().addItem activity, index, animation

    # if (@_state is 'private' and @isInFollowing activity) or @_state is 'public'
    #   @getListView().addItem activity, index, animation

  unhide = (item)-> item.show()

  unhideNewHiddenItems = (hiddenItems)->
    interval = setInterval ->
      item = hiddenItems.shift()
      if item
        unhide item
      else
        clearInterval interval
    , 177
=======
        data = clearQuotes data
        KD.remote.reviveFromSnapshots data, (err, instances)->
          if err then callback err
          else
            callback instances
>>>>>>> b50ea5e3
<|MERGE_RESOLUTION|>--- conflicted
+++ resolved
@@ -1,234 +1,93 @@
 class ActivityAppController extends AppController
 
-  allowedActivityTypes = [
-    'CStatusActivity'
-    'CCodeSnipActivity'
-    'CDiscussionActivity'
-    'CTutorialActivity'
-    'CNewMemberBucketActivity'
-    'CFollowerBucketActivity'
-    'CInstallerBucketActivity'
-    # 'CLinkActivity'
-    # 'CCodeShareActivity'
-  ]
+  activityTypes = [
+      'CStatusActivity'
+      'CCodeSnipActivity'
+      'CFollowerBucketActivity'
+      'CNewMemberBucketActivity'
+      'CDiscussionActivity'
+      'CTutorialActivity'
+      'CInstallerBucketActivity'
+      # DISABLING NOT READY ITEM TYPES
+      # 'COpinionActivity'
+      # 'CLinkActivity'
+      # 'CCodeShareActivity'
+    ]
+
+  lastTo    = null
+  lastFrom  = null
+  aRange    = 2*60*60*1000
+  isLoading = no
+
+  @clearQuotes = clearQuotes = (activities)->
+
+    return activities = for activityId, activity of activities
+      activity.snapshot = activity.snapshot?.replace /&quot;/g, '"'
+      activity
+
+  isExempt = (callback)->
+
+    appManager.fetchStorage 'Activity', '1.0', (err, storage) =>
+      if err
+        log 'error fetching app storage', err
+        callback no
+      else
+        flags = KD.whoami().globalFlags
+        exempt = flags?.indexOf 'exempt'
+        exempt = (exempt? and ~exempt) or storage.getAt 'bucket.showLowQualityContent'
+        callback exempt
 
   constructor:(options={})->
-    options.view = new KDView cssClass : "content-page activity"
+
+    options.view = new ActivityAppView
+
     super options
-    CodeSnippetView.on 'CodeSnippetWantsSave', (data)=>
-      @saveCodeSnippet data.title, Encoder.htmlDecode data.content
-
-    @currentFilter = allowedActivityTypes
-
-  saveCodeSnippet:(title, content)->
-    # This custom method is used because FS,
-    # command, environment are all a mess and
-    # devrim is currently working on refactoring them - 3/15/12 sah
-
-    # i kind of cleared that mess, still needs work - 26 April 2012 sinan
-    # remove this shit, do it with kitecontroller :) - 8 October 2012 sinan
-    if KD.isLoggedIn()
-      @getSingleton('fs').saveToDefaultCodeSnippetFolder '"' + title + '"', content, (error, safeName)->
-        if error
-          new KDNotificationView
-            title    : "Saving the snippet failed with error: #{error}"
-            duration : 2500
-            type     : 'mini'
-        else
-          nonEscapedName = safeName.replace /"(.*)"$/, '$1'
-          new KDNotificationView
-            title    : "Code snippet saved to: #{nonEscapedName}"
-            duration : 2500
-            type     : 'mini'
+
+    @currentFilter     = activityTypes
+    @appStorage        = new AppStorage 'Activity', '1.0'
+    activityController = @getSingleton('activityController')
+    activityController.on "ActivityListControllerReady", @attachEvents.bind @
+
+  bringToFront:()->
+
+    super name : 'Activity'
+
+    if @listController then @populateActivity()
     else
-      new KDNotificationView
-        title    : "Please login!"
-        type     : 'mini'
-        duration : 2500
-
-  bringToFront:()->
-    super name : 'Activity'
-
-  loadView:(mainView)->
-
-    mainController = @getSingleton('mainController')
-    account        = KD.whoami()
-
-    # mainController.popupController = new VideoPopupController
-
-    unless localStorage.welcomeMessageClosed?
-      mainView.addSubView mainView.header = new WelcomeHeader
-        type      : "big"
-        title     : if KD.isLoggedIn() then\
-          "Hi #{account.profile.firstName}! Welcome to the Koding Public Beta." else\
-          "Welcome to the Koding Public Beta!<br>"
-        subtitle  : "Warning! when we say beta - <a href='#'>we mean it</a> :)"
-
-    if KD.isLoggedIn()
-      @putWidget()
-    else
-      @getSingleton("mainController").once "AccountChanged", @putWidget.bind @
-
-    # mainView.addSubView new CommonFeedMessage
-    #   title           : "<p> Since you're new to Koding, so we've prepared these helper boxes to introduce you to the system. This is your Activity Feed. It displays posts from the people and topics you follow on Koding. It's also the central place for sharing updates, code, links, discussions and questions with the community.</p>"
-    #   messageLocation : 'Activity'
-
-    activityInnerNavigation = new ActivityInnerNavigation
-    @activityTabView = new KDTabView
-      cssClass : "maincontent-tabs feeder-tabs"
-    @activityTabView.hideHandleContainer()
-
-    mainView.activitySplit = new ActivitySplitView
-      views     : [activityInnerNavigation,@activityTabView]
-      sizes     : [139,null]
-      minimums  : [10,null]
-      resizable : no
-      delegate  : mainView
-
-
-    # ADD SPLITVIEW
-    mainView.addSubView mainView.activitySplit
-
-    @createFollowedAndPublicTabs()
-
-    account.on "FollowedActivityArrived", (activityId) =>
+      ac = @getSingleton('activityController')
+      ac.once "ActivityListControllerReady", @populateActivity.bind @
+
+  resetList:->
+
+    lastFrom = null
+    lastTo   = null
+    @listController.removeAllItems()
+
+  setFilter:(type) -> @currentFilter = if type? then [type] else activityTypes
+
+  getFilter: -> @currentFilter
+
+  ownActivityArrived:(activity)-> @listController.ownActivityArrived activity
+
+  attachEvents:(controller)->
+
+    @listController    = controller
+    activityController = @getSingleton('activityController')
+
+    controller.on 'LazyLoadThresholdReached', @continueLoadingTeasers.bind @
+    controller.on 'teasersLoaded', @teasersLoaded.bind @
+
+    @getView().widgetController.on "FakeActivityHasArrived", (activity)->
+      controller.fakeActivityArrived activity
+
+    @getView().widgetController.on "OwnActivityHasArrived", @ownActivityArrived.bind @
+
+    activityController.on 'ActivitiesArrived', (activities)=>
+      for activity in activities when activity.bongo_.constructorName in @getFilter()
+        controller.newActivityArrived activity
+
+    KD.whoami().on "FollowedActivityArrived", (activityId) =>
       KD.remote.api.CActivity.one {_id: activityId}, (err, activity) =>
-<<<<<<< HEAD
-        if activity.constructor.name in @currentFilter
-          activity.snapshot?.replace /&quot;/g, '"'
-          @activityListController.followedActivityArrived activity
-
-    # INITIAL HEIGHT SET FOR SPLIT
-    @utils.wait 1000, =>
-      # @getView().activitySplit._windowDidResize()
-      mainView.notifyResizeListeners()
-
-    loadIfMoreItemsIsNecessary = =>
-      if @activityListController.scrollView.getScrollHeight() <= @activityListController.scrollView.getHeight()
-        @continueLoadingTeasers()
-
-    @filter 'public', loadIfMoreItemsIsNecessary
-
-    @getSingleton('activityController').on 'ActivitiesArrived', (activities)=>
-      for activity in activities when activity.constructor.name in @currentFilter
-        @activityListController.newActivityArrived activity
-
-    activityInnerNavigation.on "NavItemReceivedClick", (data)=>
-      @filter data.type, loadIfMoreItemsIsNecessary
-
-  putWidget : ->
-
-    mainView = @getView()
-
-    mainView.addSubView mainView.widget = new ActivityUpdateWidget
-      cssClass: 'activity-update-widget-wrapper'
-
-    updateWidgetController = new ActivityUpdateWidgetController
-      view : mainView.widget
-
-    updateWidgetController.registerListener
-      KDEventTypes  : "OwnActivityHasArrived"
-      listener      : @
-      callback      : (pubInst,activity)=>
-        @ownActivityArrived activity
-
-    updateWidgetController.on 'OwnActivityHasArrived', (activity,constructorName)=>
-      @ownActivityArrived activity, constructorName
-
-    updateWidgetController.on 'OwnActivityHasFailed', (activity)=>
-      # log 'this has failed:',activity
-      # if @fake and @activityListController.fakeView?
-      #   @activityListController.fakeView.setClass 'hidden-item'
-
-      #   constructorToTab=
-      #     'JStatusUpdate':
-      #       tabName : 'update'
-      #       title : 'Status Update'
-      #     'JCodeSnip':
-      #       tabName : 'codesnip'
-      #       title : 'Code Snip'
-      #     'JDiscussion':
-      #       tabName : 'discussion'
-      #       title : 'Discussion'
-      #     'JTutorial':
-      #       tabName : 'tutorial'
-      #       title : 'Tutorial'
-
-      #   {tabName,title} = constructorToTab[@fake.fakeType]
-      #   mainView.widget.changeTab tabName, title
-      #   updateWidgetController.emit 'editFromFakeData', @fake
-      #   @utils.wait 600, =>
-      #     @activityListController.removeItem @fake, @fake
-
-    return updateWidgetController
-
-  createFakeTags:(originalTags)->
-
-    # prepare fake tags
-    tags = []
-    for tag in originalTags
-      fakeTag       = new KD.remote.api.JTag {}, tag
-      fakeTag       = $.extend {},fakeTag,
-        title       : tag.title or tag.$suggest
-        body        : tag.title or tag.$suggest
-        counts      :
-          followers : 0
-          following : 0
-          tagged    : 0
-        slug        : @utils.slugify (tag.title or tag.$suggest)
-      tags.push fakeTag
-    tags
-
-  createFakeDataStructureForOwner:(constructorName,activity)->
-    oldActivity = activity
-
-    # prepare fake post
-    fakePost      = new KD.remote.api[constructorName] {},activity
-    fakePost      = $.extend yes,{},fakePost,
-      fake        : yes
-      fakeType    : constructorName
-      slug        : 'fakeActivity'
-      title       : activity.title or activity.body
-      body        : activity.body
-      counts      :
-        followers : 0
-        following : 0
-      meta        :
-        createdAt : (new Date (Date.now())).toISOString()
-        likes     : 0
-        modifiedAt: (new Date (Date.now())).toISOString()
-      origin      : KD.whoami()
-      link        : oldActivity.link or oldActivity
-      repliesCount: 0
-      opinionCount: 0
-      originId    : KD.whoami()._id
-      originType  : 'JAccount'
-      _id         : 'fakeIdfakeId' # 12bytes, as expected
-
-    if oldActivity?.meta?.tags
-      fakePost        = $.extend fakePost,
-        tags          : @createFakeTags oldActivity?.meta?.tags
-
-    if activity?.code
-      fakePost        = $.extend fakePost,
-        attachments   : [
-          description : activity.body
-          content     : activity.code
-          syntax      : activity.syntax
-        ]
-    fakePost
-
-  ownActivityArrived:(activity,constructorName='JStatusUpdate')->
-    unless activity.bongo_
-      # log 'Creating fake data for', activity
-      @fake = activity = @createFakeDataStructureForOwner constructorName, activity
-      @activityListController.ownActivityArrived activity
-    else
-      if @fake
-        # log 'Removing fake item',@fake
-        @activityListController.removeItem @fake, @fake
-        # log 'Adding item',activity
-=======
         if activity.constructor.name in @getFilter()
           activities = clearQuotes [activity]
           controller.followedActivityArrived activities.first
@@ -244,141 +103,64 @@
     isLoading = yes
     @listController.showLazyLoader()
     @listController.noActivityItem.hide()
->>>>>>> b50ea5e3
-
-      @activityListController.ownActivityArrived activity, (if @fake then yes else no)
-      @utils.wait =>
-        @fake = null
-        delete @fake
-
-  createFollowedAndPublicTabs:->
-    # FIRST TAB = FOLLOWED ACTIVITIES, SORT AND POST NEW
-    @activityTabView.addPane followedTab = new KDTabPaneView
-      cssClass : "activity-content"
-
-    # SECOND TAB = ALL ACTIVITIES, SORT AND POST NEW
-    @activityTabView.addPane allTab = new KDTabPaneView
-      cssClass : "activity-content"
-
-    @activityListController = activityListController = new ActivityListController
-      delegate          : @
-      lazyLoadThreshold : .75
-      itemClass         : ActivityListItemView
-
-    allTab.addSubView activityListScrollView = activityListController.getView()
-
-    {activitySplit} = @getView()
-    activitySplit.on "ViewResized", ->
-      newHeight = activitySplit.getHeight() - 28 # HEIGHT OF THE HEADER
-      activityListController.scrollView.setHeight newHeight
-
-    controller = @
-
-    activityListController.registerListener
-      KDEventTypes  : 'LazyLoadThresholdReached'
-      listener      : @
-      callback      : => @continueLoadingTeasers()
-
-  continueLoadingTeasers:->
-    unless @activityListController.isLoading
-      @activityListController.isLoading = yes
-      @loadSomeTeasers =>
-        @activityListController.isLoading = no
-        @activityListController.hideLazyLoader()
-
-  performFetchingTeasers:(type, selector, options, callback) ->
-    if type is 'public'
-      appManager.fetchStorage 'Activity', '1.0', (err, storage) =>
-        if err
-          log '>> error fetching app storage', err
-        else
-          options.collection = 'activities'
-          flags = KD.whoami().globalFlags
-          exempt = flags?.indexOf 'exempt'
-          exempt = (exempt? and ~exempt) or storage.getAt 'bucket.showLowQualityContent'
-          $.ajax KD.apiUri+'/1.0'
-            data      :
-              t       : if exempt then 1 else undefined
-              data    : JSON.stringify(_.extend options, selector)
-              env     : KD.config.env
-            dataType  : 'jsonp'
-            success   : (data) -> callback null, data
-          # unless exempt
-          #   selector['isLowQuality'] = {'$ne':yes}
-          # KD.remote.api.CActivity.some selector, options, (err, data) ->
-          #   if err
-          #     callback err
-          #   else
-          #     for datum in data
-          #       datum.snapshot = datum.snapshot?.replace /&quot;/g, '"'
-          #     callback null, data
-
-    else if type is 'private'
-      KD.whoami().fetchFeedByTitle "followed", (err, feed) ->
-        feed.fetchActivities selector, options, (err, data) ->
-          if err
-            callback err
+
+    isExempt (exempt)=>
+
+      if exempt or @getFilter() isnt activityTypes
+
+        options = to : options.to or Date.now()
+
+        @fetchActivity options, (err, teasers)=>
+          isLoading = no
+          @listController.hideLazyLoader()
+          if err or teasers.length is 0
+            warn err
+            @listController.noActivityItem.show()
           else
-            for datum in data
-              datum.snapshot = datum.snapshot.replace /&quot;/g, '"'
-            callback null, data
-
-  fetchTeasers:(selector,options,callback)->
-    type = @activityListController?._state
-    @performFetchingTeasers type, selector, options, (err, data) ->
-      KD.remote.reviveFromSnapshots data, (err, instances)->
-        callback instances
-
-  fetchFeedForHomePage:(callback)->
-    # devrim's api
-    # should make the selector work
-    selector        =
-      type          :
-        $in         : allowedActivityTypes
-    options         =
-      limit         : 7
-      skip          : 0
-      sort          :
-        "createdAt" : -1
-
-    @fetchTeasers selector, options, callback
-
-  loadSomeTeasers:(range, callback)->
-    [callback, range] = [range, callback] unless callback
-    range or= {}
-    {skip, limit} = range
-
-    controller = @activityListController
-
-    selector =
-      type        :
-        $in       : @currentFilter
-
-    options  =
-      limit       : limit or= 20
-      skip        : skip  or= controller.getItemCount()
+            @listController.listActivities teasers
+
+      else
+        @fetchCachedActivity options, (err, cache)=>
+          isLoading = no
+          if err or cache.length is 0
+            warn err
+            @listController.hideLazyLoader()
+            @listController.noActivityItem.show()
+          else
+            @sanitizeCache cache, (err, cache)=>
+              @listController.hideLazyLoader()
+              @listController.listActivitiesFromCache cache
+
+  sanitizeCache:(cache, callback)->
+
+    activities = clearQuotes cache.activities
+
+    KD.remote.reviveFromSnapshots activities, (err, instances)->
+
+      for activity,i in activities
+        cache.activities[activity._id] or= {}
+        cache.activities[activity._id].teaser = instances[i]
+
+      callback null, cache
+
+  fetchActivity:(options = {}, callback)->
+
+    options       =
+      limit       : options.limit  or 20
+      to          : options.to     or Date.now()
+      facets      : options.facets or @getFilter()
+      lowQuality  : options.exempt or no
       sort        :
         createdAt : -1
 
-    if not options.skip < options.limit
-      @fetchTeasers selector, options, (activities)=>
-        if activities
-          for activity in activities when activity?
-            controller.addItem activity
-          callback? activities
-        else
-          callback?()
-
-  loadSomeTeasersIn:(sourceIds, options, callback)->
-    KD.remote.api.Relationship.within sourceIds, options, (err, rels)->
-      KD.remote.cacheable rels.map((rel)->
-        constructorName : rel.targetName
-        id              : rel.targetId
-      ), callback
-
-<<<<<<< HEAD
-  filter: (show, callback) ->
-=======
+    KD.remote.api.CActivity.fetchFacets options, (err, activities)=>
+      if err then callback err
+      else
+        KD.remote.reviveFromSnapshots clearQuotes(activities), callback
+
+
+  fetchCachedActivity:(options = {}, callback)->
+
     $.ajax
       url     : "/-/cache/#{options.slug or 'latest'}"
       cache   : no
@@ -386,45 +168,36 @@
       success : (cache)->
         cache.overview.reverse()  if cache?.overview
         callback null, cache
->>>>>>> b50ea5e3
-
-    controller = @activityListController
-    controller.noActivityItem.hide()
-
-    if show is 'private'
-      #_counter = 0
-      controller._state = 'private'
-      # controller.itemsOrdered.forEach (item)=>
-      #   if not controller.isInFollowing(item.data)
-      #     item.hide()
-      #     _counter++
-      # if _counter is controller.itemsOrdered.length
-      #   controller.noActivityItem.show()
-      # return no
-
-    else if show is 'public'
-      controller._state = 'public'
-
-    else
-      @currentFilter = if show? then [show] else allowedActivityTypes
-
-    controller.removeAllItems()
-    controller.showLazyLoader no
-    @loadSomeTeasers ->
-      controller.isLoading = no
-      controller.hideLazyLoader()
-      callback?()
+
+  continueLoadingTeasers:->
+
+    unless isLoading
+      if @listController.itemsOrdered.last
+        lastItemData = @listController.itemsOrdered.last.getData()
+        # memberbucket data has no serverside model it comes from cache
+        # so it has no meta, that's why we check its date by its overview
+        lastDate = if lastItemData.createdAt
+          lastItemData.createdAt.first
+        else
+          lastItemData.meta.createdAt
+      else
+        lastDate = Date.now()
+
+      @populateActivity {slug : "before/#{(new Date(lastDate)).getTime()}"}
+
+  teasersLoaded:->
+
+    unless @listController.scrollView.hasScrollBars()
+      @continueLoadingTeasers()
 
   createContentDisplay:(activity)->
     switch activity.bongo_.constructorName
       when "JStatusUpdate" then @createStatusUpdateContentDisplay activity
       when "JCodeSnip"     then @createCodeSnippetContentDisplay activity
-      # THIS WILL DISABLE CODE SHARES/LINKS/DISCUSSIONS
       when "JDiscussion"   then @createDiscussionContentDisplay activity
       when "JTutorial"     then @createTutorialContentDisplay activity
+      # THIS WILL DISABLE CODE SHARES/LINKS/DISCUSSIONS
       # when "JCodeShare"    then @createCodeShareContentDisplay activity
-      # when "JLink"         then @createLinkContentDisplay activity
-
 
   showContentDisplay:(contentDisplay)->
     contentDisplayController = @getSingleton "contentDisplayController"
@@ -436,27 +209,17 @@
       type  : "status"
     ,activity
 
-  createLinkContentDisplay:(activity)->
-    controller = new ContentDisplayControllerActivity
-      title       : "Link"
-      type        : "link"
-      contentView : new ContentDisplayStatusUpdate {},activity
-    , activity
-    contentDisplay = controller.getView()
-    @showContentDisplay contentDisplay
-
   createCodeSnippetContentDisplay:(activity)->
     @showContentDisplay new ContentDisplayCodeSnippet
       title : "Code Snippet"
       type  : "codesnip"
     ,activity
 
-  # THIS WILL DISABLE CODE SHARES
-  # createCodeShareContentDisplay:(activity)->
-  #   @showContentDisplay new ContentDisplayCodeShare
-  #     title       : "Code Share"
-  #     type        : "codeshare"
-  #   , activity
+  createCodeShareContentDisplay:(activity)->
+    @showContentDisplay new ContentDisplayCodeShare
+      title : "Code Share"
+      type  : "codeshare"
+    , activity
 
   createDiscussionContentDisplay:(activity)->
     @showContentDisplay new ContentDisplayDiscussion
@@ -470,148 +233,24 @@
       type  : "tutorial"
     ,activity
 
-<<<<<<< HEAD
-class ActivityListController extends KDListViewController
-
-  hiddenItems     = []
-  hiddenItemCount = 0
-
-  constructor:(options,data)->
-    viewOptions = options.viewOptions or {}
-    viewOptions.cssClass      or= 'activity-related'
-    viewOptions.comments      or= yes
-    viewOptions.itemClass  or= options.itemClass
-    options.view              or= new KDListView viewOptions, data
-    options.startWithLazyLoader = yes
-    super
-
-    @_state = 'public'
-
-    @scrollView.on 'scroll', (event) =>
-      if event.delegateTarget.scrollTop > 0
-        @activityHeader.setClass "scrolling-up-outset"
-        @activityHeader.liveUpdateButton.setValue off
-
-=======
   streamByIds:(ids, callback)->
 
     selector = _id : $in : ids
     KD.remote.api.CActivity.streamModels selector, {}, (err, model) =>
       if err then callback err
->>>>>>> b50ea5e3
-      else
-        @activityHeader.unsetClass "scrolling-up-outset"
-        @activityHeader.liveUpdateButton.setValue on
-
-    @scrollView.addSubView @noActivityItem = new KDCustomHTMLView
-      cssClass : "lazy-loader"
-      partial  : "There is no activity from your followings."
-    @noActivityItem.hide()
-
-  loadView:(mainView)->
-    @noActivityItem.hide()
-
-    data = @getData()
-    mainView.addSubView @activityHeader = new ActivityListHeader
-      cssClass : 'activityhead clearfix'
-
-    @activityHeader.on "UnhideHiddenNewItems", =>
-      firstHiddenItem = @getListView().$('.hidden-item').eq(0)
-      if firstHiddenItem.length > 0
-        top   = firstHiddenItem.position().top
-        top or= 0
-        @scrollView.scrollTo {top, duration : 200}, =>
-          unhideNewHiddenItems hiddenItems
-    super
-
-    #@fetchFollowings()
-
-  fetchFollowings:->
-    # To filter followings activites we need to fetch followings data
-    KD.whoami()?.fetchFollowingWithRelationship? {}, {}, (err, following)=>
-      if err
-        log "An error occured while getting followings:", err
-        @_following = []
-      else
-<<<<<<< HEAD
-        @_following = following.map((item)-> item._id)
-
-  isMine:(activity)->
-    id = KD.whoami().getId()
-    id? and id in [activity.originId, activity.anchor?.id]
-
-  isInFollowing:(activity, callback)->
-    account = KD.whoami()
-    {originId, anchor} = activity
-    account.isFollowing originId, 'JAccount', (result) ->
-      if result
-        callback true
-      else
-        activity.fetchTeaser? (err, {tags}) =>
-          callback false unless tags?
-          tagIds = tags.map((tag) -> tag._id)
-          account.isFollowing {$in: tagIds}, 'JTag', (result) ->
-            callback result
-
-  # isInFollowing:(activity)->
-  #   activity.originId in @_following or activity.anchor?.id in @_following
-
-  ownActivityArrived:(activity,forceNoAnimation=no)->
-    view = @getListView().addHiddenItem activity, 0
-    @fakeView = view if view.getData().fake
-    if forceNoAnimation
-      view.$().removeClass 'hidden-item'
-    view.addChildView activity, ()=>
-      @scrollView.scrollTo {top : 0, duration : 200}, ->
-        view.slideIn()
-
-  followedActivityArrived: (activity) ->
-    if @_state is 'private'
-      view = @addHiddenItem activity, 0
-      @activityHeader.newActivityArrived()
-
-  newActivityArrived:(activity)->
-    return unless @_state is 'public'
-    unless @isMine activity
-      view = @addHiddenItem activity, 0
-      @activityHeader.newActivityArrived()
-
-    #   if (@_state is 'private' and @isInFollowing activity) or @_state is 'public'
-    #     view = @addHiddenItem activity, 0
-    #     @activityHeader.newActivityArrived()
-    else
-      switch activity.constructor
-        when KD.remote.api.CFolloweeBucket
-          @addItem activity, 0
-      @ownActivityArrived activity
-
-  addHiddenItem:(activity, index, animation = null)->
-    instance = @getListView().addHiddenItem activity, index, animation
-    hiddenItems.push instance
-    return instance
-
-  addItem:(activity, index, animation = null) ->
-    @noActivityItem.hide()
-    # log "ADD:", activity
-    @getListView().addItem activity, index, animation
-
-    # if (@_state is 'private' and @isInFollowing activity) or @_state is 'public'
-    #   @getListView().addItem activity, index, animation
-
-  unhide = (item)-> item.show()
-
-  unhideNewHiddenItems = (hiddenItems)->
-    interval = setInterval ->
-      item = hiddenItems.shift()
-      if item
-        unhide item
-      else
-        clearInterval interval
-    , 177
-=======
+      else
+        unless model is null
+          callback null, model[0]
+        else
+          callback null, null
+
+  fetchTeasers:(selector,options,callback)->
+
+    KD.remote.api.CActivity.some selector, options, (err, data) =>
+      if err then callback err
+      else
         data = clearQuotes data
         KD.remote.reviveFromSnapshots data, (err, instances)->
           if err then callback err
           else
             callback instances
->>>>>>> b50ea5e3
