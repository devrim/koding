class ActivityAppController extends AppController

  KD.registerAppClass @,
    name         : "Activity"
    route        : "Activity"
    hiddenHandle : yes

  activityTypes = [
      'CStatusActivity'
      'CCodeSnipActivity'
      'CFollowerBucketActivity'
      'CNewMemberBucketActivity'
      'CDiscussionActivity'
      'CTutorialActivity'
      'CInstallerBucketActivity'
      'CBlogPostActivity'
    ]

  lastTo    = null
  lastFrom  = null
  aRange    = 2*60*60*1000
  isLoading = no

  @clearQuotes = clearQuotes = (activities)->

    return activities = for activityId, activity of activities
      activity.snapshot = activity.snapshot?.replace /&quot;/g, '"'
      activity


  constructor:(options={})->

    options.view    = new ActivityAppView
    options.appInfo =
      name          : 'Activity'

    super options

    @currentFilter     = activityTypes
    @appStorage        = new AppStorage 'Activity', '1.0'
    activityController = @getSingleton('activityController')
    activityController.on "ActivityListControllerReady", @attachEvents.bind @

  loadView:->
    if @listController then @populateActivity()
    else
      ac = @getSingleton('activityController')
      ac.once "ActivityListControllerReady", @bound "populateActivity"

  resetList:->

    lastFrom = null
    lastTo   = null
    @listController.removeAllItems()

  setFilter:(type) -> @currentFilter = if type? then [type] else activityTypes

  getFilter: -> @currentFilter

  ownActivityArrived:(activity)-> @listController.ownActivityArrived activity

<<<<<<< HEAD
  fetchCurrentGroup:(callback)-> callback @currentGroup
=======
  fetchCurrentGroup:(callback)-> callback @currentGroupSlug
>>>>>>> 4e4cfb89

  attachEvents:(controller)->

    @listController    = controller
    activityController = @getSingleton('activityController')

    controller.on 'LazyLoadThresholdReached', @continueLoadingTeasers.bind @
    controller.on 'teasersLoaded', @teasersLoaded.bind @

    @getView().widgetController.on "FakeActivityHasArrived", (activity)->
      controller.fakeActivityArrived activity

    @getView().widgetController.on "OwnActivityHasArrived", @ownActivityArrived.bind @

    activityController.on 'ActivitiesArrived', (activities)=>
      for activity in activities when activity.bongo_.constructorName in @getFilter()
        controller.newActivityArrived activity

    KD.whoami().on "FollowedActivityArrived", (activityId) =>
      KD.remote.api.CActivity.one {_id: activityId}, (err, activity) =>
        if activity.constructor.name in @getFilter()
          activities = clearQuotes [activity]
          controller.followedActivityArrived activities.first

    @getView().innerNav.on "NavItemReceivedClick", (data)=>
      @resetList()
      @setFilter data.type
      @populateActivity()

  isExempt:(callback)->

    @appStorage.fetchStorage (storage) =>
      flags  = KD.whoami().globalFlags
      exempt = flags?.indexOf 'exempt'
<<<<<<< HEAD
      exempt = (exempt? and ~exempt) or storage.getAt 'bucket.showLowQualityContent'
      callback exempt

=======
      exempt = (exempt? and exempt > -1) or storage.getAt 'bucket.showLowQualityContent'
      callback exempt

  fetchActivitiesDirectly:(options = {})->

    options = to : options.to or Date.now()

    @fetchActivity options, (err, teasers)=>
      isLoading = no
      @listController.hideLazyLoader()
      if err or teasers.length is 0
        warn err  if err
        @listController.noActivityItem.show()
      else
        @listController.listActivities teasers

  fetchActivitiesFromCache:(options = {})->
    @fetchCachedActivity options, (err, cache)=>
      isLoading = no
      if err or cache.length is 0
        warn err  if err
        @listController.hideLazyLoader()
        @listController.noActivityItem.show()
      else
        @sanitizeCache cache, (err, cache)=>
          @listController.hideLazyLoader()
          @listController.listActivitiesFromCache cache
>>>>>>> 4e4cfb89

  populateActivity:(options = {})->

    return if isLoading
    isLoading = yes
    @listController.showLazyLoader()
    @listController.noActivityItem.hide()

<<<<<<< HEAD
    @isExempt (exempt)=>
=======
    currentGroup = @getSingleton('groupsController').getCurrentGroupData()
    slug = currentGroup.getAt 'slug'
>>>>>>> 4e4cfb89

    unless slug is 'koding'
      # options.group = slug
      @fetchActivitiesDirectly options

    else
      @isExempt (exempt)=>
        if exempt or @getFilter() isnt activityTypes
          @fetchActivitiesDirectly options
        else
          @fetchActivitiesFromCache options

  sanitizeCache:(cache, callback)->

    activities = clearQuotes cache.activities

    KD.remote.reviveFromSnapshots activities, (err, instances)->

      for activity,i in activities
        cache.activities[activity._id] or= {}
        cache.activities[activity._id].teaser = instances[i]

      callback null, cache

  fetchActivity:(options = {}, callback)->

    options       =
      limit       : options.limit  or 20
      to          : options.to     or Date.now()
      facets      : options.facets or @getFilter()
      lowQuality  : options.exempt or no
      sort        :
        createdAt : -1

    KD.remote.api.CActivity.fetchFacets options, (err, activities)=>
      if err then callback err
      else
        KD.remote.reviveFromSnapshots clearQuotes(activities), callback


  fetchCachedActivity:(options = {}, callback)->

    $.ajax
      url     : "/-/cache/#{options.slug or 'latest'}"
      cache   : no
      error   : (err)->   callback? err
      success : (cache)->
        cache.overview.reverse()  if cache?.overview
        callback null, cache

  continueLoadingTeasers:->

    unless isLoading
      if @listController.itemsOrdered.last
        lastItemData = @listController.itemsOrdered.last.getData()
        # memberbucket data has no serverside model it comes from cache
        # so it has no meta, that's why we check its date by its overview
        lastDate = if lastItemData.createdAtTimestamps
          new Date lastItemData.createdAtTimestamps.first
        else
          new Date lastItemData.meta.createdAt
      else
        lastDate = new Date

      lastTimeStamp = lastDate.getTime()
      @populateActivity {slug : "before/#{lastTimeStamp}", to: lastTimeStamp}

  teasersLoaded:->

    unless @listController.scrollView.hasScrollBars()
      @continueLoadingTeasers()

  createContentDisplay:(activity)->
    switch activity.bongo_.constructorName
      when "JStatusUpdate" then @createStatusUpdateContentDisplay activity
      when "JCodeSnip"     then @createCodeSnippetContentDisplay activity
      when "JDiscussion"   then @createDiscussionContentDisplay activity
      when "JBlogPost"     then @createBlogPostContentDisplay activity
      when "JTutorial"     then @createTutorialContentDisplay activity

  showContentDisplay:(contentDisplay)->
    contentDisplayController = @getSingleton "contentDisplayController"
    contentDisplayController.emit "ContentDisplayWantsToBeShown", contentDisplay

  createStatusUpdateContentDisplay:(activity)->
    @showContentDisplay new ContentDisplayStatusUpdate
      title : "Status Update"
      type  : "status"
    ,activity

  createBlogPostContentDisplay:(activity)->
    @showContentDisplay new ContentDisplayBlogPost
      title : "Status Update"
      type  : "status"
    ,activity

  createCodeSnippetContentDisplay:(activity)->
    @showContentDisplay new ContentDisplayCodeSnippet
      title : "Code Snippet"
      type  : "codesnip"
    ,activity

  createDiscussionContentDisplay:(activity)->
    @showContentDisplay new ContentDisplayDiscussion
      title : "Discussion"
      type  : "discussion"
    ,activity

  createTutorialContentDisplay:(activity)->
    @showContentDisplay new ContentDisplayTutorial
      title : "Tutorial"
      type  : "tutorial"
    ,activity

  streamByIds:(ids, callback)->

    selector = _id : $in : ids
    KD.remote.api.CActivity.streamModels selector, {}, (err, model) =>
      if err then callback err
      else
        unless model is null
          callback null, model[0]
        else
          callback null, null

  fetchTeasers:(selector,options,callback)->

    KD.remote.api.CActivity.some selector, options, (err, data) =>
      if err then callback err
      else
        data = clearQuotes data
        KD.remote.reviveFromSnapshots data, (err, instances)->
          if err then callback err
          else
            callback instances
<|MERGE_RESOLUTION|>--- conflicted
+++ resolved
@@ -59,11 +59,7 @@
 
   ownActivityArrived:(activity)-> @listController.ownActivityArrived activity
 
-<<<<<<< HEAD
-  fetchCurrentGroup:(callback)-> callback @currentGroup
-=======
   fetchCurrentGroup:(callback)-> callback @currentGroupSlug
->>>>>>> 4e4cfb89
 
   attachEvents:(controller)->
 
@@ -98,11 +94,6 @@
     @appStorage.fetchStorage (storage) =>
       flags  = KD.whoami().globalFlags
       exempt = flags?.indexOf 'exempt'
-<<<<<<< HEAD
-      exempt = (exempt? and ~exempt) or storage.getAt 'bucket.showLowQualityContent'
-      callback exempt
-
-=======
       exempt = (exempt? and exempt > -1) or storage.getAt 'bucket.showLowQualityContent'
       callback exempt
 
@@ -130,7 +121,6 @@
         @sanitizeCache cache, (err, cache)=>
           @listController.hideLazyLoader()
           @listController.listActivitiesFromCache cache
->>>>>>> 4e4cfb89
 
   populateActivity:(options = {})->
 
@@ -139,12 +129,8 @@
     @listController.showLazyLoader()
     @listController.noActivityItem.hide()
 
-<<<<<<< HEAD
-    @isExempt (exempt)=>
-=======
     currentGroup = @getSingleton('groupsController').getCurrentGroupData()
     slug = currentGroup.getAt 'slug'
->>>>>>> 4e4cfb89
 
     unless slug is 'koding'
       # options.group = slug
