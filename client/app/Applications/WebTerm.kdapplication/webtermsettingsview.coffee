--- conflicted
+++ resolved
@@ -9,32 +9,20 @@
       selectOptions : __webtermSettings.fonts
       callback      : (value) =>
         webtermView.appStorage.setValue 'font', value
-<<<<<<< HEAD
-        webtermView.updateStyle()
-=======
         webtermView.updateSettings()
->>>>>>> ac18cf8b
       defaultValue  : webtermView.appStorage.getValue 'font'
 
     @fontSize       = new KDSelectBox
       selectOptions : __webtermSettings.fontSizes
       callback      : (value) =>
         webtermView.appStorage.setValue 'fontSize', value
-<<<<<<< HEAD
-        webtermView.updateStyle()
-=======
         webtermView.updateSettings()
->>>>>>> ac18cf8b
       defaultValue  : webtermView.appStorage.getValue 'fontSize'
 
     @theme          = new KDSelectBox
       selectOptions : __webtermSettings.themes
       callback      : (value) =>
         webtermView.appStorage.setValue 'theme', value
-<<<<<<< HEAD
-        webtermView.updateStyle()
-      defaultValue  : webtermView.appStorage.getValue 'theme'
-=======
         webtermView.updateSettings()
       defaultValue  : webtermView.appStorage.getValue 'theme'
 
@@ -43,7 +31,6 @@
         webtermView.appStorage.setValue 'visualBell', value
         webtermView.updateSettings()
       defaultValue  : webtermView.appStorage.getValue 'visualBell'
->>>>>>> ac18cf8b
 
   pistachio:->
     """
