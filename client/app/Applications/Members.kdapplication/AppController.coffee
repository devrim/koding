class MembersAppController extends AppController

  KD.registerAppClass @,
    name         : "Members"
    route        : "Members"
    hiddenHandle : yes

  constructor:(options = {}, data)->

    options.view    = new MembersMainView
      cssClass      : 'content-page members'
    options.appInfo =
      name          : 'Members'

    super options, data

#  setGroup:-> console.trace()

  createFeed:(view)->
    KD.getSingleton("appManager").tell 'Feeder', 'createContentFeedController', {
      itemClass             : MembersListItemView
      listControllerClass   : MembersListViewController
<<<<<<< HEAD
      useHeaderNav          : yes
=======
      useHeaderNav          : no
>>>>>>> 0c9fc226
      noItemFoundText       : "There is no member."
      limitPerPage          : 10
      # onboarding            :
      #   everything          : "<h3 class='title'>yooo onboard me!!!</h3>"
      help                  :
        subtitle            : "Learn About Members"
        tooltip             :
          title             : "<p class=\"bigtwipsy\">These people are all members of koding.com. Learn more about them and their interests, activity and coding prowess here.</p>"
          placement         : "above"
      filter                :
        everything          :
          title             : "All Members <span class='member-numbers-all'></span>"
          optional_title    : if @_searchValue then "<span class='optional_title'></span>" else null
          dataSource        : (selector, options, callback)=>
            {JAccount} = KD.remote.api
            if @_searchValue
              @setCurrentViewHeader "Searching for <strong>#{@_searchValue}</strong>..."
              JAccount.byRelevance @_searchValue, options, callback
            else
              group = KD.getSingleton('groupsController').getCurrentGroup()
              if group?
<<<<<<< HEAD
                options = {
                  options
                  targetOptions: {selector}
                }
                selector = {}
                group.fetchMembers selector, options, callback
=======
                relationshipOptions = {
                  targetOptions: {options}
                }
                selector = {}
                group.fetchMembers selector, relationshipOptions, callback
>>>>>>> 0c9fc226
              else
                JAccount.someWithRelationship selector, options, callback
              @setCurrentViewNumber 'all'
        followed            :
          title             : "Followers <span class='member-numbers-followers'></span>"
          noItemFoundText   : "There is no member who follows you."
          dataSource        : (selector, options, callback)=>
            KD.whoami().fetchFollowersWithRelationship selector, options, callback
            @setCurrentViewNumber 'followers'
        followings          :
          title             : "Following <span class='member-numbers-following'></span>"
          noItemFoundText   : "You are not following anyone."
          dataSource        : (selector, options, callback)=>
            KD.whoami().fetchFollowingWithRelationship selector, options, callback
            @setCurrentViewNumber 'following'
      sort                  :
        'meta.modifiedAt'   :
          title             : "Latest activity"
          direction         : -1
        'counts.followers'  :
          title             : "Most Followers"
          direction         : -1
        'counts.following'  :
          title             : "Most Following"
          direction         : -1
    }, (controller)=>
      @feedController = controller
      view.addSubView @_lastSubview = controller.getView()
      @emit 'ready'
      controller.on "FeederListViewItemCountChanged", (count, filter)=>
        if @_searchValue and filter is 'everything'
          @setCurrentViewHeader count

  createFeedForContentDisplay:(view, account, followersOrFollowing)->

    KD.getSingleton("appManager").tell 'Feeder', 'createContentFeedController', {
      itemClass             : MembersListItemView
      listControllerClass   : MembersListViewController
      limitPerPage          : 10
      noItemFoundText       : "There is no member."
      # singleDataSource      : (selector, options, callback)=>
        # filterFunc selector, options, callback
      help                  :
        subtitle            : "Learn About Members"
        tooltip             :
          title             : "<p class=\"bigtwipsy\">These people are all members of koding.com. Learn more about them and their interests, activity and coding prowess here.</p>"
          placement         : "above"
      filter                :
        everything          :
          title             : "All"
          dataSource        : (selector, options, callback)=>
            if followersOrFollowing is "followers"
              account.fetchFollowersWithRelationship selector, options, callback
            else
              account.fetchFollowingWithRelationship selector, options, callback
      sort                  :
        'meta.modifiedAt'   :
          title             : "Latest activity"
          direction         : -1
        'counts.followers'  :
          title             : "Most Followers"
          direction         : -1
        'counts.following'  :
          title             : "Most Following"
          direction         : -1
    }, (controller)=>

      view.addSubView controller.getView()
      contentDisplayController = @getSingleton "contentDisplayController"
      contentDisplayController.emit "ContentDisplayWantsToBeShown", view

  createFolloweeContentDisplay:(account, filter)->
    # log "I need to create followee for", account, filter
    newView = (new MembersContentDisplayView cssClass : "content-display #{filter}")
    newView.createCommons(account, filter)
    @createFeedForContentDisplay newView, account, filter

  createLikedFeedForContentDisplay:(view, account)->

    KD.getSingleton("appManager").tell 'Feeder', 'createContentFeedController', {
      itemClass             : ActivityListItemView
      listCssClass          : "activity-related"
      noItemFoundText       : "There is no liked activity."
      limitPerPage          : 8
      help                  :
        subtitle            : "Learn Personal feed"
        tooltip             :
          title             : "<p class=\"bigtwipsy\">This is the liked feed of a single Koding user.</p>"
          placement         : "above"
      filter                :
        everything          :
          title             : "Everything"
          dataSource        : (selector, options, callback)=>
            account.fetchLikedContents options, callback
        statusupdates       :
          title             : 'Status Updates'
          dataSource        : (selector, options, callback)->
            selector = {sourceName: $in: ['JStatusUpdate']}
            account.fetchLikedContents options, selector, callback
        codesnippets        :
          title             : 'Code Snippets'
          dataSource        : (selector, options, callback)->
            selector = {sourceName: $in: ['JCodeSnip']}
            account.fetchLikedContents options, selector, callback
        # Discussions Disabled
        # discussions         :
        #   title             : 'Discussions'
        #   dataSource        : (selector, options, callback)->
        #     selector = {sourceName: $in: ['JDiscussion']}
        #     account.fetchLikedContents options, selector, callback
      sort                :
        'timestamp|new'   :
          title           : 'Latest activity'
          direction       : -1
        'timestamp|old'   :
          title           : 'Most activity'
          direction       : 1
    }, (controller)=>

      view.addSubView controller.getView()
      contentDisplayController = @getSingleton "contentDisplayController"
      contentDisplayController.emit "ContentDisplayWantsToBeShown", view

  createLikedContentDisplay:(account)->
    newView = (new MembersLikedContentDisplayView cssClass : "content-display likes")
    newView.createCommons account
    @createLikedFeedForContentDisplay newView, account

  loadView:(mainView, firstRun = yes)->
    if firstRun
      mainView.on "searchFilterChanged", (value) =>
        return if value is @_searchValue
        @_searchValue = Encoder.XSSEncode value
        @_lastSubview.destroy?()
        @loadView mainView, no
      mainView.createCommons()
    @createFeed mainView

  # showMemberContentDisplay:({content})->
  #   contentDisplayController = @getSingleton "contentDisplayController"
  #   controller = new ContentDisplayControllerMember null, content
  #   contentDisplay = controller.getView()
  #   contentDisplayController.emit "ContentDisplayWantsToBeShown", contentDisplay

  createContentDisplay:(account, callback)->
    controller     = new ContentDisplayControllerMember null, account
    contentDisplay = controller.getView()
    contentDisplay.on 'handleQuery', (query)=>
      controller.ready -> controller.feedController?.handleQuery? query
    @showContentDisplay contentDisplay
    @utils.defer -> callback contentDisplay

  showContentDisplay:(contentDisplay)->
    contentDisplayController = @getSingleton "contentDisplayController"
    contentDisplayController.emit "ContentDisplayWantsToBeShown", contentDisplay

  setCurrentViewNumber:(type)->
    group = KD.getSingleton('groupsController').getCurrentGroup()
    return unless group
    count = group.counts?.members
<<<<<<< HEAD
    @getView().$(".activityhead span.member-numbers-#{type}").html count or "n/a"
=======
    @getView().$(".feeder-header span.member-numbers-#{type}").html count or "n/a"
>>>>>>> 0c9fc226

  setCurrentViewHeader:(count)->
    if typeof 1 isnt typeof count
      @getView().$(".feeder-header span.optional_title").html count
      return no

    if count >= 10 then count = '10+'
    # return if count % 10 is 0 and count isnt 20
    # postfix = if count is 10 then '+' else ''
    count   = 'No' if count is 0
    result  = "#{count} member" + if count isnt 1 then 's' else ''
    title   = "#{result} found for <strong>#{@_searchValue}</strong>"
    @getView().$(".feeder-header span.optional_title").html title

  fetchFeedForHomePage:(callback)->
    options  =
      limit  : 6
      skip   : 0
      sort   : "meta.modifiedAt" : -1
    selector = {}
    KD.remote.api.JAccount.someWithRelationship selector, options, callback

#  fetchSomeMembers:(options = {}, callback)->
#
#    options.limit or= 6
#    options.skip  or= 0
#    options.sort  or= "meta.modifiedAt" : -1
#    selector        = options.selector or {}
#
#    console.log {selector}
#
#    delete options.selector if options.selector
#
#    KD.remote.api.JAccount.byRelevance selector, options, callback
#

class MembersListViewController extends KDListViewController
  # _windowDidResize:()->
  #   @scrollView.setHeight @getView().getHeight() - 28

  loadView:(mainView)->
    super

    @getListView().on 'ItemWasAdded', (view)=> @addListenersForItem view

  addItem:(member, index, animation = null) ->
    @getListView().addItem member, index, animation

  addListenersForItem:(item)->
    data = item.getData()

    data.on 'FollowCountChanged', (followCounts)=>
      {followerCount, followingCount, newFollower, oldFollower} = followCounts
      data.counts.followers = followerCount
      data.counts.following = followingCount
      item.setFollowerCount followerCount
      switch @getSingleton('mainController').getVisitor().currentDelegate
        when newFollower, oldFollower
          if newFollower then item.unfollowTheButton() else item.followTheButton()

    return @

  # reloadView:()->
  #   {query, skip, limit, currentFilter} = @getOptions()
  #   controller = @

  #   currentFilter query, {skip, limit}, (err, members)->
  #     controller.removeAllItems()
  #     controller.instantiateListItems members
  #     if (myItem = controller.itemForId KD.whoami().getId())?
  #       myItem.isMyItem()

  #       myItem.on "VisitorProfileWantsToBeShown", controller.getDelegate().bound
  #     controller._windowDidResize()

  # pageDown:()->
  #   listController = @
  #   {query, skip, limit, currentFilter} = @getOptions()
  #   skip += @getItemCount()
  #   unless listController.isLoading
  #     listController.isLoading = yes
  #     currentFilter query, {skip, limit}, (err, members)->
  #       listController.addItem member for member in members
  #       if (myItem = listController.itemForId KD.whoami().getId())?
  #         myItem.isMyItem()
  #         myItem.on "VisitorProfileWantsToBeShown", listController.getDelegate().showMemberContentDisplay.bind listController
  #       listController._windowDidResize()
  #       listController.isLoading = no
  #       listController.hideLazyLoader()

  getTotalMemberCount:(callback)->
    KD.whoami().count? @getOptions().filterName, callback<|MERGE_RESOLUTION|>--- conflicted
+++ resolved
@@ -20,11 +20,7 @@
     KD.getSingleton("appManager").tell 'Feeder', 'createContentFeedController', {
       itemClass             : MembersListItemView
       listControllerClass   : MembersListViewController
-<<<<<<< HEAD
-      useHeaderNav          : yes
-=======
       useHeaderNav          : no
->>>>>>> 0c9fc226
       noItemFoundText       : "There is no member."
       limitPerPage          : 10
       # onboarding            :
@@ -46,20 +42,11 @@
             else
               group = KD.getSingleton('groupsController').getCurrentGroup()
               if group?
-<<<<<<< HEAD
-                options = {
-                  options
-                  targetOptions: {selector}
-                }
-                selector = {}
-                group.fetchMembers selector, options, callback
-=======
                 relationshipOptions = {
                   targetOptions: {options}
                 }
                 selector = {}
                 group.fetchMembers selector, relationshipOptions, callback
->>>>>>> 0c9fc226
               else
                 JAccount.someWithRelationship selector, options, callback
               @setCurrentViewNumber 'all'
@@ -220,11 +207,7 @@
     group = KD.getSingleton('groupsController').getCurrentGroup()
     return unless group
     count = group.counts?.members
-<<<<<<< HEAD
-    @getView().$(".activityhead span.member-numbers-#{type}").html count or "n/a"
-=======
     @getView().$(".feeder-header span.member-numbers-#{type}").html count or "n/a"
->>>>>>> 0c9fc226
 
   setCurrentViewHeader:(count)->
     if typeof 1 isnt typeof count
