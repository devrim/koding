--- conflicted
+++ resolved
@@ -61,48 +61,6 @@
     @setTemplate @pistachio()
     @template.update()
     
-<<<<<<< HEAD
-  ###
-  followTheButton:->
-    {profile} = topic = @getData()
-    
-    @followButton.destroy() if @followButton?
-    @followButton = new KDButtonView 
-      style : 'follow-btn'
-      title : "Follow"
-      icon  : no
-      callback: =>
-        if KD.isLoggedIn()
-          topic.followee = yes
-          @unfollowTheButton()
-          topic.follow (err,res)=>
-            if err
-              topic.followee = no
-              @followTheButton()
-
-    @addSubView @followButton, '.button-container'
-  
-  unfollowTheButton:()->
-    {profile} = topic = @getData()
-    
-    @followButton.destroy() if @followButton?
-    @followButton = new KDButtonView 
-      style : 'follow-btn following-btn following-topic'
-      title : "Following"
-      callback: =>
-        topic.followee = no
-        if KD.isLoggedIn()
-          @followTheButton()
-          topic.followee = no
-          topic.unfollow (err,res)=>
-            if err
-              topic.followee = yes
-              @unfollowTheButton()
-    @addSubView @followButton, '.button-container'
-  ###
-
-=======
->>>>>>> f1c23af9
   setFollowerCount:(count)->
     @$('.followers a').html count
   
@@ -203,12 +161,8 @@
 class TopicsListItemViewEditable extends TopicsListItemView
 
   constructor:(options = {}, data)->
-<<<<<<< HEAD
-    options.editable = yes
-=======
     
     options.editable = yes
     options.type     = "topics"
     
->>>>>>> f1c23af9
     super options, data