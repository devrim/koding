class LinkGroup extends KDCustomHTMLView

  constructor:(options = {}, data)->

    options.tagName         = 'div'
    options.cssClass        = 'link-group'
    options.itemClass     or= ProfileLinkView
    options.itemOptions   or= {}
    options.itemsToShow   or= 3
    options.totalCount    or= data?.length or options.group?.length or 0
    options.hasMore         = options.totalCount > options.itemsToShow
    options.separator      ?= ', '
    options.suffix        or= ''

    super options, data

    if data?
      @createParticipantSubviews()
    else if options.group
      @loadFromOrigins options.group

  loadFromOrigins:(group)->

    callback = (data)=>
      @setData data
      @createParticipantSubviews()
      @render()

    if group[0]?.constructorName
      lastFour = group.slice -4
      KD.remote.cacheable lastFour, (err, bucketContents)=>
        callback bucketContents
    else
      callback group

  createParticipantSubviews:->
    {itemClass, itemOptions} = @getOptions()
    participants = @getData()
    for participant, index in participants
      if participant.bongo_.constructorName is "ObjectRef"
        itemOptions.origin = participant
        @["participant#{index}"] = new itemClass itemOptions
      else
        @["participant#{index}"] = new itemClass itemOptions, participant
    @setTemplate @pistachio()
    @template.update()

  createMoreLink:->

    @more.destroy() if @more
    {totalCount, group} = @getOptions()
    @more = new KDCustomHTMLView
      tagName     : "a"
      cssClass    : "more"
      partial     : "#{totalCount-3} more"
      attributes  :
        href      : "#"
        title     : "Click to view..."
      click       : =>
        new FollowedModalView {group}, @getData()

  pistachio:->

    participants = @getData()
    {suffix, hasMore, totalCount, group, separator} = @getOptions()

    @createMoreLink()
    # fix for old cache instances
    count = totalCount
    count = 1e3 if count is 4 and not @participant3
    switch count
      when 0 then ""
<<<<<<< HEAD
      when 1 then "{{> @participant0}}#{@getOptions().suffix}"
      when 2 then "{{> @participant0}} and {{> @participant1}}#{@getOptions().suffix}"
      when 3 then "{{> @participant0}}#{separator}{{> @participant1}} and {{> @participant2}}#{@getOptions().suffix}"
      when 4 then "{{> @participant0}}#{separator}{{> @participant1}}#{separator}{{> @participant2}} and {{> @participant3}}#{@getOptions().suffix}"
      else        "{{> @participant0}}#{separator}{{> @participant1}}#{separator}{{> @participant2}} and {{> @more}}#{@getOptions().suffix}"
=======
      when 1 then "{{> @participant0}}#{suffix}"
      when 2 then "{{> @participant0}} and {{> @participant1}}#{suffix}"
      when 3 then "{{> @participant0}}#{separator}{{> @participant1}} and {{> @participant2}}#{suffix}"
      when 4 then "{{> @participant0}}#{separator}{{> @participant1}}#{separator}{{> @participant2}} and {{> @participant3}}#{suffix}"
      else "{{> @participant0}}#{separator}{{> @participant1}}#{separator}{{> @participant2}} and {{> @more}}#{suffix}"
>>>>>>> 6e14cac0

  render:->

    @createParticipantSubviews()<|MERGE_RESOLUTION|>--- conflicted
+++ resolved
@@ -70,19 +70,11 @@
     count = 1e3 if count is 4 and not @participant3
     switch count
       when 0 then ""
-<<<<<<< HEAD
-      when 1 then "{{> @participant0}}#{@getOptions().suffix}"
-      when 2 then "{{> @participant0}} and {{> @participant1}}#{@getOptions().suffix}"
-      when 3 then "{{> @participant0}}#{separator}{{> @participant1}} and {{> @participant2}}#{@getOptions().suffix}"
-      when 4 then "{{> @participant0}}#{separator}{{> @participant1}}#{separator}{{> @participant2}} and {{> @participant3}}#{@getOptions().suffix}"
-      else        "{{> @participant0}}#{separator}{{> @participant1}}#{separator}{{> @participant2}} and {{> @more}}#{@getOptions().suffix}"
-=======
       when 1 then "{{> @participant0}}#{suffix}"
       when 2 then "{{> @participant0}} and {{> @participant1}}#{suffix}"
       when 3 then "{{> @participant0}}#{separator}{{> @participant1}} and {{> @participant2}}#{suffix}"
       when 4 then "{{> @participant0}}#{separator}{{> @participant1}}#{separator}{{> @participant2}} and {{> @participant3}}#{suffix}"
       else "{{> @participant0}}#{separator}{{> @participant1}}#{separator}{{> @participant2}} and {{> @more}}#{suffix}"
->>>>>>> 6e14cac0
 
   render:->
 
