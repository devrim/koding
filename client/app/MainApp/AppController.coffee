class AppController extends KDViewController

  createContentDisplay:(tag, doShow, callback)->

    [callback, doShow] = [doShow, callback] unless callback
    @showContentDisplay tag, callback

  handleQuery:(query)->
<<<<<<< HEAD

    # log "#{@getOption "name"} handles the query!"
    @ready =>
      # log "#{@getOption "name"} handled the query!"
      @feedController?.handleQuery? query
=======
>>>>>>> 4e4cfb89

    # log "#{@getOption "name"} handles the query!"
    @ready =>
      # log "#{@getOption "name"} handled the query!"
      @feedController?.handleQuery? query

#  setGroup:(group)-> @bringToFront()<|MERGE_RESOLUTION|>--- conflicted
+++ resolved
@@ -6,14 +6,6 @@
     @showContentDisplay tag, callback
 
   handleQuery:(query)->
-<<<<<<< HEAD
-
-    # log "#{@getOption "name"} handles the query!"
-    @ready =>
-      # log "#{@getOption "name"} handled the query!"
-      @feedController?.handleQuery? query
-=======
->>>>>>> 4e4cfb89
 
     # log "#{@getOption "name"} handles the query!"
     @ready =>
