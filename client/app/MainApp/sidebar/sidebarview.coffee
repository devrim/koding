--- conflicted
+++ resolved
@@ -38,19 +38,11 @@
       items     : []
 
     navAdditions = [
-<<<<<<< HEAD
       { type  : 'separator',      order : 65}
-      { title : 'Invite Friends', order : 66,  type : 'account', role   : 'member' }
+      { title : 'Invite Friends', order : 66,  type : 'account',    role : 'member' }
       { title : 'Logout',         order : 100, path : '/Logout',    type : 'account', role : 'member' }
       { title : 'Login',          order : 101, path : '/Login',     type : 'account', role : 'guest' }
       { title : 'Register',       order : 102, path : '/Register',  type : 'account', role : 'guest' }
-=======
-      { type  : 'separator',      order : 65 }
-      { title : 'Invite Friends', order : 66,  type : 'account',   role : 'member' }
-      { title : 'Logout',         order : 100, path : '/Logout',   type : 'account', loggedIn : yes }
-      { title : 'Login',          order : 101, path : '/Login',    type : 'account', loggedIn : no  }
-      { title : 'Register',       order : 102, path : '/Register', type : 'account', loggedIn : no  }
->>>>>>> d5ffe681
     ]
 
     KD.registerNavItem navItem for navItem in navAdditions
