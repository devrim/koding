KD.remote = new Bongo

  resourceName: KD.config.resourceName ? 'koding-social'

  getUserArea:-> KD.getSingleton('mainController').getUserArea()

  getSessionToken:-> $.cookie('clientId')

  # createRoutingKey:(service, event)->
    # "client.#{Bongo.createId()}.#{KD.whoami().profile.nickname}.#{service}.#{event}"

  fetchName:do->
    cache = {}
    (nameStr, callback)->
      if cache[nameStr]?
        {model, name} = cache[nameStr]
        return callback null, model, name
      @api.JName.one {name:nameStr}, (err, name)=>
        if err then return callback err
        else unless name?
          return callback new Error "Unknown name: #{nameStr}"
        else if name.constructorName is 'JUser'
          # SPECIAL CASE: map JUser over to JAccount...
          name = new @api.JName {
            name            : name.name
            constructorName : 'JAccount'
            usedAsPath      : 'profile.nickname'
          }
        selector = {}
        selector[name.usedAsPath] = name.name
        @api[name.constructorName].one? selector, (err, model)->
          if err then callback err
          else unless model?
            callback new Error(
              "Unable to find model: #{nameStr} of type #{name.constructorName}"
            )
          else
            cache[nameStr] = {model, name}
            callback null, model, name

  mq: do->
    {broker} = KD.config
<<<<<<< HEAD
    brokerOptions = {
      encrypted     : yes
      sockURL       : broker.sockJS
      authEndPoint  : broker.auth
      vhost         : broker.vhost
      autoReconnect : yes
    }
    broker = new Broker broker.apiKey, brokerOptions
=======
    broker = new KDBroker.Broker broker.sockJS, autoReconnect: yes
>>>>>>> fc8b1735
<|MERGE_RESOLUTION|>--- conflicted
+++ resolved
@@ -40,15 +40,4 @@
 
   mq: do->
     {broker} = KD.config
-<<<<<<< HEAD
-    brokerOptions = {
-      encrypted     : yes
-      sockURL       : broker.sockJS
-      authEndPoint  : broker.auth
-      vhost         : broker.vhost
-      autoReconnect : yes
-    }
-    broker = new Broker broker.apiKey, brokerOptions
-=======
-    broker = new KDBroker.Broker broker.sockJS, autoReconnect: yes
->>>>>>> fc8b1735
+    broker = new KDBroker.Broker broker.sockJS, autoReconnect: yes