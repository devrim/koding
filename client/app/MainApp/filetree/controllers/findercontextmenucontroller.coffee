class NFinderContextMenuController extends KDController


  ###
  CONTEXT MENU CREATION
  ###

  getMenuItems:(fileViews)->

    if fileViews.length > 1
      @getMutilpleItemMenu fileViews
    else
      [fileView] = fileViews
      switch fileView.getData().type
        when "file"    then @getFileMenu fileView
        when "folder"  then @getFolderMenu fileView
        when "mount"   then @getMountMenu fileView
        # when "section" then @getSectionMenu fileData

  getContextMenu:(fileViews, event)->

    @contextMenu.destroy() if @contextMenu
    items = @getMenuItems fileViews
    [fileView] = fileViews
    if items
      @contextMenu = new JContextMenu
        event    : event
        delegate : fileView
      , items
      @contextMenu.on "ContextMenuItemReceivedClick", (contextMenuItem)=>
        @handleContextMenuClick fileView, contextMenuItem
      return @contextMenu
    else
      return no

  destroyContextMenu:->
    @contextMenu.destroy()

  handleContextMenuClick:(fileView, contextMenuItem)->

    @propagateEvent KDEventType : 'ContextMenuItemClicked', {fileView, contextMenuItem}

  getFileMenu:(fileView)->

    fileData = fileView.getData()

    items =
      'Open File'                 :
        action                    : 'openFile'
      'Open with...'              :
        separator                 : yes
        children                  :
          'Ace Editor'            :
            action                : 'openFile'
          'CodeMirror'            :
            action                : 'openFileWithCodeMirror'
          'Viewer'                :
            separator             : yes
            action                : 'previewFile'
          'Search the App Store'  :
            disabled              : yes
          'Contribute an Editor'  :
            disabled              : yes
      Delete                      :
        action                    : 'delete'
        separator                 : yes
      Rename                      :
        action                    : 'rename'
      Duplicate                   :
        action                    : 'duplicate'
      'Set permissions'           :
        children                  :
          customView              : new NSetPermissionsView {}, fileData
      Extract                     :
        action                    : 'extract'
      Compress                    :
        children                  :
          'as .zip'               :
            action                : 'zip'
          'as .tar.gz'            :
            action                : 'tarball'
      Download                    :
        separator                 : yes
        action                    : 'download'
        disabled                  : yes
      'New File'                  :
        action                    : 'createFile'
      'New Folder'                :
        action                    : 'createFolder'
      'Upload file...'            :
        disabled                  : yes
        action                    : 'upload'
      'Clone from Github...'      :
        disabled                  : yes
        action                    : 'gitHubClone'

    if 'archive' isnt @utils.getFileType @utils.getFileExtension fileData.name
      delete items.Extract
    else
      delete items.Compress

    return items


  getFolderMenu:(fileView)->

    fileData = fileView.getData()

    items =
      Expand                      :
        action                    : "expand"
        separator                 : yes
      Collapse                    :
        action                    : "collapse"
        separator                 : yes
      Delete                      :
        action                    : 'delete'
        separator                 : yes
      Rename                      :
        action                    : 'rename'
      Duplicate                   :
        action                    : 'duplicate'
      Compress                    :
        children                  :
          'as .zip'               :
            action                : 'zip'
          'as .tar.gz'            :
            action                : 'tarball'
      'Set permissions'           :
        separator                 : yes
        children                  :
          customView              : new NSetPermissionsView {}, fileData
      'New File'                  :
        action                    : 'createFile'
      'New Folder'                :
        action                    : 'createFolder'
      'Upload file...'            :
        disabled                  : yes
        action                    : 'upload'
      'Clone a repo here'         :
        action                    : "cloneRepo"
      Download                    :
        disabled                  : yes
        action                    : "download"
        separator                 : yes
      Refresh                     :
        action                    : 'refresh'
      #   separator                 : yes
      # 'Create a CodeShare'        :
      #   action                    : 'codeShare'

    if fileView.expanded
      delete items.Expand
    else
      delete items.Collapse

    {nickname} = KD.whoami().profile

    if fileData.path is "/Users/#{nickname}/Applications"
      items.Refresh.separator         = yes
      items["Make a new Application"] =
        action : "makeNewApp"


    if fileData.getExtension() is "kdapp"
      items.Refresh.separator   = yes
      items['Application menu'] =
        children                  :
          Compile                 :
            action                : "compile"
          Run                     :
            action                : "runApp"
            separator             : yes
          "Download source files" :
            action                : "downloadApp"

      if KD.checkFlag('app-publisher') or KD.checkFlag('super-admin')
        items['Application menu'].children["Download source files"].separator = yes
        items['Application menu'].children["Publish to App Catalog"] =
<<<<<<< HEAD
          action                : "publish"
=======
          action : "publish"
>>>>>>> c8bdba1a

    return items


  getMountMenu:(fileView)->

    fileData = fileView.getData()

    items =
      Refresh                     :
        action                    : 'refresh'
        separator                 : yes
      Expand                      :
        action                    : "expand"
        separator                 : yes
      Collapse                    :
        action                    : "collapse"
        separator                 : yes
      'New File'                  :
        action                    : 'createFile'
      'New Folder'                :
        action                    : 'createFolder'
      'Upload file...'            :
        disabled                  : yes
        action                    : 'upload'

    if fileView.expanded
      delete items.Expand
    else
      delete items.Collapse

    return items

  getMutilpleItemMenu:(fileViews)->

    types =
      file    : no
      folder  : no
      mount   : no

    for fileView in fileViews
      types[fileView.getData().type] = yes

    if types.file and not types.folder and not types.mount
      return @getMultipleFileMenu fileViews

    else if not types.file and types.folder and not types.mount
      return @getMultipleFolderMenu fileViews

    items =

      Delete                      :
        action                    : 'delete'
        separator                 : yes
      Duplicate                   :
        action                    : 'duplicate'
      Compress                    :
        children                  :
          'as .zip'               :
            action                : 'zip'
          'as .tar.gz'            :
            action                : 'tarball'
      Download                    :
        disabled                  : yes
        action                    : 'download'

    return items



  getMultipleFolderMenu:(folderViews)->

    items =
      Expand                      :
        action                    : "expand"
        separator                 : yes
      Collapse                    :
        action                    : "collapse"
        separator                 : yes
      Delete                      :
        action                    : 'delete'
        separator                 : yes
      Duplicate                   :
        action                    : 'duplicate'
      'Set permissions'           :
        children                  :
          customView              : (new NSetPermissionsView {}, {mode : "000", type : "multiple"})
      Compress                    :
        children                  :
          'as .zip'               :
            action                : 'zip'
          'as .tar.gz'            :
            action                : 'tarball'
      Download                    :
        disabled                  : yes
        action                    : 'download'

    allCollapsed = allExpanded = yes
    for folderView in folderViews
      if folderView.expanded then allCollapsed = no
      else allExpanded = no

    delete items.Collapse if allCollapsed
    delete items.Expand if allExpanded

    return items

  getMultipleFileMenu:(fileViews)->

    items =
      'Open Files'                :
        action                    : 'openFile'
      'Open with...'              :
        separator                 : yes
        children                  :
          'Ace Editor'            :
            action                : 'openFile'
          'CodeMirror'            :
            action                : 'openFileWithCodeMirror'
          'Viewer'                :
            separator             : yes
            action                : 'previewFile'
          'Search the App Store'  :
            disabled              : yes
          'Contribute an Editor'  :
            disabled              : yes
      'Delete all'                :
        action                    : 'delete'
        separator                 : yes
      Duplicate                   :
        action                    : 'duplicate'
      'Set permissions'           :
        children                  :
          customView              : (new NSetPermissionsView {}, {mode : "000"})
      Compress                    :
        separator                 : yes
        children                  :
          'as .zip'               :
            action                : 'zip'
          'as .tar.gz'            :
            action                : 'tarball'
      Download                    :
        disabled                  : yes
        action                    : 'download'

    return items


# this is shorter but needs coffee script update

# 'Open File'                 : action : 'openFile'
# 'Open with...'              :
#   children                  :
#     'Ace Editor'            : action : 'openFile'
#     'CodeMirror'            : action : 'openFileWithCodeMirror'
#     'Viewer'                : action : 'previewFile'
#     divider                 : yes
#     'Search the App Store'  : disabled : yes
#     'Contribute an Editor'  : disabled : yes
# divider                     : yes
# Delete                      : action : 'delete'
# divider                     : yes
# Rename                      : action : 'rename'
# Duplicate                   : action : 'duplicate'
# 'Set permissions'           :
#   children                  :
#     customView              : KDView
# Extract                     : action : 'extract'
# Compress                    :
#   children                  :
#     'as .zip'               :
#       action                : 'zip'
#     'as .tar.gz'            :
#       action                : 'tarball'
# Download                    : action : 'download'
# divider                     : yes
# 'New File'                  : action : 'createFile'
# 'New Folder'                : action : 'createFolder'
# 'Upload file...'            : action : 'upload', disabled : yes
# 'Clone from Github...'      : action : 'gitHubClone', disabled : yes<|MERGE_RESOLUTION|>--- conflicted
+++ resolved
@@ -177,11 +177,7 @@
       if KD.checkFlag('app-publisher') or KD.checkFlag('super-admin')
         items['Application menu'].children["Download source files"].separator = yes
         items['Application menu'].children["Publish to App Catalog"] =
-<<<<<<< HEAD
-          action                : "publish"
-=======
           action : "publish"
->>>>>>> c8bdba1a
 
     return items
 
