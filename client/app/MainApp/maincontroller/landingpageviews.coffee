--- conflicted
+++ resolved
@@ -28,13 +28,7 @@
 
     @addSubView @nav = @navController.getView()
 
-<<<<<<< HEAD
-    @mainController.on "accountChanged.to.*", =>
-      @navController.removeAllItems()
-      @navController.instantiateListItems defaultItems.items
-=======
     @mainController.on "accountChanged.to.*", => @navController.reset()
->>>>>>> be4b3a44
 
 class LandingPageNavigationController extends NavigationController
 
