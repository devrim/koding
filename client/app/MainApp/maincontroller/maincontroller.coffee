--- conflicted
+++ resolved
@@ -5,17 +5,11 @@
   constructor:()->
     
     super
-<<<<<<< HEAD
-    loadingScreen = new LoadingScreen
-    KD.registerSingleton "loadingScreen", loadingScreen
-    KDView.appendToDOMBody loadingScreen
-=======
 
     loadingScreen = new LoadingScreen
     KD.registerSingleton "loadingScreen", loadingScreen
     KDView.appendToDOMBody loadingScreen
 
->>>>>>> 634c0b5d
     window.appManager = new ApplicationManager
     KD.registerSingleton "docManager", new DocumentManager
     KD.registerSingleton "windowController", new KDWindowController
