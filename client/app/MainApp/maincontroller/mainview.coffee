--- conflicted
+++ resolved
@@ -54,11 +54,7 @@
     @addSubView @panelWrapper = new KDView
       tagName  : "section"
 
-<<<<<<< HEAD
-    @addSubView @bottomPanel = new KDScrollView
-=======
     @addSubView @bottomPanel = new BottomPanel
->>>>>>> a1c2f928
       cssClass : "bottom-panel"
     @emit "BottomPanelCreated", @bottomPanel
 
