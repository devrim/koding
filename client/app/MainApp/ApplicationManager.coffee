--- conflicted
+++ resolved
@@ -3,41 +3,11 @@
 
 class ApplicationManager extends KDObject
 
-<<<<<<< HEAD
-  quitAll:(callback)->
-    # log @openedInstances
-    for own path of @getAllAppInstances()
-      @quitApplication path
-
-    #FIXME: make this async -sah 1/3/12
-    callback?()
-
-  setGroup:-> console.log 'setGroup', arguments
-
-  forceQuit:(path)->
-    app = @getAppInstance path
-    views = (@getAppViews path)?.slice 0
-    for view in views ? []
-      app.propagateEvent (KDEventType : 'ApplicationWantsToClose', globalEvent : yes), data : view
-      view.destroy()
-    @removeAppInstance path
-    app?.destroy()
-
-  quitApplication:(path)->
-    app = @getAppInstance path
-    if app and typeof app.quit is "function"
-      app.quit? ->
-        @removeAppInstance path
-      setTimeout ->
-        @forceQuit path
-      , 50000
-=======
   @debug = yes
 
   log = (rest...)->
     if ApplicationManager.debug
       console.log rest...
->>>>>>> 3f55b874
     else
       noop
 
@@ -182,15 +152,6 @@
 
   get:(name)-> @appControllers[name]?.first or null
 
-<<<<<<< HEAD
-  fetchStorage: (appId, version, callback) ->
-    notifyView = null
-    # warn "System still trying to access application storage for #{appId}"
-    KD.whoami().fetchStorage {appId, version}, (error, storage) =>
-      unless storage
-        storage = {appId,version,bucket:{}} # creating a fake storage
-      callback error, storage
-=======
   getByView: (view)->
 
     appInstance = null
@@ -232,7 +193,6 @@
     appView = appInstance.getView?()
     appView?.once "KDObjectWillBeDestroyed", =>
       @unregister appInstance
->>>>>>> 3f55b874
 
 
 
