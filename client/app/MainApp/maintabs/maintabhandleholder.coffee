--- conflicted
+++ resolved
@@ -18,7 +18,7 @@
       tabHandle = pane.tabHandle
 
       tabHandle.on "DragStarted", =>
-        if @subViews.length <= 2 then tabHandle.dragIsAllowed = no else tabHandle.dragIsAllowed = yes
+        tabHandle.dragIsAllowed = if @subViews.length <= 2 then no else yes
       tabHandle.on "DragInAction", =>
         @plusHandle.hide() if tabHandle.dragIsAllowed
       tabHandle.on "DragFinished", =>
@@ -36,16 +36,11 @@
       cssClass : 'kdtabhandle add-editor-menu visible-tab-handle plus first last'
       partial  : "<span class='icon'></span><b class='hidden'>Click here to start</b>"
       delegate : @
-<<<<<<< HEAD
-      click    : =>
+      click    : (event)=>
         if @plusHandle.$().hasClass('first')
           KD.getSingleton("appManager").openApplication "StartTab"
         else
           offset = @plusHandle.$().offset()
-=======
-      click    : (event) =>
-        unless @plusHandle.$().hasClass('first')
->>>>>>> 847853dd
           contextMenu = new JContextMenu
             event       : event
             delegate    : @plusHandle
