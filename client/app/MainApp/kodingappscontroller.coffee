--- conflicted
+++ resolved
@@ -3,39 +3,6 @@
   KD.registerAppClass @,
     name       : "KodingAppsController"
     background : yes
-<<<<<<< HEAD
-
-  escapeFilePath = FSHelper.escapeFilePath
-
-  defaultManifest = (type, name)->
-    {profile} = KD.whoami()
-    fullName = Encoder.htmlDecode "#{profile.firstName} #{profile.lastName}"
-    raw =
-      devMode       : yes
-      version       : "0.1"
-      name          : "#{name or type.capitalize()}"
-      identifier    : "com.koding.apps.#{__utils.slugify name or type}"
-      path          : "~/Applications/#{name or type.capitalize()}.kdapp"
-      homepage      : "#{profile.nickname}.koding.com/#{__utils.slugify name or type}"
-      author        : "#{fullName}"
-      repository    : "git://github.com/#{profile.nickname}/#{__utils.slugify name or type}.kdapp.git"
-      description   : "#{name or type} : a Koding application created with the #{type} template."
-      category      : "web-app" # can be web-app, add-on, server-stack, framework, misc
-      source        :
-        blocks      :
-          app       :
-            # pre     : ""
-            files   : [ "./index.coffee" ]
-            # post    : ""
-        stylesheets : [ "./resources/style.css" ]
-      options       :
-        type        : "tab"
-      icns          :
-        "128"       : "./resources/icon.128.png"
-
-    json = JSON.stringify raw, null, 2
-=======
->>>>>>> 4e4cfb89
 
   @manifests = {}
 
@@ -59,8 +26,6 @@
 
     @kiteController = @getSingleton('kiteController')
     @manifests = KodingAppsController.manifests
-<<<<<<< HEAD
-=======
 
   getAppPath:(manifest)->
 
@@ -68,7 +33,6 @@
     path = if 'string' is typeof manifest then manifest else manifest.path
     path = if /^~/.test path then "/Users/#{profile.nickname}#{path.substr(1)}" else path
     return path.replace /(\/+)$/, ""
->>>>>>> 4e4cfb89
 
   # #
   # FETCHERS
@@ -219,15 +183,7 @@
 
   runApp:(manifest, callback)->
 
-<<<<<<< HEAD
-    {options, name, devMode} = manifest
-    {stylesheets} = manifest.source if manifest.source
-
-    proxifyUrl=(url)->
-      "https://api.koding.com/1.0/image.php?url="+ encodeURIComponent(url)
-=======
     {options, name} = manifest
->>>>>>> 4e4cfb89
 
     putStyleSheets manifest
 
