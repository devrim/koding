htmlencode = require 'htmlencode'
globals = require 'globals'
groupifyLink = require '../util/groupifyLink'
nick = require '../util/nick'
kd = require 'kd'
KDCustomHTMLView = kd.CustomHTMLView
KDProgressBarView = kd.ProgressBarView
JView = require '../jview'
Machine = require '../providers/machine'
MachineSettingsPopup = require '../providers/machinesettingspopup'
SidebarMachineSharePopup = require 'app/activity/sidebar/sidebarmachinesharepopup'


module.exports = class NavigationMachineItem extends JView

  {Running, Stopped} = Machine.State

  stateClasses  = 'reconnecting '
  stateClasses += "#{state.toLowerCase()} " for state in Object.keys Machine.State


  constructor: (options = {}, data) ->

    { machine, workspaces } = data

    @alias           = machine.slug or machine.label
    machineOwner     = machine.getOwner()
    isMyMachine      = machine.isMine()
    machineRoutes    =
      own            : "/IDE/#{@alias}"
      collaboration  : "/IDE/#{@getChannelId data}"
      permanentShare : "/IDE/#{machine.uid}"

    machineType = 'own'

    unless isMyMachine
      machineType = if machine.isPermanent() then 'permanentShare' else 'collaboration'

    options.tagName    = 'a'
    options.cssClass   = "vm #{machine.status.state.toLowerCase()} #{machine.provider}"
    options.attributes =
      href             : groupifyLink machineRoutes[machineType]
      title            : "Open IDE for #{@alias}"

    unless isMyMachine
      options.attributes.title += " (shared by @#{htmlencode.htmlDecode machineOwner})"

    super options, data

    { @machine } = @getData()
    labelPartial = machine.label or @alias

    unless isMyMachine
      labelPartial = """
        #{labelPartial}
        <cite class='shared-by'>
          (@#{htmlencode.htmlDecode machineOwner})
        </cite>
      """

    @label     = new KDCustomHTMLView
      partial  : labelPartial

    @progress  = new KDProgressBarView
      cssClass : 'hidden'

    isMine      = @machine.isMine()
    isPermanent = @machine.isPermanent() and @machine.isApproved()

    if isMine or isPermanent
      if @settingsEnabled()
        @settingsIcon = new KDCustomHTMLView
          tagName     : 'span'
          click       : (e) =>
            if isMine then @handleMachineSettingsClick e
            else if isPermanent then @showSidebarSharePopup()
    else
      @settingsIcon = new KDCustomHTMLView cssClass: 'hidden'

<<<<<<< HEAD
    kd.singletons.computeController.on "public-#{@machine._id}", (event)=>
      @handleMachineEvent event
=======
    kd.singletons.computeController
      .on "reconnecting-#{@machine.uid}", =>
        @setState 'reconnecting'

      .on "public-#{@machine._id}", (event)=>
        @handleMachineEvent event

      # These are updating machine data on this instance indivudally
      # but since we have more data to update, I'm updating all machines
      # for now.
      #
      # .on "revive-#{@machine._id}", (machine)=>
      #   @machine = machine

      #   @label.updatePartial @machine.label
      #   @alias   = @machine.slug or @label
      #   newPath  = groupifyLink "/IDE/#{@alias}/my-workspace"

      #   @setAttributes
      #     href   : newPath
      #     title  : "Open IDE for #{@alias}"
>>>>>>> fbedfed3


  settingsEnabled: ->

    { status: { state } } = @machine
    { NotInitialized, Running, Stopped, Terminated, Unknown } = Machine.State

    return state in [ NotInitialized, Running, Stopped, Terminated, Unknown ]


  handleMachineSettingsClick: (event) ->

    return  if not @settingsEnabled()

    kd.utils.stopDOMEvent event

    new MachineSettingsPopup { position: @getPopupPosition() }, @machine


  getPopupPosition: (extraTop = 0) ->

    bounds   = @getBounds()
    position =
      top    : Math.max(bounds.y - 38, 0) + extraTop
      left   : bounds.x + bounds.w + 16

    return position


  handleMachineEvent: (event) ->

    {percentage, status} = event

    # switch status
    #   when Machine.State.Terminated then @destroy()
    #  else @setState status

    @setState status

    if percentage?
      @updateProgressBar percentage


  setState: (state) ->

    return  unless state

    @unsetClass stateClasses
    @setClass state.toLowerCase()


  updateProgressBar: (percentage) ->

    return @progress.hide()  unless percentage

    @progress.show()
    @progress.updateBar percentage

    if percentage is 100
      kd.utils.wait 1000, @progress.bound 'hide'


  # passing data is required because this method is called before super call.
  getChannelId: (data) ->

    return data.workspaces.first?.channelId


  showSidebarSharePopup: (options = {}) ->

    options.position  = @getPopupPosition 20
    options.channelId = @getChannelId @getData()

    new SidebarMachineSharePopup options, @machine


  click: (e) ->

    m = @machine

    if not m.isMine() and not m.isApproved()
      kd.utils.stopDOMEvent e
      @showSidebarSharePopup()

    super


  pistachio: ->

    return """
      <figure></figure>
      {{> @label}}
      {{> @settingsIcon}}
      {{> @progress}}
    """<|MERGE_RESOLUTION|>--- conflicted
+++ resolved
@@ -77,33 +77,12 @@
     else
       @settingsIcon = new KDCustomHTMLView cssClass: 'hidden'
 
-<<<<<<< HEAD
-    kd.singletons.computeController.on "public-#{@machine._id}", (event)=>
-      @handleMachineEvent event
-=======
     kd.singletons.computeController
       .on "reconnecting-#{@machine.uid}", =>
         @setState 'reconnecting'
 
       .on "public-#{@machine._id}", (event)=>
         @handleMachineEvent event
-
-      # These are updating machine data on this instance indivudally
-      # but since we have more data to update, I'm updating all machines
-      # for now.
-      #
-      # .on "revive-#{@machine._id}", (machine)=>
-      #   @machine = machine
-
-      #   @label.updatePartial @machine.label
-      #   @alias   = @machine.slug or @label
-      #   newPath  = groupifyLink "/IDE/#{@alias}/my-workspace"
-
-      #   @setAttributes
-      #     href   : newPath
-      #     title  : "Open IDE for #{@alias}"
->>>>>>> fbedfed3
-
 
   settingsEnabled: ->
 
