--- conflicted
+++ resolved
@@ -1,17 +1,6 @@
 class KDTabPaneView extends KDView
   constructor:(options = {},data)->
 
-<<<<<<< HEAD
-    options.hiddenHandle ?= no      # yes or no
-    options.name        or= ""      # a String
-    options.cssClass      = KD.utils.curryCssClass "kdtabpaneview kdhiddentab clearfix #{KD.utils.slugify(options.name.toLowerCase())}"
-
-    super options, data
-
-    @name = options.name
-    @setClass "clearfix"
-    @setHeight @$().parent().height()
-=======
     options.hiddenHandle ?= no      # a Boolean
     options.name        or= ""      # a String
     defaultCssClass       = "kdtabpaneview kdhiddentab #{KD.utils.slugify(options.name.toLowerCase())} clearfix"
@@ -20,7 +9,6 @@
     super options, data
 
     @name                 = options.name
->>>>>>> 3f55b874
 
     @on "KDTabPaneActive"   , @becameActive
     @on "KDTabPaneInactive" , @becameInactive
@@ -51,45 +39,4 @@
     @getDelegate().getHandleByPane @
 
   hideTabCloseIcon:()->
-<<<<<<< HEAD
-    @getDelegate().hideCloseIcon @
-
-class KDTabHandleView extends KDView
-  constructor:(options)->
-    options = $.extend
-      hidden  : no          # yes or no
-      title   : "Title"     # a String
-      pane    : null        # a KDTabPaneView instance
-      view    : null        # a KDView instance to put in the tab handle
-    ,options
-    super options
-
-  setDomElement:()->
-    c = if @getOptions().hidden then "hidden" else ""
-    @domElement = $ "<div class='kdtabhandle #{c} #{@getOptions().cssClass}'>
-                      <span class='close-tab'></span>
-                    </div>"
-
-  viewAppended:()->
-    if (view = @getOptions().view)?
-      @addSubView view
-    else
-      @setPartial @partial()
-
-  partial:->
-    $ "<b>#{@getOptions().title or 'Default Title'}</b>"
-
-  makeActive:()->
-    @getDomElement().addClass "active"
-
-  makeInactive:()->
-    @getDomElement().removeClass "active"
-
-  setTitle:(title)->
-    # @getDomElement().find("span.close-tab").css "color", @getDelegate().getDomElement().css "background-color"
-
-  # viewAppended:()->
-  #   log @getDelegate()
-=======
-    @getDelegate().hideCloseIcon @
->>>>>>> 3f55b874
+    @getDelegate().hideCloseIcon @