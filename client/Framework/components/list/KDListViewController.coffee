class KDListViewController extends KDViewController

  constructor:(options = {}, data)->

    options.wrapper           ?= yes
    options.scrollView        ?= yes
    options.keyNav            ?= no
    options.multipleSelection ?= no
    options.selection         ?= yes
    @itemsOrdered             = [] unless @itemsOrdered
    @itemsIndexed             = {}
    @selectedItems            = []
    @lazyLoader               = null
    viewOptions               = options.viewOptions or {}

    if options.subItemClass
      viewOptions.subItemClass = options.subItemClass

    @setListView listView = options.view or new KDListView viewOptions

    if options.scrollView
      @scrollView = new KDScrollView
        lazyLoadThreshold : options.lazyLoadThreshold
        ownScrollBars     : options.ownScrollBars

    if options.wrapper
      options.view = new KDView cssClass : "listview-wrapper"
<<<<<<< HEAD
    
    super options, data
    
    listView.on 'ItemWasAdded', (view, index)=> @registerItem view, index
=======
>>>>>>> 7623fd8c

    super options, data

    listView.on 'ItemWasAdded', (view, index)=> @registerItem view, index
    listView.on 'ItemIsBeingDestroyed', (itemInfo)=> @unregisterItem itemInfo
    if options.keyNav
      listView.on 'KeyDownOnList', (event)=> @keyDownPerformed listView, event

  loadView:(mainView)->

    options = @getOptions()
    if options.scrollView
      scrollView = @scrollView
      mainView.addSubView scrollView
      scrollView.addSubView @getListView()
      # @showLazyLoader()
      scrollView.registerListener KDEventTypes : 'LazyLoadThresholdReached', listener : @, callback : @showLazyLoader
      @registerListener KDEventTypes : 'LazyLoadComplete', listener : @, callback : @hideLazyLoader

    @instantiateListItems(@getData().items or [])
    @listenTo
      KDEventTypes       : "ReceivedMouseUpElsewhere"
      listenedToInstance : @getSingleton("windowController")
      callback           : (windowController, event)-> @mouseUpHappened windowController, event

  instantiateListItems:(items)->
    newItems = for listItem in items
      @getListView().addItem listItem

    @emit "AllItemsAddedToList"

    return newItems

  ###
  HELPERS
  ###

  itemForId:(id)->

    @itemsIndexed[id]

  getItemsOrdered:->

    @itemsOrdered

  getItemCount:->

    @itemsOrdered.length

  setListView:(listView)->

    @listView = listView

  getListView:->

    @listView

  ###
  CRUD OPERATIONS FOR ITEMS
  ###

  registerItem:(view, index)->

    options = @getOptions()

    if index?
      actualIndex = if @getOptions().lastToFirst then @items.length - index - 1 else index
      @itemsOrdered.splice(actualIndex, 0, view)
    else
      @itemsOrdered[if @getOptions().lastToFirst then 'unshift' else 'push'] view
    if view.getData()?
      @itemsIndexed[view.getItemDataId()] = view

    if options.selection
      @listenTo
        KDEventTypes        : 'click'
        listenedToInstance  : view
        callback            : (view, event)=> @selectItem view, event

    if options.multipleSelection
      @listenTo
        KDEventTypes       : ["mousedown","mouseenter"]
        listenedToInstance : view
        callback           : (view, event)=>
          switch event.type
            when "mousedown"  then @mouseDownHappenedOnItem view, event
            when "mouseenter" then @mouseEnterHappenedOnItem view, event


  unregisterItem:(itemInfo)->

    @emit "UnregisteringItem", itemInfo
    {index, view} = itemInfo
    actualIndex = if @getOptions().lastToFirst then @items.length - index - 1 else index
    @itemsOrdered.splice actualIndex, 1
    if view.getData()?
      delete @itemsIndexed[view.getItemDataId()]

  replaceAllItems:(items)->

    @removeAllItems()
    @instantiateListItems items

  removeAllItems:->

    itemsOrdered  = @itemsOrdered
    @itemsOrdered = []
    @itemsIndexed = {}

    listView = @getListView()
    listView.empty() if listView.items.length

    return itemsOrdered

  ###
  HANDLING MOUSE EVENTS
  ###

  mouseDownHappenedOnItem:(item, event)->

    @getSingleton("windowController").setKeyView @getListView() if @getOptions().keyNav

    @lastEvent = event
    unless item in @selectedItems
      @mouseDown = yes
      @mouseDownTempItem = item
      @mouseDownTimer = setTimeout =>
        @mouseDown = no
        @mouseDownTempItem = null
        @selectItem item, event
      , 300

    else
      @mouseDown = no
      @mouseDownTempItem = null

  mouseUpHappened:(windowController, event)->

    clearTimeout @mouseDownTimer
    @mouseDown = no
    @mouseDownTempItem = null

  mouseEnterHappenedOnItem:(item, event)->

    clearTimeout @mouseDownTimer
    if @mouseDown
      @deselectAllItems() unless event.metaKey or event.ctrlKey or event.shiftKey
      @selectItemsByRange @mouseDownTempItem,item
    else
      @propagateEvent KDEventType : "MouseEnterHappenedOnItem", item

  ###
  HANDLING KEY EVENTS
  ###

  keyDownPerformed:(mainView, event)->

    switch event.which
      when 40, 38
        @selectItemBelowOrAbove event
        @propagateEvent KDEventType : "KeyDownOnListHandled", @selectedItems

  ###
  ITEM SELECTION
  ###

  # bad naming because of backwards compatibility i didn't
  # change the method name during refactoring - Sinan 10 May 2012
  selectItem:(item, event = {})->

    @lastEvent = event
    @deselectAllItems() unless event.metaKey or event.ctrlKey or event.shiftKey

    if item?
      if event.shiftKey and @selectedItems.length > 0
        @selectItemsByRange @selectedItems[0], item
      else
        unless item in @selectedItems
          @selectSingleItem item
        else
          @deselectSingleItem item

    return @selectedItems

  selectItemBelowOrAbove:(event)->

    direction         = if event.which is 40 then "down" else "up"
    addend            = if event.which is 40 then 1 else -1

    selectedIndex     = @itemsOrdered.indexOf @selectedItems[0]
    lastSelectedIndex = @itemsOrdered.indexOf @selectedItems[@selectedItems.length - 1]

    if @itemsOrdered[selectedIndex + addend]
      unless event.metaKey or event.ctrlKey or event.shiftKey
        # navigate normally if meta key is NOT pressed
        @selectItem @itemsOrdered[selectedIndex + addend]
      else
        # take extra actions if meta key is pressed
        if @selectedItems.indexOf(@itemsOrdered[lastSelectedIndex + addend]) isnt -1
          # to be deselected item is in @selectedItems
          if @itemsOrdered[lastSelectedIndex]
            @deselectSingleItem @itemsOrdered[lastSelectedIndex]
        else
          # to be deselected item is NOT in @selectedItems
          if @itemsOrdered[lastSelectedIndex + addend ]
            @selectSingleItem @itemsOrdered[lastSelectedIndex + addend ]

  selectNextItem:(item, event)->

    [item] = @selectedItems unless item
    selectedIndex = @itemsOrdered.indexOf item
    @selectItem @itemsOrdered[selectedIndex + 1]

  selectPrevItem:(item, event)->

    [item] = @selectedItems unless item
    selectedIndex = @itemsOrdered.indexOf item
    @selectItem @itemsOrdered[selectedIndex + -1]


  deselectAllItems:()->

    for selectedItem in @selectedItems
      selectedItem.removeHighlight()
      deselectedItems = @selectedItems.concat []
      @selectedItems = []
      @getListView().unsetClass "last-item-selected"
      @itemDeselectionPerformed deselectedItems

  deselectSingleItem:(item)->

    item.removeHighlight()
    @selectedItems.splice @selectedItems.indexOf(item), 1
    if item is @itemsOrdered[@itemsOrdered.length-1]
      @getListView().unsetClass "last-item-selected"
    @itemDeselectionPerformed [item]

  selectSingleItem:(item)->

    unless item in @selectedItems
      item.highlight()
      @selectedItems.push item
      if item is @itemsOrdered[@itemsOrdered.length-1]
        @getListView().setClass "last-item-selected"
      @itemSelectionPerformed()

  selectAllItems:()->

    @selectSingleItem item for item in @itemsOrdered


  selectItemsByRange:(item1, item2)->

    indicesToBeSliced = [@itemsOrdered.indexOf(item1), @itemsOrdered.indexOf(item2)]
    indicesToBeSliced.sort (a, b)-> a - b
    itemsToBeSelected = @itemsOrdered.slice indicesToBeSliced[0], indicesToBeSliced[1] + 1
    @selectSingleItem item for item in itemsToBeSelected
    @itemSelectionPerformed()

  itemSelectionPerformed:->

    @propagateEvent KDEventType : "ItemSelectionPerformed", (event : @lastEvent, items : @selectedItems)

  itemDeselectionPerformed:(deselectedItems)->

    @propagateEvent KDEventType : "ItemDeselectionPerformed", (event : @lastEvent, items : deselectedItems)

  ###
  LAZY LOADER
  ###

  showLazyLoader:->

    unless @lazyLoader
      @propagateEvent KDEventType : 'LazyLoadThresholdReached'
      @scrollView.addSubView @lazyLoader = new KDCustomHTMLView cssClass : "lazy-loader", partial : "Loading..."
      @lazyLoader.addSubView @lazyLoader.canvas = new KDLoaderView
        size          :
          width       : 16
        loaderOptions :
          color       : "#5f5f5f"
          diameter    : 16
          density     : 60
          range       : 0.4
          speed       : 3
          FPS         : 24

      @lazyLoader.canvas.show()

  hideLazyLoader:->

    if @lazyLoader
      @lazyLoader.canvas.hide()
      @lazyLoader.destroy()
      @lazyLoader = null<|MERGE_RESOLUTION|>--- conflicted
+++ resolved
@@ -25,13 +25,6 @@
 
     if options.wrapper
       options.view = new KDView cssClass : "listview-wrapper"
-<<<<<<< HEAD
-    
-    super options, data
-    
-    listView.on 'ItemWasAdded', (view, index)=> @registerItem view, index
-=======
->>>>>>> 7623fd8c
 
     super options, data
 
