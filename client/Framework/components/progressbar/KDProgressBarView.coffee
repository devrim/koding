--- conflicted
+++ resolved
@@ -1,14 +1,11 @@
 class KDProgressBarView extends KDCustomHTMLView
   constructor:(options = {})->
-<<<<<<< HEAD
-    options.cssClass = KD.utils.curryCssClass "progressbar-container", options.cssClass
+
+    options.cssClass = KD.utils.curry "progressbar-container", options.cssClass
 
     options.determinate  ?= yes
     options.initial      ?= no
     options.title        ?= ""
-=======
-    options.cssClass = KD.utils.curry "progressbar-container", options.cssClass
->>>>>>> 737b3712
 
     super options
 
