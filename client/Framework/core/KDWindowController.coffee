###
todo:

  - make addLayer implementation more clear, by default adding a layer
    should set a listener for next ReceivedClickElsewhere and remove the layer automatically
    2012/5/21 Sinan

###
class KDWindowController extends KDController

  @keyViewHistory = []
  superKey        = if navigator.userAgent.indexOf("Mac OS X") is -1 then "ctrl" else "command"

  constructor:(options,data)->

    @windowResizeListeners = {}
    @keyEventsToBeListened = ['keydown', 'keyup', 'keypress']
    @currentCombos         = {}
    @keyView               = null
    @dragView              = null
    @scrollingEnabled      = yes

    @bindEvents()
    @setWindowProperties()

    super options, data

    KD.registerSingleton "windowController", @, yes

  addLayer: (layer)->

    unless layer in @layers
      # log "layer added", layer
      @layers.push layer
      layer.on 'KDObjectWillBeDestroyed', =>
        @removeLayer layer

  removeLayer: (layer)->

    if layer in @layers
      # log "layer removed", layer
      index = @layers.indexOf(layer)
      @layers.splice index, 1

  bindEvents:()->

    $(window).bind @keyEventsToBeListened.join(' '), @key

    $(window).bind "resize",(event)=>
      @setWindowProperties event
      @notifyWindowResizeListeners event

    document.body.addEventListener "dragenter", (event)=>
      unless @dragInAction
        @propagateEvent (KDEventType: 'DragEnterOnWindow'), event
        @setDragInAction yes
    , yes

    document.body.addEventListener "dragleave", (event)=>
      unless 0 < event.clientX < @winWidth and
             0 < event.clientY < @winHeight
        @propagateEvent (KDEventType: 'DragExitOnWindow'), event
        @setDragInAction no
    , yes

    document.body.addEventListener "drop", (event)=>
      @propagateEvent (KDEventType: 'DragExitOnWindow'), event
      @propagateEvent (KDEventType: 'DropOnWindow'), event
      @setDragInAction no
    , yes

    @layers = layers = []

    document.body.addEventListener 'mousedown', (e)=>
      $('.twipsy').remove() # temporary for beta
      lastLayer = layers[layers.length-1]

      if lastLayer and $(e.target).closest(lastLayer?.$()).length is 0
        # log lastLayer, "ReceivedClickElsewhere"
        lastLayer.emit 'ReceivedClickElsewhere', e
        @removeLayer lastLayer
    , yes

    document.body.addEventListener 'mouseup', (e)=>
      @unsetDragView e if @dragView
      @emit 'ReceivedMouseUpElsewhere', e
    , yes

    document.body.addEventListener 'mousemove', (e)=>
      @redirectMouseMoveEvent e if @dragView
    , yes

    # internal links (including "#") should prevent default, so we don't end
    # up with duplicate entries in history: e.g. /Activity and /Activity#
    # also so that we don't redirect the browser
    document.body.addEventListener 'click', (e)->
      isInternalLink = e.target?.nodeName.toLowerCase() is 'a' and\   # html nodenames are uppercase, so lowercase this.
                       e.target.target isnt '_blank'                  # target _blank links should work as normal.
      if isInternalLink
        e.preventDefault()
        href = $(e.target).attr 'href'
        if href and not /^#/.test href
          KD.getSingleton('router').handleRoute href
    , yes

    # unless window.location.hostname is 'localhost'
<<<<<<< HEAD
    window.addEventListener 'beforeunload', @bound "beforeUnload"

  beforeUnload:(event)->
=======
    window.addEventListener 'beforeunload', (event) =>
      # fixme: fix this with appmanager
      mainTabView = @getSingleton('mainView')?.mainTabView
      if mainTabView?.panes
        for pane in mainTabView.panes
          msg = no
>>>>>>> 1c5840e0

    # fixme: fix this with appmanager

    if @getSingleton('mainView')?.mainTabView?.panes
      for pane in @getSingleton('mainView').mainTabView.panes
        msg = no

        # For open Tabs (apps, editors)
        if pane.getOptions().type is "application" and pane.getOptions().name isnt "New Tab"
          msg = "Please make sure that you saved all your work."

        # This cssClass needs to be added to the KDInputView OR
        # a shadow KDInputView
        pane.data.$(".warn-on-unsaved-data").each (i,element) =>


          # If the View is a KDInputview, we don"t need to look
          # further than the .val(). For ACE and others, we have
          # to implement content shadowing in the widgets/inputs
          if $(element).hasClass("kdinput") and $(element).val()
            msg = "You may lose some input that you filled in."


    if msg # has to be created in the above checks
      event or= window.event
      event.returnValue = msg if event # For IE and Firefox prior to version 4
      return msg



  setDragInAction:(action = no)->

    $('body')[if action then "addClass" else "removeClass"]("dragInAction")
    @dragInAction = action

  setMainView:(view)->
    @mainView = view

  getMainView:(view)->
    @mainView

  revertKeyView:(view)->

    unless view
      warn "you must pass the view as a param, which doesn't want to be keyview anymore!"
      return

    if view is @keyView and @keyView isnt @oldKeyView
      @setKeyView @oldKeyView

  superizeCombos = (combos)->

    safeCombos = {}
    for combo, cb of combos
      if /\bsuper(\+|\s)/.test combo
        combo = combo.replace /super/g, superKey
      safeCombos[combo] = cb

    return safeCombos

  viewHasKeyCombos:(view)->

    return unless view

    o      = view.getOptions()
    combos = {}

    for e in @keyEventsToBeListened
      if "object" is typeof o[e]
        for combo, cb of o[e]
          combos[combo] = cb

    return if Object.keys(combos).length > 0 then combos else no

  registerKeyCombos:(view)->

    if combos = @viewHasKeyCombos view
      view.setClass "mousetrap"
      @currentCombos = superizeCombos combos
      for combo, cb of @currentCombos
        Mousetrap.bind combo, cb, 'keydown'

  unregisterKeyCombos:->

    @currentCombos = {}
    Mousetrap.reset()
    @keyView.unsetClass "mousetrap" if @keyView

  setKeyView:(newKeyView)->

    return if newKeyView is @keyView
    # unless newKeyView
    # log newKeyView, "newKeyView" if newKeyView

    @unregisterKeyCombos()
    @oldKeyView = @keyView
    @keyView    = newKeyView
    @registerKeyCombos newKeyView

    @constructor.keyViewHistory.push newKeyView

    newKeyView?.emit 'KDViewBecameKeyView'
    @emit 'WindowChangeKeyView', newKeyView

  setDragView:(dragView)->

    @setDragInAction yes
    @dragView = dragView

  unsetDragView:(e)->

    @setDragInAction no
    @dragView.emit "DragFinished", e, @dragState
    @dragView = null


  redirectMouseMoveEvent:(event)->

    view = @dragView

    {pageX, pageY}   = event
    {startX, startY} = view.dragState

    delta =
      x : pageX - startX
      y : pageY - startY

    view.drag event, delta

  getKeyView:()->
    @keyView

  key:(event)=>
    # log event.type, @keyView.constructor.name, @keyView.getOptions().name
    # if Object.keys(@currentCombos).length > 0
    #   return yes
    # else
    @keyView?.handleEvent event

  allowScrolling:(shouldAllowScrolling)->
    @scrollingEnabled = shouldAllowScrolling

  registerWindowResizeListener:(instance)->
    @windowResizeListeners[instance.id] = instance
    instance.on "KDObjectWillBeDestroyed", =>
      delete @windowResizeListeners[instance.id]

  setWindowProperties:(event)->
    @winWidth  = $(window).width()
    @winHeight = $(window).height()

  notifyWindowResizeListeners:(event, throttle = no, duration = 17)->
    event or= type : "resize"
    if throttle
      clearTimeout @resizeNotifiersTimer if @resizeNotifiersTimer
      @resizeNotifiersTimer = setTimeout ()=>
        for key,instance of @windowResizeListeners
          instance._windowDidResize? event
      , duration
    else
      for key,instance of @windowResizeListeners
        instance._windowDidResize? event

  # notifyWindowResizeListeners: __utils.throttle (event)=>
  #   event or= type : "resize"
  #   for key,instance of @windowResizeListeners
  #     instance._windowDidResize? event
  # ,50

new KDWindowController<|MERGE_RESOLUTION|>--- conflicted
+++ resolved
@@ -104,19 +104,9 @@
     , yes
 
     # unless window.location.hostname is 'localhost'
-<<<<<<< HEAD
     window.addEventListener 'beforeunload', @bound "beforeUnload"
 
   beforeUnload:(event)->
-=======
-    window.addEventListener 'beforeunload', (event) =>
-      # fixme: fix this with appmanager
-      mainTabView = @getSingleton('mainView')?.mainTabView
-      if mainTabView?.panes
-        for pane in mainTabView.panes
-          msg = no
->>>>>>> 1c5840e0
-
     # fixme: fix this with appmanager
 
     if @getSingleton('mainView')?.mainTabView?.panes
