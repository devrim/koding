--- conflicted
+++ resolved
@@ -534,14 +534,9 @@
     uniqueness = (Date.now()+"").slice(6)
     formData   =
       agree           : "on"
-<<<<<<< HEAD
       email           : "sinanyasar+#{uniqueness}@gmail.com"
       firstName       : u.getDummyName()
       lastName        : u.getDummyName()
-=======
-      email           : "senthil+#{uniqueness}@koding.com"
-      firstName       : gp(gr(10), yes)
->>>>>>> 5284e4e6
       inviteCode      : "twitterfriends"
       password        : "123123123"
       passwordConfirm : "123123123"
