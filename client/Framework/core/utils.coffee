# utils singleton
# -------------------------
#
# -------------------------

__utils =

  idCounter : 0

  formatPlural:(count, noun)->
    "#{count or 0} #{if count is 1 then noun else Inflector.pluralize noun}"

  selectText:(element, selectionStart, selectionEnd)->
    doc   = document
    if doc.body.createTextRange
      range = document.body.createTextRange()
      range.moveToElementText element
      range.select()
    else if window.getSelection
      selection = window.getSelection()
      range     = document.createRange()
      range.selectNodeContents element
      selection.removeAllRanges()
      selection.addRange range

  getCallerChain:(args, depth)->
    {callee:{caller}} = args
    chain = [caller]
    while depth-- and caller = caller?.caller
      chain.push caller
    chain

  getUniqueId: do -> i = 0; -> "kd-#{i++}"

  getRandomNumber :(range)->
    range = range or 1000000
    Math.floor Math.random()*range+1

  uniqueId : (prefix)->
    id = __utils.idCounter++
    if prefix? then "#{prefix}#{id}" else id

  getRandomRGB :->
    {getRandomNumber} = @
    "rgb(#{getRandomNumber(255)},#{getRandomNumber(255)},#{getRandomNumber(255)})"

  getRandomHex : ->
    # hex = (Math.random()*0xFFFFFF<<0).toString(16)
    hex = (Math.random()*0x999999<<0).toString(16)
    while hex.length < 6
      hex += "0"
    "##{hex}"

  trimIllegalChars :(word)->

  curryCssClass:(obligatoryClass, optionalClass)-> obligatoryClass + if optionalClass then ' ' + optionalClass else ''

  parseQuery:do->
    params  = /([^&=]+)=?([^&]*)/g    # for chunking the key-val pairs
    plusses = /\+/g                   # for converting plus signs to spaces
    decode  = (str)-> decodeURIComponent str.replace plusses, " "
    parseQuery = (queryString = location.search.substring 1)->
      result = {}
      result[decode m[1]] = decode m[2]  while m = params.exec queryString
      result

  stringifyQuery:do->
    spaces = /\s/g
    encode =(str)-> encodeURIComponent str.replace spaces, "+"
    stringifyQuery = (obj)->
      Object.keys(obj).map((key)-> "#{encode key}=#{encode obj[key]}").join('&').trim()

  capAndRemovePeriods:(path)->
    newPath = for arg in path.split "."
      arg.capitalize()
    newPath.join ""

  slugify:(title = "")->
    url = String(title)
      .toLowerCase()                # change everything to lowercase
      .replace(/^\s+|\s+$/g, "")    # trim leading and trailing spaces
      .replace(/[_|\s]+/g, "-")     # change all spaces and underscores to a hyphen
      .replace(/[^a-z0-9-]+/g, "")  # remove all non-alphanumeric characters except the hyphen
      .replace(/[-]+/g, "-")        # replace multiple instances of the hyphen with a single instance
      .replace(/^-+|-+$/g, "")      # trim leading and trailing hyphens

  stripTags:(value)->
    value.replace /<(?:.|\n)*?>/gm, ''

  decimalToAnother:(n, radix) ->
    hex = []
    for i in [0..10]
      hex[i+1] = i

    s = ''
    a = n
    while a >= radix
      b = a % radix
      a = Math.floor a / radix
      s += hex[b + 1]

    s += hex[a + 1]
    n = s.length
    t = ''
    for i in [0...n]
      t = t + s.substring n - i - 1, n - i
    s = t
    s

  proxifyUrl:(url="")->
    if url is ""
    then "data:image/gif;base64,R0lGODlhAQABAAAAACH5BAEKAAEALAAAAAABAAEAAAICTAEAOw=="
    else "#{location.protocol}//#{location.host}/-/imageProxy?url=#{encodeURIComponent(url)}"

  applyMarkdown: (text)->
    # problems with markdown so far:
    # - links are broken due to textexpansions (images too i guess)
    return null unless text

    marked.setOptions
      gfm       : true
      pedantic  : false
      sanitize  : true
      highlight :(text, lang)->
        if hljs.LANGUAGES[lang]?
        then hljs.highlight(lang,text).value
        else text

    text = marked Encoder.htmlDecode text

    sanitizeText = $(text)

    # Proxify images

    sanitizeText.find("img").each (i,element) =>
      src = element.getAttribute 'src'
      element.setAttribute "src", src?.replace /.*/, @proxifyUrl

    # Give all outbound links a target blank
    sanitizeText.find("a").each (i,element) =>
      unless /^(#!)/.test $(element).attr("href")
        $(element).attr("target", "_blank")

    text = $("<div />").append(sanitizeText.clone()).remove().html() # workaround for .html()


  applyLineBreaks: (text)->
    return null unless text
    text.replace /\n/g, "<br />"

  showMoreClickHandler:(event)->
    $trg = $(event.target)
    more = "span.collapsedtext a.more-link"
    less = "span.collapsedtext a.less-link"
    $trg.parent().addClass("show").removeClass("hide") if $trg.is(more)
    $trg.parent().removeClass("show").addClass("hide") if $trg.is(less)

  applyTextExpansions: (text, shorten)->
    return null unless text

    text = text.replace /&#10;/g, ' '

    # Expand URLs with intention to replace them after putShowMore
    {links,text} = @expandUrls text, yes

    text = __utils.putShowMore text if shorten

    # Reinsert URLs into text
    if links? then for link,i in links
      text = text.replace "[tempLink#{i}]", link

    text = @expandUsernames text
    return text
    # @expandWwwDotDomains @expandUrls @expandUsernames text

  expandWwwDotDomains: (text) ->
    return null unless text
    text.replace /(^|\s)(www\.[A-Za-z0-9-_]+.[A-Za-z0-9-_:%&\?\/.=]+)/g, (_, whitespace, www) ->
      "#{whitespace}<a href='http://#{www}' target='_blank'>#{www}</a>"

  expandUsernames: (text,sensitiveTo=no) ->
    # sensitiveTo is a string containing parent elements whose children
    # should not receive name expansion

    # as a JQuery selector, e.g. "pre"
    # means that all @s in <pre> tags will not be expanded

    return null unless text

    # default case for regular text
    if not sensitiveTo
      text.replace /\B\@([\w\-]+)/gim, (u) ->
        username = u.replace "@", ""
        u.link "/#{username}"
    # context-sensitive expansion
    else
      result = ""
      $(text).each (i,element)->
        if ($(element).parents(sensitiveTo).length is 0) and not ($(element).is sensitiveTo)
          if $(element).html()?
            replacedText =  $(element).html().replace /\B\@([\w\-]+)/gim, (u) ->
              username = u.replace "@", ""
              u.link "/#{username}"
            $(element).html replacedText
        result += $(element).get(0).outerHTML or "" # in case there is a text-only element
      result

  expandTags: (text) ->
    return null unless text
    text.replace /[#]+[A-Za-z0-9-_]+/g, (t) ->
      tag = t.replace "#", ""
      "<a href='#!/topic/#{tag}' class='ttag'><span>#{tag}</span></a>"

  expandUrls: (text,replaceAndYieldLinks=no) ->
    return null unless text

    links = []
    linkCount = 0

    urlGrabber = ///
    (?!\s)                                                      # leading spaces
    ([a-zA-Z]+://)                                              # protocol
    (\w+:\w+@|[\w|\d]+@|)                                       # username:password@
    ((?:[a-zA-Z\d]+(?:-[a-zA-Z\d]+)*\.)*)                       # subdomains
    ([a-zA-Z\d]+(?:[a-zA-Z\d]|-(?=[a-zA-Z\d]))*[a-zA-Z\d]?)     # domain
    \.                                                          # dot
    ([a-zA-Z]{2,4})                                             # top-level-domain
    (:\d+|)                                                     # :port
    (/\S*|)                                                     # rest of url
    (?!\S)
    ///g


    # This will change the original string to either a fully replaced version
    # or a version with temporary replacement strings that will later be replaced
    # with the expanded html tags
    text = text.replace urlGrabber, (url) ->

      url = url.trim()
      originalUrl = url

      # remove protocol and trailing path
      visibleUrl = url.replace(/(ht|f)tp(s)?\:\/\//,"").replace(/\/.*/,"")
      checkForPostSlash = /.*(\/\/)+.*\/.+/.test originalUrl # test for // ... / ...

      if not /[A-Za-z]+:\/\//.test url

        # url has no protocol
        url = '//'+url

      # Just yield a placeholder string for replacement later on
      # this is needed if the text should get shortened, add expanded
      # string to array at corresponding index
      if replaceAndYieldLinks
        links.push "<a href='#{url}' data-original-url='#{originalUrl}' target='_blank' >#{visibleUrl}#{if checkForPostSlash then "/…" else ""}<span class='expanded-link'></span></a>"
        "[tempLink#{linkCount++}]"
      else
        # yield the replacement inline (good for non-shortened text)
        "<a href='#{url}' data-original-url='#{originalUrl}' target='_blank' >#{visibleUrl}#{if checkForPostSlash then "/…" else ""}<span class='expanded-link'></span></a>"

    if replaceAndYieldLinks
      {
        links
        text
      }
    else
      text

  putShowMore: (text, l = 500)->
    shortenedText = __utils.shortenText text,
      minLength : l
      maxLength : l + Math.floor(l/10)
      suffix    : ''

    # log "[#{text.length}:#{Encoder.htmlEncode(text).length}/#{shortenedText.length}:#{Encoder.htmlEncode(shortenedText).length}]"
    text = if Encoder.htmlEncode(text).length > Encoder.htmlEncode(shortenedText).length
      morePart = "<span class='collapsedtext hide'>"
      morePart += "<a href='#' class='more-link' title='Show more...'>Show more...</a>"
      morePart += Encoder.htmlEncode(text).substr Encoder.htmlEncode(shortenedText).length
      morePart += "<a href='#' class='less-link' title='Show less...'>...show less</a>"
      morePart += "</span>"
      Encoder.htmlEncode(shortenedText) + morePart
    else
      Encoder.htmlEncode shortenedText

  shortenText:do ->
    tryToShorten = (longText, optimalBreak = ' ', suffix)->
      unless ~ longText.indexOf optimalBreak then no
      else
        "#{longText.split(optimalBreak).slice(0, -1).join optimalBreak}#{suffix ? optimalBreak}"
    (longText, options={})->
      return unless longText
      minLength = options.minLength or 450
      maxLength = options.maxLength or 600
      suffix    = options.suffix     ? '...'

      longTextLength  = Encoder.htmlDecode(longText).length
      longText = Encoder.htmlDecode longText

      tempText = longText.slice 0, maxLength
      lastClosingTag = tempText.lastIndexOf "]"
      lastOpeningTag = tempText.lastIndexOf "["

      if lastOpeningTag <= lastClosingTag
        finalMaxLength = maxLength
      else
        finalMaxLength = lastOpeningTag

      return longText if longText.length < minLength or longText.length < maxLength

      longText = longText.substr 0, finalMaxLength

      # prefer to end the teaser at the end of a sentence (a period).
      # failing that prefer to end the teaser at the end of a word (a space).
      candidate = tryToShorten(longText, '. ', suffix) or tryToShorten longText, ' ', suffix

      # Encoder.htmlDecode Encoder.htmlEncode \
      #   if candidate?.length > minLength then candidate
      #   else longText

      return \
        if candidate?.length > minLength then candidate
        else longText

  getMonthOptions : ->
    ((if i > 9 then { title : "#{i}", value : i} else { title : "0#{i}", value : i}) for i in [1..12])

  getYearOptions  : (min = 1900,max = Date::getFullYear())->
    ({ title : "#{i}", value : i} for i in [min..max])

  getFullnameFromAccount:(account)->
    {firstName, lastName} = account.profile
    return "#{firstName} #{lastName}"

  getNameFromFullname :(fullname)->
    fullname.split(' ')[0]

  wait: (duration, fn)->
    if "function" is typeof duration
      fn = duration
      duration = 0
    setTimeout fn, duration

  killWait:(id)-> clearTimeout id if id

  repeat: (duration, fn)->
    if "function" is typeof duration
      fn = duration
      duration = 500
    setInterval fn, duration

  killRepeat:(id)-> clearInterval id

  defer:do ->
    # this was ported from browserify's implementation of "process.nextTick"
    queue = []
    if window?.postMessage and window.addEventListener
      window.addEventListener "message", ((ev) ->
        if ev.source is window and ev.data is "kd-tick"
          ev.stopPropagation()
          do queue.shift()  if queue.length > 0
      ), yes
      (fn) -> queue.push fn; window.postMessage "kd-tick", "*"
    else
      (fn) -> setTimeout fn, 1


  getCancellableCallback:(callback)->
    cancelled = no
    kallback = (rest...)-> callback rest...  unless cancelled
    kallback.cancel = -> cancelled = yes
    kallback

  # ~ GG
  # Returns a new callback which calls the failcallback if
  # first callback not finish its job in given timeout (default is 5000ms)
  #
  # Usage:
  #
  # Let assume that you have this:
  #
  #   asyncFunc (data)->
  #     doSomethingWith data
  #
  # To set a timeout for it eg. 500ms:
  #
  #   asyncFunc getTimedOutCallBack (data)->
  #     doSomethingWith data
  #   , ->
  #     console.log "asyncFunc is not responded in 500ms."
  #   , 500
  #
  getTimedOutCallback:(callback, failcallback, timeout=5000)->
    cancelled = no
    kallback  = (rest...)->
      clearTimeout fallbackTimer
      callback rest...  unless cancelled

    fallback = (rest...)->
      failcallback rest...  unless cancelled
      cancelled = yes

    fallbackTimer = setTimeout fallback, timeout
    kallback

  # Returns a new callback which calls the failcallback if
  # first callback doesn't finish its job within timeout.
  #
  # Also, keeps track of start and end times.
  #
  # Let's assume that you have this:
  #
  #   asyncFunc (data)-> doSomethingWith data
  #
  # To set a timeout for 500ms:
  #
  #   asyncFunc ,\
  #     KD.utils.getTimedOutCallbackOne
  #       name     :"asyncFunc" // optional, logs to KD.utils.timers
  #       timeout  : 500        // defaults to 5000
  #       onSucess : (data)->
  #       onTimeout: ->
  #       onResult : ->         // called when result comes after timeout
  getTimedOutCallbackOne: (options={})->
    timerName = options.name      or "undefined"
    timeout   = options.timeout   or 10000
    onSuccess = options.onSuccess or ->
    onTimeout = options.onTimeout or ->
    onResult  = options.onResult  or ->

    timedOut = no
    kallback = (rest...)=>
      clearTimeout fallbackTimer
      @updateLogTimer timerName, fallbackTimer, Date.now()

      if timedOut then onResult rest... else onSuccess rest...

    fallback = (rest...)=>
      timedOut = yes
      @updateLogTimer timerName, fallbackTimer

      onTimeout rest...

    fallbackTimer = setTimeout fallback, timeout
    @logTimer timerName, fallbackTimer, Date.now()

    kallback.cancel =-> clearTimeout fallbackTimer
    kallback

  notifyAndEmailVMTurnOnFailureToSysAdmin: (vmName, reason)->
    if window.localStorage.notifiedSysAdminOfVMFailureTime
      if parseInt(window.localStorage.notifiedSysAdminOfVMFailureTime, 10)+(1000*60*60)>Date.now()
        return

    window.localStorage.notifiedSysAdminOfVMFailureTime = Date.now()

    new KDNotificationView
      title:"Sorry, your vm failed to turn on. An email has been sent to a sysadmin."

    KD.whoami().sendEmailVMTurnOnFailureToSysAdmin vmName, reason

<<<<<<< HEAD
  logTimeoutToExternal: (timerName)->
    #KD.logToMixpanel timerName+".timeout"

=======
>>>>>>> ccc92d97
  logTimer:(timerName, timerNumber, startTime)->
    log "logTimer name:#{timerName}"

    @timers[timerName] ||= {}
    @timers[timerName][timerNumber] =
      start  : startTime
      status : "started"

  updateLogTimer:(timerName, timerNumber, endTime)->
    timer     = @timers[timerName][timerNumber]
    status    = if endTime then "ended" else "failed"
    startTime = timer.start
    elapsed   = endTime-startTime
    timer     =
      start   : startTime
      end     : endTime
      status  : status
      elapsed : elapsed

    @timers[timerName][timerNumber] = timer

    log "updateLogTimer name:#{timerName}, status:#{status} elapsed:#{elapsed}"

  timers: {}

  ###
  password-generator
  Copyright(c) 2011 Bermi Ferrer <bermi@bermilabs.com>
  MIT Licensed
  ###
  generatePassword: do ->

    letter = /[a-zA-Z]$/;
    vowel = /[aeiouAEIOU]$/;
    consonant = /[bcdfghjklmnpqrstvwxyzBCDFGHJKLMNPQRSTVWXYZ]$/;

    (length = 10, memorable = yes, pattern = /\w/, prefix = '')->

      return prefix if prefix.length >= length

      if memorable
        pattern = if consonant.test(prefix) then vowel else consonant

      n   = (Math.floor(Math.random() * 100) % 94) + 33
      chr = String.fromCharCode(n)
      chr = chr.toLowerCase() if memorable

      unless pattern.test chr
        return __utils.generatePassword length, memorable, pattern, prefix

      return __utils.generatePassword length, memorable, pattern, "" + prefix + chr

  # Version Compare
  # https://github.com/balupton/bal-util/blob/master/src/lib/compare.coffee
  # http://phpjs.org/functions/version_compare
  # MIT Licensed http://phpjs.org/pages/license
  versionCompare: (v1,operator,v2) ->
    i  = x = compare = 0
    vm =
      dev   : -6
      alpha : -5
      a     : -5
      beta  : -4
      b     : -4
      RC    : -3
      rc    : -3
      '#'   : -2
      p     : -1
      pl    : -1

    prepVersion = (v) ->
      v = ('' + v).replace(/[_\-+]/g, '.')
      v = v.replace(/([^.\d]+)/g, '.$1.').replace(/\.{2,}/g, '.')
      if !v.length then [-8]
      else v.split('.')

    numVersion = (v) ->
      if !v then 0
      else
        if isNaN(v) then vm[v] or -7
        else parseInt(v, 10)

    v1 = prepVersion(v1)
    v2 = prepVersion(v2)
    x  = Math.max(v1.length, v2.length)

    for i in [0..x]
      if (v1[i] == v2[i])
        continue

      v1[i] = numVersion(v1[i])
      v2[i] = numVersion(v2[i])

      if (v1[i] < v2[i])
        compare = -1
        break
      else if v1[i] > v2[i]
        compare = 1
        break

    return compare unless operator
    return switch operator
      when '>', 'gt'
        compare > 0
      when '>=', 'ge'
        compare >= 0
      when '<=', 'le'
        compare <= 0
      when '==', '=', 'eq', 'is'
        compare == 0
      when '<>', '!=', 'ne', 'isnt'
        compare != 0
      when '', '<', 'lt'
        compare < 0
      else
        null

  getDummyName:->
    u  = KD.utils
    gr = u.getRandomNumber
    gp = u.generatePassword
    gp(gr(10), yes)

  registerDummyUser:->

    return if location.hostname isnt "localhost"

    u  = KD.utils

    uniqueness = (Date.now()+"").slice(6)
    formData   =
      agree           : "on"
      email           : "sinanyasar+#{uniqueness}@gmail.com"
      firstName       : u.getDummyName()
      lastName        : u.getDummyName()
      inviteCode      : "twitterfriends"
      password        : "123123123"
      passwordConfirm : "123123123"
      username        : uniqueness

    KD.remote.api.JUser.register formData, => location.reload yes

  postDummyStatusUpdate:->

    return if location.hostname isnt "localhost"

    body  = KD.utils.generatePassword(KD.utils.getRandomNumber(50), yes) + ' ' + dateFormat(Date.now(), "dddd, mmmm dS, yyyy, h:MM:ss TT")
    if KD.config.entryPoint?.type is 'group' and KD.config.entryPoint?.slug
      group = KD.config.entryPoint.slug
    else
      group = 'koding'

    KD.remote.api.JStatusUpdate.create {body, group}, (err,reply)=>
      unless err
        KD.getSingleton("appManager").tell 'Activity', 'ownActivityArrived', reply
      else
        new KDNotificationView type : "mini", title : "There was an error, try again later!"

  startRollbar: ->
    @replaceFromTempStorage "_rollbar"

  stopRollbar: ->
    @storeToTempStorage "_rollbar", window._rollbar
    window._rollbar = {push:->}

  startMixpanel: ->
    @replaceFromTempStorage "mixpanel"

  stopMixpanel: ->
    @storeToTempStorage "mixpanel", window.mixpanel
    window.mixpanel = {track:->}

  replaceFromTempStorage: (name)->
    if item = @tempStorage[name]
      window[item] = item
    else
      log "no #{name} in mainController temp storage"

  storeToTempStorage: (name, item)-> @tempStorage[name] = item

  tempStorage:-> KD.getSingleton("mainController").tempStorage

  stopDOMEvent :(event)->
    return no  unless event
    event.preventDefault()
    event.stopPropagation()
    return no

  utf8Encode:(string)->
    string = string.replace(/\r\n/g, "\n")
    utftext = ""
    n = 0

    while n < string.length
      c = string.charCodeAt(n)
      if c < 128
        utftext += String.fromCharCode(c)
      else if (c > 127) and (c < 2048)
        utftext += String.fromCharCode((c >> 6) | 192)
        utftext += String.fromCharCode((c & 63) | 128)
      else
        utftext += String.fromCharCode((c >> 12) | 224)
        utftext += String.fromCharCode(((c >> 6) & 63) | 128)
        utftext += String.fromCharCode((c & 63) | 128)
      n++
    utftext

  utf8Decode:(utftext)->
    string = ""
    i = 0
    c = c1 = c2 = 0
    while i < utftext.length
      c = utftext.charCodeAt(i)
      if c < 128
        string += String.fromCharCode(c)
        i++
      else if (c > 191) and (c < 224)
        c2 = utftext.charCodeAt(i + 1)
        string += String.fromCharCode(((c & 31) << 6) | (c2 & 63))
        i += 2
      else
        c2 = utftext.charCodeAt(i + 1)
        c3 = utftext.charCodeAt(i + 2)
        string += String.fromCharCode(((c & 15) << 12) | ((c2 & 63) << 6) | (c3 & 63))
        i += 3
    string

  # Return true x% of time based on argument.
  #
  # Example:
  #   runXpercent(10) => returns true 10% of the time
  runXpercent: (percent)->
    chance = Math.floor(Math.random() * 100)
    chance <= percent

  # deprecated functions starts
  _permissionMap: ->
    map =
      '---': 0
      '--x': 1
      '-w-': 2
      '-wx': 3
      'r--': 4
      'r-x': 5
      'rw-': 6
      'rwx': 7

  symbolsPermissionToOctal: (permissions) ->
    permissions = permissions.substr(1)

    user    = permissions.substr 0, 3
    group   = permissions.substr 3, 3
    other   = permissions.substr 6, 3
    octal   = '' + @_permissionMap()[user] + @_permissionMap()[group] + @_permissionMap()[other]

  # private member for tracking z-indexes
  zIndexContexts:{}

  # Get next highest Z-index
  getNextHighestZIndex:(context)->
   uniqid = context.data 'data-id'
   zIndexContexts[uniqid] if isNaN zIndexContexts[uniqid] then 0 else zIndexContexts[uniqid]++

  shortenUrl: (url, callback)->
    request = $.ajax "https://www.googleapis.com/urlshortener/v1/url",
      type        : "POST"
      contentType : "application/json"
      data        : JSON.stringify {longUrl: url}
      timeout     : 4000
      dataType    : "json"

    request.done (data)=>
      callback data?.id or url, data

    request.error ({status, statusText, responseText})->
      error "url shorten error, returing self as fallback.", status, statusText, responseText
      callback url

  # deprecated ends

###
//     Underscore.js 1.3.1
//     (c) 2009-2012 Jeremy Ashkenas, DocumentCloud Inc.
//     Underscore is freely distributable under the MIT license.
//     Portions of Underscore are inspired or borrowed from Prototype,
//     Oliver Steele's Functional, and John Resig's Micro-Templating.
//     For all details and documentation:
//     http://documentcloud.github.com/underscore
###

`
__utils.throttle = function(func, wait) {
  var context, args, timeout, throttling, more;
  var whenDone = __utils.debounce(function(){ more = throttling = false; }, wait);
  return function() {
    context = this; args = arguments;
    var later = function() {
      timeout = null;
      if (more) func.apply(context, args);
      whenDone();
    };
    if (!timeout) timeout = setTimeout(later, wait);
    if (throttling) {
      more = true;
    } else {
      func.apply(context, args);
    }
    whenDone();
    throttling = true;
  };
};

// Returns a function, that, as long as it continues to be invoked, will not
// be triggered. The function will be called after it stops being called for
// N milliseconds.
__utils.debounce = function(func, wait) {
  var timeout;
  return function() {
    var context = this, args = arguments;
    var later = function() {
      timeout = null;
      func.apply(context, args);
    };
    clearTimeout(timeout);
    timeout = setTimeout(later, wait);
  };
};
`<|MERGE_RESOLUTION|>--- conflicted
+++ resolved
@@ -459,12 +459,6 @@
 
     KD.whoami().sendEmailVMTurnOnFailureToSysAdmin vmName, reason
 
-<<<<<<< HEAD
-  logTimeoutToExternal: (timerName)->
-    #KD.logToMixpanel timerName+".timeout"
-
-=======
->>>>>>> ccc92d97
   logTimer:(timerName, timerNumber, startTime)->
     log "logTimer name:#{timerName}"
 
