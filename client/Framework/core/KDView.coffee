--- conflicted
+++ resolved
@@ -58,10 +58,6 @@
 
     data?.on? 'update', =>
       data
-<<<<<<< HEAD
-=======
-      debugger if window.paws
->>>>>>> 06e2457f
       @render()
 
     @setInstanceVariables options
