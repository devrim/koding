--- conflicted
+++ resolved
@@ -21,81 +21,6 @@
 
     nav
       a
-<<<<<<< HEAD
-        font-style        normal
-        blockMid()
-
-button.kdbutton.solid.green.account-header-button
-  abs()
-  top               6px
-  right             0
-  margin            0
-  color             #666
-  height            40px
-  &.with-icon
-    padding         0 6px
-  &.icon-only
-    padding         0 6px
-  span.icon
-    rel()
-    display         block
-    padding         0
-    margin          0
-    border          none
-    visibility      visible
-    r-sprite        app '30-refresh-icon-white'
-    &.plus
-      r-sprite      app '30-plus-icon-white'
-
-.delete-account-view
-  padding                 10px 0
-  color                   #888
-  borderBox()
-  button.delete-account
-    left                  0
-    vendor                transition, left .1s ease-in\, \
-                                      width .1s ease-in
-    &.escape
-      left                -160px
-
-// FIX THESE STYLES FOR
-// TOO MUCH REPITITION
-// for .settings-list-wrapper - SY
-
-.settings-list-wrapper
-  height              auto
-  min-height          500px
-
-  header
-    bg                color, rgba(0,0,0,.1)
-    border-bottom     1px solid rgba(0,0,0,0.3)
-    a.custom-link-view
-      margin-left     15px
-      text-decoration underline
-      fl()
-      span.title
-        line-height   24px
-        font-size     11px
-
-  .no-item-found
-    padding           10px 20px
-    color             #888
-    text-align        center
-    font-weight       400
-    borderBox()
-
-  &.payment-methods
-    .no-item-found
-      padding         10px 0
-      font-size       14px
-      line-height     1.5
-
-  &.ssh-keys
-  &.koding-keys
-  &.billing-history
-  &.your-subscriptions
-  &.referral-system
-=======
         display                   block
         line-height               24px
         font-size                 14px
@@ -133,7 +58,6 @@
       text-align          center
       padding             40px 0
 
->>>>>>> 747de91a
     .no-item-found
       color               #878787
       font-size           14px
