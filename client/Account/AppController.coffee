class AccountAppController extends AppController

  handler = (callback)->
    if KD.isLoggedIn()
      KD.singleton('appManager').open 'Account', callback
    else
      KD.singletons.router.handleRoute '/'

  KD.registerAppClass this,
    name                         : "Account"
    routes                       :
      "/:name?/Account"          : -> KD.singletons.router.handleRoute '/Account/Profile'
      "/:name?/Account/:section" : ({params:{section}})-> handler (app)-> app.openSection section
<<<<<<< HEAD
=======
      "/:name?/Account/Referrer" : -> handler (app) -> app.showReferrerModal()
    behavior                     : "hideTabs"
    hiddenHandle                 : yes
>>>>>>> 8a878805

  items =
    personal :
      title  : "Personal"
      items  : [
        { slug : 'Profile',   title : "User profile",        listType: "username" }
        { slug : 'Email',     title : "Email notifications", listType: "emailNotifications" }
        { slug : 'Externals', title : "Linked accounts",     listType: "linkedAccounts" }
      ]
    billing :
      title : "Billing"
      items : [
        { slug : "Payment",       title : "Payment methods",     listType: "methods" }
        { slug : "Subscriptions", title : "Your subscriptions",  listType: "subscriptions" }
        { slug : "Billing",       title : "Billing history",     listType: "history" }
      ]
    develop :
      title : "Develop"
      items : [
        { slug : 'SSH',       title : "SSH keys",           listHeader: "Your SSH Keys",          listType: "keys" }
        { slug : 'Keys',      title : "Koding Keys",        listHeader: "Your Koding Keys",       listType: "kodingKeys" }
        { slug : 'Referral',  title : "Referral System",    listHeader: "Your Referral Options",  listType: "referralSystem" }
      ]
    danger  :
      title : "Danger"
      items : [
        { slug: 'Delete', title : "Delete account", listType: "deleteAccount" }
      ]

  constructor:(options={}, data)->

    options.view = new KDView cssClass : "content-page"

    super options, data


  createTab:(itemData)->
    {title, listType} = itemData

    new KDTabPaneView
      view       : new AccountListWrapper
        cssClass : "settings-list-wrapper #{KD.utils.slugify title}"
      , itemData


  openSection:(section)->

    for item in @navController.itemsOrdered when section is item.getData().slug
      @tabView.addPane @createTab item.getData()
      @navController.selectSingleItem item
      break


  loadView:(mainView)->

    # SET UP VIEWS
    @navController = new KDListViewController
      view        : new KDListView
        tagName   : 'aside'
        type      : 'inner-nav'
        itemClass : AccountNavigationItem
      wrapper     : no
      scrollView  : no

    mainView.addSubView navView = @navController.getView()

    mainView.addSubView @tabView = new KDTabView
      hideHandleContainer : yes

    for own sectionKey, section of items
      @navController.instantiateListItems section.items
      navView.addSubView new KDCustomHTMLView tagName : "hr"

    navView.setPartial """
      <a href="/tos.html" target="_blank">Terms of service <span class="icon new-page"></span></a>
      <a href="/privacy.html" target="_blank">Privacy policy <span class="icon new-page"></span></a>
      """

  showReferrerModal:(options={})->
    return  if @referrerModal and not @referrerModal.isDestroyed

    options.top         ?= 50
    options.left        ?= 35
    options.arrowMargin ?= 110

    @referrerModal = new ReferrerModal options

  displayConfirmEmailModal:(name, username, callback=noop)->
    name or= KD.whoami().profile.firstName
    message =
      """
      You need to confirm your email address to continue using Koding and to fully activate your account.<br/><br/>

      When you registered, we sent you a link to confirm your email address. Please use that link.<br/><br/>

      If you had trouble with the email, please click below to resend it.<br/><br/>
      """

    modal = new KDModalView
      title            : "#{name}, please confirm your email address!"
      width            : 600
      overlay          : yes
      cssClass         : "new-kdmodal"
      content          : "<div class='modalformline'>#{Encoder.htmlDecode message}</div>"
      buttons          :
        "Resend Confirmation Email" :
          style        : "modal-clean-red"
          callback     : => @resendHandler modal, username
        Close          :
          style        : "modal-cancel"
          callback     : -> modal.destroy()

    callback modal

  resendHandler : (modal, username)->

    KD.remote.api.JPasswordRecovery.resendVerification username, (err)=>
      modal.buttons["Resend Confirmation Email"].hideLoader()
      return KD.showError err if err
      new KDNotificationView
        title     : "Check your email"
        content   : "We've sent you a confirmation mail."
        duration  : 4500

  redeemReferralPoint:(modal)->
    {vmToResize, sizes} = modal.modal.modalTabs.forms.Redeem.inputs

    data = {
      vmName : vmToResize.getValue(),
      size   : sizes.getValue(),
      type   : "disk"
    }

    KD.remote.api.JReferral.redeem data, (err, refRes)=>
      return KD.showError err if err
      modal.modal.destroy()
      KD.getSingleton("vmController").resizeDisk data.vm, (err, res)=>
        return KD.showError err if err
        KD.getSingleton("vmController").emit "ReferralCountUpdated"
        KD.notify_ """
            #{refRes.addedSize} #{refRes.unit} extra #{refRes.type} is successfully added to your #{refRes.vm} VM.
          """
        @showReferrerModal title: "Want more?"


  showRedeemReferralPointModal:->
    vmController = KD.getSingleton("vmController")
    vmController.fetchVMs yes, (err, vms)=>
      return KD.showError err if err
      return KD.notify_ "You don't have any VMs. Please create one VM" if not vms or vms.length < 1

      KD.remote.api.JReferral.fetchRedeemableReferrals { type: "disk" }, (err, referals)=>
        return KD.showError err if err
        return KD.notify_ "You dont have any referrals" if not referals or referals.length < 1

        @modal = modal = new KDModalViewWithForms
          title                   : "Redeem Your Referral Points"
          cssClass                : "redeem-modal"
          content                 : ""
          overlay                 : yes
          width                   : 500
          height                  : "auto"
          tabs                    :
            forms                 :
              Redeem               :
                callback          : =>
                  @modal.modalTabs.forms.Redeem.buttons.redeemButton.showLoader()
                  @redeemReferralPoint @
                buttons           :
                  redeemButton    :
                    title         : "Redeem"
                    style         : "modal-clean-gray"
                    type          : "submit"
                    loader        :
                      color       : "#444444"
                      diameter    : 12
                    callback      : -> @hideLoader()
                  cancel          :
                    title         : "Cancel"
                    style         : "modal-cancel"
                    callback      : (event)-> modal.destroy()
                fields            :
                  vmToResize    :
                    label         : "Select a WM to resize"
                    cssClass      : "clearfix"
                    itemClass     : KDSelectBox
                    type          : "select"
                    name          : "vmToResize"
                    validate      :
                      rules       :
                        required  : yes
                      messages    :
                        required  : "You must select a VM!"
                    selectOptions : (cb)->
                      options = for vm in vms
                        ( title : vm, value : vm)
                      cb options
                  sizes           :
                    label         : "Select Size"
                    cssClass      : "clearfix"
                    itemClass     : KDSelectBox
                    type          : "select"
                    name          : "size"
                    validate      :
                      rules       :
                        required  : yes
                      messages    :
                        required  : "You must select a size!"
                    selectOptions : (cb)=>
                      options = []
                      previousTotal = 0
                      referals.forEach (referal, i)->
                        previousTotal += referal.amount
                        options.push ( title : "#{previousTotal} #{referal.unit}" , value : previousTotal)
                      cb options


  showRegistrationNeededModal:->
    return if @modal

    handler = (modal, route)->
      modal.destroy()
      KD.utils.wait 5000, KD.getSingleton("router").handleRoute route

    message = "Please login to proceed to the next step"
    @modal = new KDBlockingModalView
      title           : "Koding Registration"
      content         : "<div class='modalformline'>#{message}</div>"
      height          : "auto"
      overlay         : yes
      buttons         :
        "Login"       :
          style       : "modal-clean-gray"
          callback    : => handler @modal, "/Login"
        "Register"    :
          style       : "modal-clean-gray"
          callback    : => handler @modal, "/Register"


    @modal.on "KDObjectWillBeDestroyed", => @modal = null<|MERGE_RESOLUTION|>--- conflicted
+++ resolved
@@ -11,12 +11,7 @@
     routes                       :
       "/:name?/Account"          : -> KD.singletons.router.handleRoute '/Account/Profile'
       "/:name?/Account/:section" : ({params:{section}})-> handler (app)-> app.openSection section
-<<<<<<< HEAD
-=======
       "/:name?/Account/Referrer" : -> handler (app) -> app.showReferrerModal()
-    behavior                     : "hideTabs"
-    hiddenHandle                 : yes
->>>>>>> 8a878805
 
   items =
     personal :
