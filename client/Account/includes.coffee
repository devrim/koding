--- conflicted
+++ resolved
@@ -23,12 +23,9 @@
   "views/deleteaccountview.coffee",
   "views/gmailcontact.coffee",
   "views/referrermodal.coffee",
-<<<<<<< HEAD
   "views/credentials.coffee",
-=======
   "views/tos.coffee",
   "views/privacypolicy.coffee",
->>>>>>> 747de91a
   "AppView.coffee",
 
   "styl/account.styl"
