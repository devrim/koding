--- conflicted
+++ resolved
@@ -176,39 +176,37 @@
         statusToggle.setOff no
         statusToggle.show()
 
-<<<<<<< HEAD
+    diskUsage.updateBar 0, '%', 'checking usage...'
+
+    baseKite.systemInfo()
+
+      .then (info)->
+
+        format = KD.utils.formatBytesToHumanReadable
+
+        total  = info.diskTotal * 1024
+        usage  = info.diskUsage * 1024
+        free   = total - usage
+
+        KD.utils.wait 200, ->
+          diskUsage.updateBar \
+            (info.diskUsage / info.diskTotal) * 100, '%', format usage
+
+          diskUsage.setTooltip
+            title: "#{format total} total and #{format free} free"
+
+      .catch (err)->
+
+        warn "Failed to fetch system info for machine settings:", err
+        diskUsage.updateBar 0, '%', 'failed to fetch usage!'
+
+
     if @machine.isPermanent()
       statusToggle.setTooltip
         title     : 'Only owners can change machine state.'
         placement : 'right'
 
       return
-=======
-    diskUsage.updateBar 0, '%', 'checking usage...'
-
-    baseKite.systemInfo()
-
-      .then (info)->
-
-        format = KD.utils.formatBytesToHumanReadable
-
-        total  = info.diskTotal * 1024
-        usage  = info.diskUsage * 1024
-        free   = total - usage
-
-        KD.utils.wait 200, ->
-          diskUsage.updateBar \
-            (info.diskUsage / info.diskTotal) * 100, '%', format usage
-
-          diskUsage.setTooltip
-            title: "#{format total} total and #{format free} free"
-
-      .catch (err)->
-
-        warn "Failed to fetch system info for machine settings:", err
-        diskUsage.updateBar 0, '%', 'failed to fetch usage!'
-
->>>>>>> 32f2a5da
 
     {moreView, nickname, nickEdit} = @modalTabs.forms.Settings.inputs
 
@@ -311,9 +309,6 @@
         computeController.reinit @machine
         @destroy()
 
-<<<<<<< HEAD
-    @addSubView new KDCustomHTMLView
-=======
     @buttonContainer.addSubView @resizeButton = new KDButtonView
       style    : 'solid compact green resize hidden'
       title    : 'Resize VM'
@@ -331,7 +326,6 @@
     _addSubview = KDView::addSubView.bind this
 
     _addSubview new KDCustomHTMLView
->>>>>>> 32f2a5da
       cssClass : 'modal-arrow'
       position : top : 40
 
