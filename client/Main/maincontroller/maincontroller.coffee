--- conflicted
+++ resolved
@@ -157,23 +157,14 @@
         # window location path is set to last route to ensure visitor is not
         # redirected to another page
         @utils.defer ->
-<<<<<<< HEAD
-          firstRoute = localStorage?.routeToBeContinued or KD.getSingleton("router").visitedRoutes.first
-          if firstRoute and /^\/(?:Reset|Register|Verify|Confirm)\//.test firstRoute
-            firstRoute = "/Activity"
-
-          {entryPoint} = KD.config
-          KD.getSingleton('router').handleRoute firstRoute or '/Activity', {replaceState: yes, entryPoint}
-          localStorage?.removeItem "routeToBeContinued"
-=======
-          lastRoute = KD.getSingleton("router").visitedRoutes.last
+          lastRoute = localStorage?.routeToBeContinued or KD.getSingleton("router").visitedRoutes.last
 
           if lastRoute and /^\/(?:Reset|Register|Verify|Confirm)\//.test lastRoute
             lastRoute = "/Activity"
 
           {entryPoint} = KD.config
           KD.getSingleton('router').handleRoute lastRoute or '/Activity', {replaceState: yes, entryPoint}
->>>>>>> 39fc3bf8
+          localStorage?.removeItem "routeToBeContinued"
 
   setVisitor:(visitor)-> @visitor = visitor
   getVisitor: -> @visitor
