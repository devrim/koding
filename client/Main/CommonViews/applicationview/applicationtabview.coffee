--- conflicted
+++ resolved
@@ -32,17 +32,10 @@
 
       {tabHandle}  = pane
       {plusHandle} = @getOptions().tabHandleContainer
-<<<<<<< HEAD
       tabHandle.on "DragInAction", ->
-        plusHandle.hide() if tabHandle.dragIsAllowed
+        plusHandle?.hide() if tabHandle.dragIsAllowed
       tabHandle.on "DragFinished", ->
-        plusHandle.show()
-=======
-      tabHandle.on "DragInAction", =>
-        plusHandle?.hide() if tabHandle.dragIsAllowed
-      tabHandle.on "DragFinished", =>
         plusHandle?.show()
->>>>>>> 9fb405c4
 
     @on "SaveSessionData", (data) =>
       @appStorage.setValue "sessions", data if @isSessionEnabled
