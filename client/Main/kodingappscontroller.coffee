class KodingAppsController extends KDController

  name    = "KodingAppsController"
  version = "0.1"

  KD.registerAppClass this, {name, version, background: yes}

  constructor:->
    super

    appStorage = KD.getSingleton 'appStorageController'
    @storage   = appStorage.storage "Applications", version

    @storage.fetchStorage (storage)=>
      @apps = @storage.getValue('installed') or {}
      @apps or= {}

      @emit 'ready'

  @loadInternalApp = (name, callback)->

    unless KD.config.apps[name]
      warn message = "#{name} is not available to run!"
      return callback {message}

    if name.capitalize() in Object.keys KD.appClasses
      warn "#{name} is already imported"
      return callback null

    # put the '?' bc it was throwing after logging out - SY
    KD.singletons.dock?.setNavItemState {name, route:"/#{name}" }, 'loading'

    app = KD.config.apps[name]
    @putAppScript app, callback

  # This is the most important method to put & run additional apps on Koding
  # Please make sure about your changes on it.
  @putAppScript = (app, callback = noop)->

    if app.style
      @appendScriptElement 'style',  \
        { url:app.style, identifier:app.identifier, callback }, yes

    if app.script
      @appendScriptElement 'script', \
        { url:app.script, identifier:app.identifier, callback }, yes

    return

  @unloadAppScript = (app, callback = noop)->

    identifier = app.identifier.replace /\./g, '_'

    @destroyScriptElement "style", identifier
    @destroyScriptElement "script", identifier

    KD.utils.defer -> callback()

  @runApprovedApp = (jApp, options = {}, callback = noop)->

    return warn "JNewApp not found!"  unless jApp

    {script, style} = jApp.urls
    return warn "Script not found! on #{jApp}"  unless script

    app = {
      name : jApp.name
      script, style
      identifier : jApp.identifier
    }

    if jApp.approved
      route = "/#{jApp.name}"
    else
      route = "/Apps/#{jApp.manifest.authorNick}/#{jApp.name}/run"

      KD.singletons.dock?.setNavItemState {
        name : app.name, options: {dockPath : route}
      }, 'loading'

    @putAppScript app, ->

      KD.utils.defer ->

        if options.dontUseRouter
          KD.singletons.appManager.open jApp.name
        else
          KD.singletons.router.handleRoute route

        callback()

  @runExternalApp = (jApp, options = {}, callback = noop)->

    if jApp.approved or jApp.manifest.authorNick is KD.nick()
      return @runApprovedApp jApp, options

    modal = new KDModalView
      title          : "Run #{jApp.manifest.name}"
      content        : """This is <strong>DANGEROUS!!!</strong>
                          If you don't know this user, its recommended to not run this app!
                          Do you still want to continue?"""
      height         : "auto"
      overlay        : yes
      buttons        :
        Run          :
          style      : "modal-clean-red"
          loader     :
            color    : "#ffffff"
            diameter : 16
          callback   : => @runApprovedApp jApp, options, -> modal.destroy()

        cancel       :
          style      : "modal-cancel"
          callback   : -> modal.destroy()

  @appendScriptElement = (type, {identifier, url, callback}, force)->

    identifier = identifier.replace /\./g, '_'
    domId      = "internal-#{type}-#{identifier}"
    vmName     = FSHelper.getVMNameFromPath url
    tagName    = type

    # Which means this is an invm-app
    if vmName

      file = FSHelper.createFileFromPath url
      file.fetchContents (err, partial)=>
        return  if err
        obj = new KDCustomHTMLView {domId, tagName, partial}

        @destroyScriptElement type, identifier  if force

        if type is 'script'
          obj.once 'viewAppended', -> callback null

        KD.utils.defer -> obj.appendToSelector 'head'

    else

      url  = "#{url}?#{KD.utils.uniqueId()}"
      bind = ''
      load = noop

      if type is 'style'
        tagName    = 'link'
        attributes =
          rel      : 'stylesheet'
          href     : url
      else
        attributes =
          type     : "text/javascript"
          src      : url
        bind       = "load"
        load       = -> callback? null

      @destroyScriptElement type, identifier  if force

      document.head.appendChild (new KDCustomHTMLView {
        domId, tagName, attributes, bind, load
      }).getElement()

  @destroyScriptElement = (type, identifier)->
    (document.getElementById "internal-#{type}-#{identifier}")?.remove()

  # #
  # MAKE NEW APP
  # #

  defaultManifest = (type, name)->

    {profile} = KD.whoami()
    fullName  = Encoder.htmlDecode KD.utils.getFullnameFromAccount()
    raw =
      experimental  : no
      background    : no
      hiddenHandle  : no
      forceUpdate   : no
      behavior      : "application"
      version       : "0.1"
      title         : "#{name or type.capitalize()}"
      name          : "#{name or type.capitalize()}"
      identifier    : "com.koding.apps.#{__utils.slugify name or type}"
      path          : "~/Applications/#{name or type.capitalize()}.kdapp"
      homepage      : "#{profile.nickname}.#{KD.config.userSitesDomain}/#{__utils.slugify name or type}"
      author        : "#{fullName}"
      authorNick    : "#{profile.nickname}"
      repository    : "git://github.com/#{profile.nickname}/#{__utils.slugify name or type}.kdapp.git"
      description   : "#{name or type} : a Koding application created with the #{type} template."
      category      : "web-app" # can be web-app, add-on, server-stack, framework, misc
      source        :
        blocks      :
          app       :
            files   : [ "./index.coffee" ]
        stylesheets : [ "./resources/style.css" ]
      options       :
        type        : "tab"
      icns          :
        "128"       : "./resources/icon.128.png"
      screenshots   : []
      menu          : []
      fileTypes     : []

    json = JSON.stringify raw, null, 2

  newAppModal = null

  getAppPath:(manifest, escaped=no)->

    path = if 'string' is typeof manifest then manifest else manifest.path
    path = if /^~/.test path then "/home/#{KD.nick()}#{path.substr(1)}"\
           else path
    return FSHelper.escapeFilePath path  if escaped
    return path.replace /(\/+)$/, ""

  makeNewApp:(callback)->

    newAppModal = new KDModalViewWithForms
      title                       : "Create a new Application"
      content                     :
        """
          <div class='modalformline'>
            <p>
              Please provide a name for your awesome Koding App you want to start with.
            </p>
          </div>
        """
      overlay                     : yes
      width                       : 600
      height                      : "auto"
      tabs                        :
        navigable                 : yes
        forms                     :
          form                    :
            buttons               :
              Create              :
                cssClass          : "modal-clean-gray"
                loader            :
                  color           : "#444444"
                  diameter        : 12
                callback          : =>
                  form = newAppModal.modalTabs.forms.form
                  unless form.inputs.name.validate()
                    form.buttons.Create.hideLoader()
                    return
                  name        = form.inputs.name.getValue()
                  unless name
                    return new KDNotificationView
                      title : "Application name is not provided."

                  type        = "blank"
                  name        = (name.replace /[^a-zA-Z]/g, '').capitalize()
                  manifestStr = defaultManifest type, name
                  manifest    = JSON.parse manifestStr
                  appPath     = @getAppPath manifest
                  defaultVm   = KD.singletons.vmController.defaultVmName

                  FSHelper.exists appPath, defaultVm, (err, exists)=>
                    if exists
                      form.buttons.Create.hideLoader()
                      new KDNotificationView
                        type      : "mini"
                        cssClass  : "error"
                        title     : "App folder with that name is already exists, please choose a new name."
                        duration  : 3000
                    else
                      @prepareApplication name, (err, response)=>
                        callback? err, response
                        form.buttons.Create.hideLoader()
                        newAppModal.destroy()

            fields                :
              name                :
                label             : "Name:"
                name              : "name"
                placeholder       : "name your application..."
                validate          :
                  rules           :
                    regExp        : /^[a-z]+([a-z]+)*$/i
                  messages        :
                    regExp        : "For Application name only lowercase letters are allowed!"

  _createChangeLog:(name)->
    today = new Date().format('yyyy-mm-dd')
    {profile} = KD.whoami()
    fullName  = KD.utils.getFullnameFromAccount()

    """
     #{today} #{fullName} <@#{profile.nickname}>

        * #{name} (index.coffee): Application created.
    """

  prepareApplication:(name, callback)->

    unless name
      return new KDNotificationView
        title : "Application name is not provided."

    type         = "blank"
    appname      = KD.utils.slugify name.replace /[^a-zA-Z]/g, ''
    APPNAME      = appname.capitalize()
    manifestStr  = defaultManifest type, APPNAME
    changeLogStr = @_createChangeLog APPNAME
    manifest     = JSON.parse manifestStr
    appPath      = @getAppPath manifest

    {vmController} = KD.singletons

    stack = [

      (cb)->

        vmController.run
          method    : "app.skeleton"
          withArgs  :
            type    : "blank"
            appPath : appPath
          , cb

      (cb)->

        indexFile = FSHelper.createFileFromPath "#{appPath}/index.coffee"
        indexFile.fetchContents (err, content)->
          return cb err  if err
          content = content.replace(/\%\%APPNAME\%\%/g, APPNAME)
                           .replace(/\%\%appname\%\%/g, appname)
                           .replace(/\%\%AUTHOR\%\%/g , KD.nick())
          indexFile.save content, cb

      (cb)->

        styleFile = FSHelper.createFileFromPath "#{appPath}/resources/style.css"
        styleFile.fetchContents (err, content)->
          return cb err  if err
          content = content.replace(/\%\%appname\%\%/g, appname)
          styleFile.save content, cb

      (cb)->

        FSHelper.createFileFromPath("#{appPath}/manifest.json")
                .save manifestStr,  cb

      (cb)->

        FSHelper.createFileFromPath("#{appPath}/ChangeLog")
                .save changeLogStr, cb

    ]

    async.series stack, (err, result) =>
      warn err  if err
      callback? err, {appPath, result}

  @getAppInfoFromPath = (path, showWarning = no)->

    return  unless path

    vm    = FSHelper.getVMNameFromPath path
    path  = FSHelper.plainPath path
    reg   = /// ^\/home\/#{KD.nick()}\/Applications\/(.*)\.kdapp ///
    parts = reg.exec path

    unless parts
      if showWarning then new KDNotificationView
        title : "Failed to find app information from given path"
        type  : "mini"
      return

    [path, name] = parts[0..1]
    return {
      path, name,
      fullPath : "[#{vm}]#{path}"
      vm
    }

  @installKDC = ->

    modal = new ModalViewWithTerminal
      title   : "Koding app compiler is not installed in your VM."
      width   : 500
      overlay : yes
      terminal:
        hidden: yes
      content : """
                  <p>
                    If you want to install it now, click <strong>Install Compiler</strong> button.
                  </p>
                  <p>
                    <strong>Remember to enter your password when asked.</strong>
                  </p>
                """
      buttons:
        "Install Compiler":
          cssClass: "modal-clean-green"
          callback: =>
            modal.run "sudo npm install -g kdc; echo $?|kdevent;" # find a clean/better way to do it.

    modal.on "terminal.event", (data)=>
      if data is "0"
        new KDNotificationView title: "Installed successfully!"
        modal.destroy()
      else
        new KDNotificationView
          title   : "An error occured."
          content : "Something went wrong while installing Koding App Compiler. Please try again."

  @compileAppOnServer = (path, callback)->

    app = KodingAppsController.getAppInfoFromPath path, yes
    return  unless app

    loader = new KDNotificationView
      duration : 18000
      title    : "Compiling #{app.name}..."
      type     : "mini"

    {vmController} = KD.singletons
    vmController.run {
      withArgs : "kdc #{app.path}"
      vmName   : app.vm
    }, (err, response)=>

      unless err

        loader.notificationSetTitle "App compiled successfully"
        loader.notificationSetTimer 2000
        callback()

      else

        loader.destroy()

        if err.message is "exit status 127"
          KodingAppsController.installKDC()
          callback? err
          return

        new KDModalView
          title    : "An error occured while compiling #{app.name}"
          width    : 600
          overlay  : yes
          cssClass : 'compiler-modal'
          content  : if response then "<pre>#{response}</pre>" \
                                 else "<p>#{err.message}</p>"

        callback? err


  @createJApp = (path, callback)->

    app = @getAppInfoFromPath path
    return  unless app

    @compileAppOnServer path, (err)=>
      return warn err  if err

      @fetchManifest "#{app.path}/manifest.json", (err, manifest)->

        {JNewApp} = KD.remote.api
        JNewApp.publish {
          name : app.name
          url  : app.fullPath
          manifest
        }, (err, app)->
          log err, app

  @fetchManifest = (path, callback = noop)->

    manifest = FSHelper.createFileFromPath path
    manifest.fetchContents (err, response)=>

      return err  if err

      try
        manifest = JSON.parse response
      catch e
        return callback {
          message : "Failed to parse manifest.json"
          name    : "JSONPARSEERROR"
          details : e
        }

      callback null, manifest

  ###

  constructor:->

    super

    @_loadedOnce    = no
    @appManager     = KD.getSingleton "appManager"
    @vmController   = KD.getSingleton "vmController"
    mainController  = KD.getSingleton "mainController"
    @manifests      = KodingAppsController.manifests
    @publishedApps  = {}
    @_fetchQueue    = []
    @appStorage     = KD.getSingleton('appStorageController').storage 'Finder', '1.1.1'
    @watcher        = new AppsWatcher

    # @fetchApps =>
    #   @getPublishedApps()
    #   @createExtensionToAppMap()
    #   @fetchUserDefaultAppConfig()

    @on "UpdateDefaultAppConfig", (extension, appName) =>
      @updateDefaultAppConfig extension, appName

    mainController.on "accountChanged.to.loggedIn", @bound "getPublishedApps"

    #  - NewAppIsAdded
    #  - FileIsRemoved
    #  - AppIsRemoved
    #  - FileHasChanged
    #  - ManifestHasChanged

    @watcher.on "NewAppIsAdded", (app, change)=>
      manifestPath = "#{change.file.fullPath}/manifest.json"
      manifest = FSHelper.createFileFromPath manifestPath
      manifest.exists (err, exists)=>
        return  unless exists
        @fetchAppFromFs app, =>
          @putAppsToAppStorage null, =>
            @emit "UpdateAppData", app

    @watcher.on "AppIsRemoved", (app, change)=>
      @invalidateDeletedApps [app], no, =>
        @emit "InvalidateApp", app

    @watcher.on "ManifestHasChanged", (app, change)=>
      @fetchAppFromFs app, =>
        @putAppsToAppStorage null, =>
          @emit "UpdateAppData", app

  # #
  # FETCHERS
  # #

  fetchApps:(callback)->

    kb = (manifests)=>
      callback null, manifests
      @watcher._trackedApps = if manifests then Object.keys manifests else []

    @appStorage.ready =>
      manifests = @getManifests()
      apps      = Object.keys manifests
      if apps.length > 0 then kb manifests
      else
        @fetchAppsFromDb (err, apps)=>
          if err
            @fetchAppsFromFs (err, apps)=>
              return callback? err  if err
              kb apps
          else if err
            callback? err
          else
            kb apps

  fetchAppFromFs:(appName, cb)->

    manifests = @getManifests()
    appsPath = "/home/#{KD.nick()}/Applications/"
    suffix   = ".kdapp/manifest.json"

    manifest = FSHelper.createFileFromPath "#{appsPath}#{appName}#{suffix}"
    manifest.fetchContents (err, response)=>
      # warn err  if err
      return cb null  if err or not response

      try
        manifest = JSON.parse response
        manifests[manifest.name] = manifest
      catch e
        warn "Manifest file is broken:", e
        return cb null

      @constructor.manifests = manifests
      cb null

  fetchAppsFromFsHelper:(apps, callback)->

    stack = []
    apps.forEach (app)=>
      stack.push (cb)=> @fetchAppFromFs app, cb
    async.parallel stack, callback

  fetchAppsFromFs:(cb)->

    @_fetchQueue.push cb  if cb
    return if @_fetchQueue.length > 1

    @watcher.watch KD.utils.getTimedOutCallback (err, files)=>
      @_loadedOnce = yes
      if err or not Array.isArray files or files.length is 0
        @putAppsToAppStorage {}
        callback()  for callback in @_fetchQueue
        @_fetchQueue = []
      else
        apps = @filterAppsFromFileList files
        @fetchAppsFromFsHelper apps, (result)=>
          @putAppsToAppStorage()
          for callback in @_fetchQueue
            callback null, @getManifests()
          @_fetchQueue = []
    , =>
      warn msg = "Timeout reached for kite request"
      KD.logToExternalWithTime msg
      callback() for callback in @_fetchQueue
      @_fetchQueue = []
    , KD.config.fileFetchTimeout

  fetchAppsFromDb:(callback)->

    @appStorage.fetchValue 'apps', (apps)=>
      @putDefaultShortcutsBack =>
        if apps and Object.keys(apps).length > 0
          @constructor.manifests = apps
          callback null, apps
        else
          callback new Error "There are no apps in the app storage."

  syncAppStorageWithFS:(force=no, callback=noop)->

    currentApps = Object.keys(@getManifests())

    # log "Synchronizing AppStorage with FileSystem..."

    @watcher.watch (err, files)=>

      return warn err  if err

      existingApps = @filterAppsFromFileList files
      newApps      = (app for app in existingApps when app not in currentApps) or []
      removedApps  = (app for app in currentApps  when app not in existingApps) or []

      # log "APPS FOUND IN AppStorage:", currentApps
      # log "APPS FOUND IN FS:", existingApps
      # log "REMOVED APPS:", removedApps
      # log "NEW APPS:", newApps

      # log "Nothing changed"  if removedApps.length is 0 and \
      #                           newApps.length is 0

      @invalidateDeletedApps removedApps, force, =>
        # log "DELETED APPS REMOVED FROM APPSTORAGE"
        appsToFetch = if force then existingApps else newApps
        # log "FOLLOWING APPS WILL BE FETCHED", appsToFetch
        @fetchAppsFromFsHelper appsToFetch, =>
          # log "APPS FETCHED"
          @emit "AppsDataChanged", {removedApps, newApps, existingApps, force}

      @_loadedOnce = yes
      callback?()

  filterAppsFromFileList:(files)->
    return (file.name.replace /\.kdapp$/, '' \
            for file in files when (/\.kdapp$/.test file.name) \
            and file.type is 'folder')

  fetchUpdateAvailableApps: (callback, force) ->
    return callback? null, @updateAvailableApps  if @updateAvailableApps and not force
    {publishedApps}      = @
    @updateAvailableApps = []

    @fetchApps (err, apps) =>
      for own appName, app of apps
        if @isAppUpdateAvailable app.name, app.version
          @updateAvailableApps.push publishedApps[app.name]
      callback? null, @updateAvailableApps

  fetchCompiledAppSource:(manifest, callback)->

    indexJs = FSHelper.createFileFromPath "#{@getAppPath manifest}/index.js"
    indexJs.fetchContents callback

  # #
  # MISC
  # #

  removeShortcut:(shortcut, callback)->
    @appStorage.fetchValue 'shortcuts', (shortcuts)=>
      delete shortcuts[shortcut]
      @appStorage.setValue 'shortcuts', shortcuts, (err)->
        callback err

  putDefaultShortcutsBack:(callback)->
    # if @appStorage.getValue 'shortcuts'
    #   return  @utils.defer -> callback null

    # @appStorage.reset()
    @appStorage.setValue 'shortcuts', defaultShortcuts, (err)->
      callback? err

  putAppsToAppStorage:(apps, callback)->
    # warn "calling putAppsToAppStorage:", apps
    apps or= @getManifests()
    @constructor.manifests = apps
    @appStorage.setValue 'apps', apps, (err)-> callback? err

  invalidateDeletedApps:(deletedApps, force=no, callback)->
    # log "REQUESTED TO INVALIDATE:", deletedApps
    return if force
      @constructor.manifests = {}
      @putAppsToAppStorage manifests, callback

    manifests = @getManifests()
    delete manifests[app]  for app in deletedApps
    if deletedApps.length > 0
      @putAppsToAppStorage manifests, callback
    else
      callback null

  defineApp:(name, script)->
    KD.registerAppScript name, script if script

  getAppScript:(manifest, callback = noop)->

    {name} = manifest

    if script = KD.getAppScript name
      callback null, script
    else
      @fetchCompiledAppSource manifest, (err, script)=>
        if err
          @compileApp name, callback
        else
          @defineApp name, script
          callback err, script

  getPublishedApps: (callback) ->
    # return unless KD.isLoggedIn()
    appNames = (appName for own appName, manifest of @getManifests()) or []
    query    = "manifest.name": "$in": appNames
    {JNewApp}   = KD.remote.api
    JNewApp.fetchAllAppsData query, (err, apps)=>
      @publishedApps = map = {}
      apps?.forEach (app) =>
        map[app.manifest.name] = new JNewApp app
      @emit "UserAppModelsFetched", map
      callback? map

  isAppUpdateAvailable: (appName, appVersion) ->
    if @publishedApps[appName]
      return @utils.versionCompare appVersion, "lt", @publishedApps[appName].manifest.version

  getAppUpdateType: (appName) ->
    app = @publishedApps[appName]
    return null unless app
    return if app.manifest.forceUpdate is yes then "required" else "available"

  updateAllApps:->
    @fetchUpdateAvailableApps (err, apps) =>
      return warn err  if err
      stack = []
      delete @notification
      apps?.forEach (app) =>
        stack.push (callback) =>
          @updateUserApp app.manifest, callback
      async.series stack

  # added this to keep backward compatibility
  refreshApps: (callback) -> @syncAppStorageWithFS yes, callback

  updateUserApp:(manifest, callback)->
    appName = manifest.name
    unless @notification
      @notification = new KDNotificationView
        type        : "mini"
        title       : "Updating #{appName}: Deleting old app files"
        duration    : 10000

    folder = FSHelper.createFileFromPath manifest.path, "folder"
    folder.remove (err, res) =>
      if err
        @notification.setClass "error"
        @notification.notificationSetTitle "An error occured while updating #{appName}."
        return no
      @refreshApps =>
        @notification.notificationSetTitle "Updating #{appName}: Fetching new app details"
        KD.remote.api.JNewApp.someWithRelationship { "manifest.name": appName }, {}, (err, app) =>
          @notification.notificationSetTitle "Updating #{appName}: Updating app to latest version"
          @installApp app[0], app[0].versions.last, =>
            @refreshApps()
            callback?()
            @emit "AnAppHasBeenUpdated"
            @notification.notificationSetTitle "#{appName} has been updated successfully"
      , yes

  # #
  # KITE INTERACTIONS
  # #

  hasForceUpdate: (appInstance) ->
    manifest                 = @constructor.manifests[appInstance.getOptions().name]
    {devMode, name, version} = manifest
    forceUpdate              = @getAppUpdateType(name) is "required"
    updateAvailable          = @isAppUpdateAvailable(name, version)
    hasUpdate                = updateAvailable and not devMode and forceUpdate

    @showUpdateRequiredModal manifest  if hasUpdate
    return hasUpdate

  putAppResources: (appInstance) ->
    return  unless appInstance

    manifest = appInstance.getOptions()
    return  unless manifest.thirdParty

    appView = appInstance.getView()
    appView.addSubView loader = new KDLoaderView
      loaderOptions :
        color       : "#ff9200"
        speed       : 2
        range       : 0.7
        density     : 60
      cssClass      : "app-loading"
      size          :
        width       : 128

    appView.once "viewAppended", -> loader.show()

    putStyleSheets manifest

    @getAppScript manifest, (err, appScript)=>
      return warn err  if err

      loader.destroy()
      id = appView.getId()

      try
        # security please!
        do (appView)->
          eval "var appView = KD.instances[\"#{id}\"];\n\n" + appScript
      catch error
        # if not manifest.ignoreWarnings? # GG FIXME
        showError error


  publishApp:(path, callback)->

    if not (KD.checkFlag('app-publisher') or KD.checkFlag('super-admin'))
      err = "You are not authorized to publish apps."
      log err
      callback? err
      return no

    manifest = getManifestFromPath(path)
    appName  = manifest.name

    notification = new KDNotificationView
      overlay       :
        transparent : no
        destroyOnClick: no
      loader        :
        color       : "#ffffff"
      title         : "Please wait while we are publishing your app..."
      followUps     :
        duration    : 10000
        title       : "We are still working on it. Your app will be published soon..."
      duration      : 120000

    @getAppScript manifest, (appScript)=>

      manifest   = @getManifest appName
      appPath    = @getAppPath manifest
      options    =
        method   : "app.publish"
        withArgs : {appPath}

      @vmController.run options, (err, res)=>
        if err
          warn err
          notification.destroy()
          callback? err
        else
          manifest.authorNick = KD.whoami().profile.nickname
          jAppData     =
            title      : manifest.name        or "Application Title"
            body       : manifest.description or "Application description"
            identifier : manifest.identifier  or "com.koding.apps.#{utils.slugify manifest.name}"
            manifest   : manifest

          notification.destroy()

          @createApp jAppData, (err, app) =>
            if err
              warn err
              return callback? err
            @appManager.open "Apps"
            @appManager.tell "Apps", "updateApps"
            callback?()

  createApp:(formData, callback)->
    KD.remote.api.JNewApp.create formData, (err, app)->
      callback? err, app

  compileApp:(name, callback)->

    compileOnServer = (app)=>
      return warn "#{name}: No such application!" unless app
      appPath = @getAppPath app

      loader = new KDNotificationView
        duration : 18000
        title    : "Compiling #{name}..."
        type     : "mini"

      @vmController.run "kdc #{appPath}", (err, response)=>
        if not err
          nickname    = KD.nick()
          publishPath = "/home/#{nickname}/Web/.applications"
          @vmController.run
            method      : "fs.createDirectory"
            withArgs    :
              path      : publishPath
              recursive : yes
          , (err, response)=>
            loader.notificationSetTitle "Publishing app static files..."
            linkFile = "#{publishPath}/#{KD.utils.slugify name}"
            @vmController.run "rm #{linkFile}; ln -s #{appPath} #{linkFile}", (err, response)=>
              loader.notificationSetTitle "Fetching compiled app..."
              @fetchCompiledAppSource app, (err, res)=>
                if not err
                  @defineApp name, res
                  loader.notificationSetTitle "App compiled successfully"
                  loader.notificationSetTimer 2000
                callback? err, res
        else
          loader.destroy()

          if err.message is "exit status 127"
            modal = new ModalViewWithTerminal
              title   : "Koding app compiler is not installed in your VM."
              width   : 500
              overlay : yes
              terminal:
                hidden: yes
              content : """
                        <div class='modalformline'>
                          <p>
                            If you want to install it now, click <strong>Install Compiler</strong> button.
                          </p>
                          <p>
                            <strong>Remember to enter your password when asked.</strong>
                          </p>
                        </div>
                        """
              buttons:
                "Install Compiler":
                  cssClass: "modal-clean-green"
                  callback: =>
                    modal.run "sudo npm install -g kdc; echo $?|kdevent;" # find a clean/better way to do it.

            modal.on "terminal.event", (data)->
              if data is "0"
                new KDNotificationView title: "Installed successfully!"
                modal.destroy()
              else
                new KDNotificationView
                  title   : "An error occured."
                  content : "Something went wrong while installing Koding App Compiler. Please try again."

            callback? err
            return

          if response
            details = """<pre>#{response}</pre>"""
          else
            details = ""

          new KDModalView
            title   : "An error occured while compiling the App!"
            width   : 500
            overlay : yes
            content : """
                      <div class='modalformline'>
                        <p>#{err.message}</p>
                        #{details}
                      </div>
                      """
          callback? err

    unless @getManifest name
      @fetchApps (err, apps)->
        compileOnServer apps[name]
    else
      compileOnServer @getManifest name

  getManifests:->
    @constructor.manifests

  getManifest:(appName)->
    @constructor.manifests[appName]

  installApp:(app, version, callback)->

    # add group membership control when group based apps feature is implemented!
    KD.requireMembership
      onFailMsg : "Login required to install Apps"
      onFail    : => callback yes
      callback  : => @fetchApps (err, manifests = {})=>

        KD.showError err,
          KodingError : 'Something went wrong while fetching apps'
        return callback? err  if err

        if app.title in Object.keys(manifests)
          new KDNotificationView
            type : "mini", title : "App is already installed!"
          callback? yes
        else
          if app.approved isnt yes and not KD.checkFlag 'app-publisher'
            KD.showError "This app is not approved, installation cancelled."
            callback? err
          else
            app.fetchCreator (err, acc)=>
              KD.showError err,
                KodingError : 'Failed to fetch app creator info'
              return callback? err  if err

              KD.mixpanel "Install Application, success", app.manifest.identifier

              @vmController.run
                method       : "app.install"
                withArgs     :
                  owner      : acc.profile.nickname
                  identifier : app.manifest.identifier
                  appPath    : @getAppPath app.manifest
                  version    : version
              , (err, res)=>
                if err
                  KD.showError err,
                    KodingError: """Something wrong with Apps server,
                                    please try again later"""
                  return callback?()
                app.install (err)=>
                  KD.showError err
                  @appManager.open "StartTab"
                  callback?()

  # #
  # FORK / CLONE APP
  # #

  downloadAppSource:(path, callback)->

    @fetchApps =>
      manifest = getManifestFromPath path

      unless manifest
        callback new KDNotificationView type : "mini", title : "Please refresh your apps and try again!"
        return

      @vmController.run
        method       : "app.download"
        withArgs     :
          owner      : manifest.authorNick
          identifier : manifest.identifier
          appPath    : @getAppPath manifest
          version    : manifest.version
      , (err, res)=>
        if err
          warn err
          callback? err
        else
          callback? null

  # #
  # HELPERS
  # #

  putStyleSheets = (manifest)->
    {name, devMode, version, identifier} = manifest
    {stylesheets} = manifest.source if manifest.source

    return unless stylesheets

    $("head .app-#{utils.slugify name}").remove()
    stylesheets.forEach (sheet)->
      if devMode
        urlToStyle = "https://#{KD.nick()}.#{KD.config.userSitesDomain}/.applications/#{utils.slugify name}/#{utils.stripTags sheet}?#{Date.now()}"
        $('head').append "<link class='app-#{utils.slugify name}' rel='stylesheet' href='#{urlToStyle}'>"
      else
        if /(http)|(:\/\/)/.test sheet
          warn "external sheets cannot be used"
        else
          sheet = sheet.replace /(^\.\/)|(^\/+)/, ""
          $('head').append("<link class='app-#{utils.slugify name}' rel='stylesheet' href='#{KD.appsUri}/#{manifest.authorNick or KD.nick()}/#{utils.stripTags identifier}/#{utils.stripTags version}/#{utils.stripTags sheet}'>")

  showError = (error)->
    new KDModalView
      title   : "An error occured while running the App!"
      width   : 500
      overlay : yes
      content : """
                <div class='modalformline'>
                  <h3>#{error.constructor.name}</h3><br/>
                  <pre>#{error.message}</pre>
                </div>
                <p class='modalformline'>
                  <cite>Check Console for more details.</cite>
                </p>
                """
                # We may after put a full stck to the output
                # It looks weird for now.
                # <pre>#{error.stack}</pre>

    console.warn error.message, error

  showUpdateRequiredModal: (manifest) ->
    {name} = manifest
    modal  = new KDModalView
      title          : "Update Required for #{name}"
      content        : """
        <div class="app-update-modal">
          <p>Author of #{name} made this update required. You must update to keep on using the app.</p>
          <p><span class="app-update-warning">Warning:</span> Updating an app will delete it's current folder to install new version. This cannot be undone. If you have updated files, back up them now.</p>
        </div>
      """
      overlay        : yes
      buttons        :
        Update       :
          style      : "modal-clean-green"
          loader     :
            color    : "#FFFFFF"
            diameter : 12
          callback   : =>
            @updateUserApp manifest, ->
              modal.buttons.Update.hideLoader()
              modal.destroy()
        "Close" :
          style      : "modal-cancel"
          callback   : => modal.destroy()

  createExtensionToAppMap: ->
    @extensionToApp = map = {}

    for own key, app of @getManifests()
      fileTypes = app.fileTypes
      continue  unless fileTypes
      for type in fileTypes
        map[type] or= []
        map[type].push app.name

    # Still there should be a more elagant way to add ace file types into map.
    for type in KD.getAppOptions("Ace").fileTypes
      map[type] or= []
      map[type].push "Ace"

  fetchUserDefaultAppConfig: ->
    @appConfigStorage = new AppStorage "DefaultAppConfig", "1.0"
    @appConfigStorage.fetchStorage (storage) =>
      settings = @appConfigStorage.getValue "settings"
      for own extension, appName of settings
        @appManager.defaultApps[extension] = appName

  updateDefaultAppConfig: (extension, appName) ->
    {defaultApps} = @appManager
    defaultApps[extension] = appName
    @appConfigStorage.setValue "settings", defaultApps

<<<<<<< HEAD
=======

  defaultManifest = (type, name)->
    {profile} = KD.whoami()
    fullName  = KD.utils.getFullnameFromAccount()
    raw =
      devMode       : yes
      experimental  : no
      multiple      : no
      background    : no
      hiddenHandle  : no
      forceUpdate   : no
      openWith      : "lastActive"
      behavior      : "application"
      version       : "0.1"
      title         : "#{name or type.capitalize()}"
      name          : "#{name or type.capitalize()}"
      identifier    : "com.koding.apps.#{utils.slugify name or type}"
      path          : "~/Applications/#{name or type.capitalize()}.kdapp"
      homepage      : "#{profile.nickname}.#{KD.config.userSitesDomain}/#{utils.slugify name or type}"
      author        : "#{fullName}"
      authorNick    : "#{profile.nickname}"
      repository    : "git://github.com/#{profile.nickname}/#{utils.slugify name or type}.kdapp.git"
      description   : "#{name or type} : a Koding application created with the #{type} template."
      category      : "web-app" # can be web-app, add-on, server-stack, framework, misc
      source        :
        blocks      :
          app       :
            # pre     : ""
            files   : [ "./index.coffee" ]
            # post    : ""
        stylesheets : [ "./resources/style.css" ]
      options       :
        type        : "tab"
      icns          :
        "128"       : "./resources/icon.128.png"
      screenshots   : []
      menu          : []
      fileTypes     : []

    json = JSON.stringify raw, null, 2

>>>>>>> 5c17e753
  defaultShortcuts =
    Ace           :
      name        : 'Ace'
      type        : 'koding-app'
      icon        : 'icn-ace.png'
      description : 'Code Editor'
      author      : 'Mozilla'
      route       : '/Develop/Ace'
    Terminal      :
      name        : 'Terminal'
      type        : 'koding-app'
      icon        : 'icn-terminal.png'
      description : 'Koding Terminal'
      author      : 'Koding'
      route       : '/Develop/Terminal'
    Teamwork      :
      name        : 'Teamwork'
      type        : 'koding-app'
      icon        : 'teamwork/icon.256.png'
      description : 'Koding\'s official collaboration app'
      author      : 'Koding'
      route       : '/Develop/Teamwork'

  ###<|MERGE_RESOLUTION|>--- conflicted
+++ resolved
@@ -1160,8 +1160,6 @@
     defaultApps[extension] = appName
     @appConfigStorage.setValue "settings", defaultApps
 
-<<<<<<< HEAD
-=======
 
   defaultManifest = (type, name)->
     {profile} = KD.whoami()
@@ -1203,7 +1201,6 @@
 
     json = JSON.stringify raw, null, 2
 
->>>>>>> 5c17e753
   defaultShortcuts =
     Ace           :
       name        : 'Ace'
