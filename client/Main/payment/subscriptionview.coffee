--- conflicted
+++ resolved
@@ -21,18 +21,6 @@
         describeSubscription quantity, "will begin soon"
       else ''
 
-<<<<<<< HEAD
-    dateNotice =
-      if plan.type isnt 'single'
-        switch status
-          when 'active'
-            "Will renew on #{dateFormat renewAt, datePattern}"
-          when 'canceled'
-            "Will be available till #{dateFormat expires, datePattern}"
-          when 'future'
-            "Will become available on #{dateFormat startsAt, datePattern}"
-      else ''
-=======
     if "nosync" in plan.tags
       dateNotice = ""
     else
@@ -46,7 +34,6 @@
             when 'future'
               "Will become available on #{dateFormat startsAt, datePattern}"
         else ''
->>>>>>> ca6799c1
 
     displayAmount = KD.utils.formatMoney feeAmount / 100
 
