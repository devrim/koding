--- conflicted
+++ resolved
@@ -5,11 +5,6 @@
 
     @buttonBar = new KDButtonBar
       buttons       :
-<<<<<<< HEAD
-        cancel      :
-          title     : "CANCEL"
-          cssClass  : "solid light-gray"
-=======
         Buy         :
           title     : "PLACE YOUR ORDER"
           style     : "solid medium green"
@@ -23,17 +18,6 @@
         cancel      :
           title     : "CANCEL"
           style     : "solid medium light-gray"
->>>>>>> ca6799c1
           callback  : => @emit 'Cancel'
-        Buy         :
-          title     : "PLACE YOUR ORDER"
-          cssClass  : "solid green"
-          loader    :
-            color   : "#ffffff"
-            diameter: "26"
-
-          callback  : =>
-            @buttonBar.buttons['Buy'].showLoader()
-            @emit 'PaymentConfirmed'
 
   getExplanation: (key) -> # doesn't define any copy