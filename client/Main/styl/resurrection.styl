--- conflicted
+++ resolved
@@ -20,7 +20,7 @@
 
 body
   font-family       openSansFamily
-  font-weight       400
+  font-weight       300
 
   &.noscroll
     overflow        hidden
@@ -30,9 +30,6 @@
       nav
         hidden()
 
-  > .invisible
-    display         none
-
 input
 textarea
 button
@@ -41,18 +38,12 @@
 pre
   font-family       monoFamily
 
-.kdview
-  overflow          visible
-
 .no-anim
   noAnim()
 
 #kdmaincontainer
   width             auto
   // vendor            transform, translateX(0)
-  #main-sidebar
-    hidden()
-
   &.fullscreen
     width             100%!important
     left              0!important
@@ -69,26 +60,6 @@
       hidden()
 
 
-  &.with-sidebar
-
-    #main-sidebar
-      visible()
-
-    #main-header
-      hidden()
-
-    #main-panel-wrapper
-      kalc            width, 100% \- 258px
-      margin-left     258px
-
-    .content-page.activity > aside
-      left            258px
-      top             0
-
-    .content-page.activity > main
-      kalc            width, 100% \- 292px
-
-
 #main-header
   margin              0
   size                100%,55px
@@ -98,51 +69,51 @@
   shadow              0 3px 0 rgba(0, 0, 0, .15)
   fix()
 
-  // .inner-container
-  //   bg                  color, #1f2628
-  //   size                100%, 55px
-  //   // vendor              transform, translateY(0)
-  //   // -webkit-transition  -webkit-transform .2s ease
-  //   // -moz-transition     -moz-transform .2s ease
-  //   // transition          transform .2s ease
-  //   z-index             1
-  //   rel()
-
-  //   .logotype
-  //     hidden()
-
-  nav
-    line-height         18px
-    fr()
-
-    a
-      -webkit-font-smoothing  antialiased
-      font-smoothing          antialiased
-
-      font-size         16px
-      margin-left       12px
-      font-weight       500
-      font-family       openSansFamily
-      color             rgba(255,255,255,.83)
-      padding-bottom    1px
-      noTextDeco()
-      visibility        hidden
-
-      &.active
-        font-weight     600
-        border-bottom   1px solid rgba(255,255,255,.83)
-
-      &:last-child
-        visibility      visible
-
-      &.login
-        padding         7px 13px
-        rounded         4px
-        white-space     nowrap
-        margin-left     21px
-        font-size       14px
-        font-weight     600
-        border          1px solid rgba(255, 255, 255, .5)
+  .inner-container
+    bg                  color, #1f2628
+    size                100%, 55px
+    // vendor              transform, translateY(0)
+    // -webkit-transition  -webkit-transform .2s ease
+    // -moz-transition     -moz-transform .2s ease
+    // transition          transform .2s ease
+    z-index             1
+    rel()
+
+    .logotype
+      hidden()
+
+    nav
+      line-height         18px
+      fr()
+
+      a
+        -webkit-font-smoothing  antialiased
+        font-smoothing          antialiased
+
+        font-size         16px
+        margin-left       12px
+        font-weight       500
+        font-family       openSansFamily
+        color             rgba(255,255,255,.83)
+        padding-bottom    1px
+        noTextDeco()
+        visibility        hidden
+
+        &.active
+          font-weight     600
+          border-bottom   1px solid rgba(255,255,255,.83)
+
+        &:last-child
+          visibility      visible
+
+        &.login
+          padding         7px 13px
+          rounded         4px
+          white-space     nowrap
+          margin-left     21px
+          font-size       14px
+          font-weight     600
+          border          1px solid rgba(255, 255, 255, .5)
 
   &.no-dock
     max-width             1290px
@@ -156,6 +127,7 @@
 
 
     #dock
+    .account-area
       hidden()
 
     .inner-container
@@ -235,9 +207,50 @@
       r-sprite        app '16-close-white'
 
 
-
-
-
+#dock
+
+  size              auto, 55px
+  width             calc( 100% \- 434px )
+  overflow          visible
+  position          relative
+  margin-left       58px
+  background        rgba(31,38,40,0.8);
+  border-radius     4px
+  vendor            transition, height .2s ease
+
+  &:after
+    opacity         0
+    content         ""
+    vendor          transition, opacity .5s ease
+
+  .kdscrolltrack
+    display         none
+
+  .kdcustomscrollview
+    padding         0
+
+  &.remove-app-state
+    height          180px
+
+    &:after
+      opacity       1
+      size          100%, 30px
+      content       "drag here to remove"
+      text-align    center
+      color         #eee
+      padding-top   10px
+      bottom        0
+      font-size     13px
+      font-weight   300
+      abs()
+
+
+
+#main-panel-wrapper
+  overflow          visible
+  display           block
+  top               0
+  left              0
 
 #koding-logo
   size              57px 55px
@@ -268,8 +281,6 @@
     margin          0 0 0 1px
     display         block
 
-<<<<<<< HEAD
-=======
 #main-nav
   height            55px
   overflow          visible
@@ -521,7 +532,6 @@
     &:last-of-type
       margin-right    18px
 
->>>>>>> 8b9da399
 
 #kdmaincontainer.logout-tv
   vendor                  animation, logoutTv .5s 1 forwards ease
@@ -1258,21 +1268,11 @@
   figure
     height                    358px
     border-radius             0 0 6px 6px
-
   .kdnotification
     abs()
+    top                       8px !important
     vendor                    shadow, none
     vendor                    rounded, 4px
-
-    &.mini
-      top                     8px !important
-
-    &.tray
-      max-width               50%
-      padding                 5px 10px
-
-      .kdnotification-content
-        font-size             13px
 
 
 @media only screen and (min-width : 320px) and (max-width : 568px)
