@import "../../Framework/src/themes/default/kdfn"
@import "../../Core/styl/appfn"

@css {
/*
MAIN SIDEBAR stylesheet
resurrection.styl
*/
}

sidebarGray               = #A0A0A0
sidebarGrayPale           = #777
sidebarActive             = #fff
sidebarSubtitle           = #979087
sidebarSelectedBg         = #262626
sidebarCountBg            = #C14C4C
sidebarSectionHeaderColor = #626262


sidebarTextShadow()
  text-shadow     1px 1px 1px rgba(0, 0, 0, .75)

#main-sidebar

  size            sidebarWidth 100%
  z-index         100
  bg              color #323232
  top             0
  left            0
  fix()

  > main > div:last-child
    margin-bottom     60px

  > .kdcustomscrollview
    width              100%
    kalc              height, 100% \- 88px
    styleScrollBars()

  &.static > .kdcustomscrollview
    kalc              height, 100% \- 28px

  .logo-wrapper
    size              100% 40px
    bg                color #262626
    padding           10px 0 0 12px
    borderBox()
    a
      margin          0
      display         block
      r-sprite        app logo-full
      cursor          default

  .more-items
    size              238px 20px
    line-height       20px
    color             #fff
    font-size         10px
    font-weight       700
    background        #E06F6F
    shadow            0 0 10px 10px #323232
    text-align        center

    &:after
      content         ' '
      border          5px solid transparent
      size            10px 10px
      borderBox()

    &.above
      rounded         0 0 3px 3px
      abs             0px 0 0 10px
      &:after
        border-bottom-color white
        abs           3px 0 0 8px

    &.below
      rounded         3px 3px 0 0
      abs             0 0 0px 10px
      &:after
        border-top-color white
        abs           8px 0 0 8px


#sidebar-toggle
  bg              color #262626
  size            18px 18px
  margin-top      -9px
  margin-left     -9px
  display         none
  z-index         11
  rounded         9px
  cursor          pointer
  top             50%
  fix()
  // hidden()
  &:after
    abs()
    top           4px
    left          5px
    display       block
    content       ' '
    r-sprite      app sidebar-toggle


#kdmaincontainer

  &.collapsed

    #main-panel-wrapper
      // kalc            width, 100% \- 63px
      // margin-left     63px
      // shadow         -8px 0 16px #323232
      margin-left 0
      width       100%

    #sidebar-toggle:after
      left               7px
      -moz-transform     scaleX(-1)
      -webkit-transform  scaleX(-1)
      transform          scaleX(-1)

    .activity-sidebar

      cite.count
        size            auto 16px
        line-height     16px
        padding         0 5px
        abs             0px 208px 0 0
        font-size       9px
        font-weight     400
        rounded         3px
        shadow          none
        z-index         1000

.activity-sidebar
  font-family         adelleFamily
  padding             1px 20px
  borderBox()

  cite.count
    size            20px 20px
    line-height     20px
    color           #fff
    abs             3px 7px 0 0
    font-size       10px
    font-weight     700
    background      sidebarCountBg
    rounded         3px
    text-align      center
    vendor          transition, all .354s .177s ease
    fr()

  .more-link
    font-size         12px
    color             sidebarSectionHeaderColor
    padding           0 !important
    borderize(#6B6B71)
    noTextDeco()
    sidebarTextShadow()

  .workspace.has-sub-items
    cite
      display         none !important

  li.kdlistitemview-main-nav
    z-index           1
    vendor            transition, top .2s linear \,\
                                 left .2s linear
    font-size         14px
    line-height       18px
    rounded           4px
    ellipsis()
    borderBox()

    &:hover
      .ws-add-icon
      .ws-settings-icon
        opacity       1
        vendor        transition, opacity .1s .1s ease


    &.expanded.selected.has-sub-items
      rounded         4px 4px 0 0
      cite
        &:after
          border-color  sidebarGray transparent transparent transparent
          abs           12px 0 0 5px

    &.sub-title
      padding         2px 0 0 20px
      color           sidebarSubtitle
      font-size       11px
      margin-bottom   1px
      text-transform  uppercase

      .more-link
        display       inline
        height        16px
        border-bottom none
        font-size     11px
        color         sidebarSectionHeaderColor

        &:hover
          color       sidebarActive

    // &.app
    &.workspace
      color           sidebarGray
      font-size       12px
      line-height     22px
      padding         0 0 0 35px
      rounded         0
      overflow        visible

      figure
        display       block
        width         6px
        height        6px
        abs           8px 0 0 23px
        rounded       100%
        border        2px solid rgba(255, 255, 255, .2)
        borderBox()

      a
        padding           0
        display           block
        size              auto 22px
        line-height       23px
        opacity           1
        color             sidebarGray
        max-width         155px
        ellipsis()
        borderBox()
        noTextDeco()
        sidebarTextShadow()

      &:hover a
      &.selected a
        color             #fff

    &.app
      figure
        r-sprite      activity nav-app-store

    .fake-icon
      width           30px
      height          20px
      left            13px
      top             14px
      text-align      center
      padding-top     4px
      padding-bottom  4px
      font-size       20px
      color           white
      border-radius   3px
      abs()
      hidden()

    &.selected a
      color             sidebarActive

    .shared-by
      font-size       12px
      color           sidebarGrayPale

    a
      padding           5px 8px 5px 19px
      display           block
      size              218px 26px
      opacity           1
      color             sidebarGray
      borderBox()
      noTextDeco()
      sidebarTextShadow()
      &.add-app
      &.add-vm
        padding         5px 8px
        opacity         .5
        &:hover
          opacity       1

      > figure
        display       block
        width         16px
        height        16px
        bg            color #222
        abs           3px 0 0 3px

      &.running:hover > div
        width         180px

      > div
        position      relative
        width         200px
        vendor        transition, width .1s ease .05s
        ellipsis()

      &.social > figure
      &.activity > figure
        r-sprite      app new-nav-activity
      // &.editor > figure
      //   r-sprite      app nav-editor
      &.terminal > figure
        r-sprite      app new-nav-terminal
      &.ide > figure
        r-sprite      app new-nav-ide
      &.vm
        > figure
          // r-sprite    app new-nav-vm
          display       block
          width         13px
          height        13px
          bg            color, transparent
          abs           7px 0 0 0px
          rounded       3px
          border        3px solid sidebarGray
          borderBox()
        > span
          r-sprite    app vm-settings-icon
          right       2px
          top         5px
          opacity     0
          vendor      transition, opacity .1s .1s ease
          abs()
        &.running:hover > span
          opacity     1
        &.terminated
        &.notinitialized
          opacity     .5
        &.running > figure
          border-color   #24B463
          // bg          color, #8CEE71
          // border      2px solid #8CEE71
        > .progressbar-container
          size        100% 3px
          background  none
          border      none
          abs         0 0 0px 0px
          rounded     0 0 3px 3px
          .bar
            background  #4BA148
            border      none
            shadow      none

  .ws-add-icon
  .ws-settings-icon
    display           inline-block
    r-sprite          app circle-plus-14
    right             8px
    top               5px
    opacity           0
    vendor            transition, opacity .1s .1s ease
    pointer()
    abs()

  .ws-settings-icon
    r-sprite          app vm-settings-icon
    right             6px
    top               5px
    opacity           0

  .add-workspace-view
    .cancel
      display         inline-block
      r-sprite        'app', 'circle-plus-14'
      vendor          transform, rotate(45deg)
      top             2px
      position        relative
      pointer()

    .kdinput
      border-radius   3px
      bg              image, none
      size            104px, 22px
      margin-right    5px
      font-size       12px
      padding         5px

  > section
    size              auto auto
    overflow          visible
    margin            0 0 22px 0

    &:hover h3.sidebar-title a
      opacity       1

    .lazy-loader
      margin          0
      top             -28px
      right           36px
      abs()

    .kdlistview
      overflow        visible

      .nothing
        background    #3B3B3B
        width         auto
        font-size     14px
        margin        0 6px
        padding       16px 18px
        rounded       3px
        line-height   19px
        text-align    center
        font-weight   400
        color         #787878
        margin-bottom 16px
        borderBox()

        a
          color             #929292
          text-decoration   underline

  a.public-feed-link.selected
    color               #fff

  .kdlistitemview-sidebar-item

    size              auto 23px
    padding           2px 15px
    rounded           4px
    font-size         14px
    font-weight       400
    overflow          visible
    position          relative
    display           block
    color             sidebarGray
    overflow          hidden
    vendor            transition, margin-top .2s ease-out\,\
                                  transform .2s ease-out

    .purpose
    .profile
    .ttag
      sidebarTextShadow()

    &.selected
      color           sidebarActive

      .ttag:before
        color         #fff

    borderBox()
    &:hover
      bg              color rgba(0,0,0,.01)
      color           sidebarActive
      pointer()

    &.activity
      font-size       14px
      padding-left    30px
      margin-top      13px
      line-height     18px
      span.icon
        display       block
        width         16px
        height        16px
        bg            color #222
        abs           7px 0 0 7px
        r-sprite      app new-nav-activity

    &.out
      margin-top      -28px
      vendor          transform, translateX(-300px)

<<<<<<< HEAD
=======
    cite.count
      size            20px 20px
      line-height     20px
      color           #fff
      abs             3px 0px 0 0
      font-size       10px
      font-weight     700
      background      sidebarCountBg
      rounded         3px
      text-align      center
      vendor          transition, all .354s .177s ease

      fr()

>>>>>>> 02373681
    .ttag
      display        block
      line-height    19px
      font-size      14px
      margin-left    4px
      margin-top     2px

      &:before
        display      block
        content      '#'
        font-size    24px
        color        #6d6d6d
        top          2px
        left         0
        text-shadow  none
        abs()


    .profile
      ellipsis()

    .topic-follow-btn
      abs            5px 7px 0 0

      &.following
        right        6px
        hidden()

  .kdlistitemview-sidebar-item.selected
    color               sidebarActive

    .topic-follow-btn
      border-color      #e9e9e9
      border            1px solid #b1b1b1
      right             6px

  .messages

    h3.sidebar-title
      padding-bottom    7px

    .nothing
      hidden()

    .kdlistitemview-sidebar-item
      height        28px
      min-height    0
      margin        0
      borderBox()

      cite.count
        abs         6px 0px 0 0

      > .user-numbers
        padding     0 0 0 36px
        margin      -1px 0 0
        width       auto
        font-size   12px
        color       #919297
        font-weight 600
        overflow    hidden
        text-overflow ellipsis
        display     block
        line-height 18px
        white-space nowrap
        borderBox()

        span
          font-weight inherit
          color       inherit

      &.unread
        > .profile
          color       #F9F7F3

        > .user-numbers
          color       #C9C9CC

      &.selected

        .sidebar-message-text
          > .purpose
          > .user-numbers
          > .profile
          > .profile > .profile
            color       sidebarActive

          &:before
            bg        color, sidebarActive

      .sidebar-message-text
        > .purpose
        > .profile
          display     block
          float       none
          margin-top  3px
          line-height 23px
          width       170px
          margin-left 4px
          borderBox()
          ellipsis()

        &:before
          content       ''
          display       block
          size          10px, 10px
          bg            color, #6d6d6d
          border-radius 100%
          abs           7px 0 0 -14px

      .avatarview
        size            24px 24px
        top             5px


  .sidebar-join
    abs                   50% 0 0 0px
    vendor                transform, translateY(-50%)
    text-align            center
    font-size             14px
    line-height           19px
    color                 #cecece
    font-weight           400
    padding-right         16px
    padding-left          16px
    width                 100%
    borderBox()

    .kdbutton.solid.medium.green
      margin              24px 0 18px
      rounded             3px

    a.login-link
      color               #fff

  .sidebar-bottom-links
    text-align            center
    abs                   0 0 26px 0px
    font-size             14px
    font-weight           400
    width                 100%

    a
      color               #777777
      noTextDeco()

      &~a
        margin-left       12px


  a.kdlistitemview-sidebar-item

    noTextDeco()

    &.public-feed-link
      margin-top      13px
      padding         0 8px
      height          28px
      line-height     28px

.account-area
  bottom            0
  left              0
  size              sidebarWidth 45px
  fix()

  > div
    display         inline-block
    width           auto
    vertical-align  top

  .acc-icon
    size            50px 46px
    display         block
    abs             -1px 0px 0 0
    borderBox()

  .acc-icon.active
    bg              color, #1D1D1D
    border-left     1px solid #323232

  .acc-icon .icon
    display         block
    padding-bottom  1px
    margin          21px auto

  .acc-notification-icon
    &.active
      border-right    1px solid #1d1d1d
    .icon
      r-sprite        app 'account-notifications'
      // size            20px 21px
      margin          15px auto
    &.active .count
      left            27px !important
    .count
      position        absolute
      width           14px
      height          14px
      font-size       8px
      line-height     14px
      background      #E75A5A
      border-radius   7px
      text-align      center
      top             7px
      left            28px
    .count cite
      color           #fff

  .acc-dropdown-icon
    right           50px
    &.active
      border-right  1px solid #323232

  .acc-dropdown-icon .icon
    r-sprite        app 'account-arrow'

  .avatar-area
    bg                color, #262626
    font-family       adelleFamily
    padding           10px
    size              100% 100%
    borderBox()
    rel()

    .avatarview
      margin-right    14px
      fl()

    a.profile
      font-size       14px
      line-height     30px
      font-weight     400
      white-space     nowrap
      width           90px
      display         block
      color           white
      overflow        hidden
      text-overflow   ellipsis
      noTextDeco()

    h3
      margin        0
      color         #828a93
      font-size     12px
      font-weight   300
      margin-top    2px

  .header-sign-in
    font-size         16px
    color             #e9e9e9
    line-height       55px
    margin-right       8px
    noTextDeco()

    &:last-of-type
      margin-right    18px


h3.sidebar-title
  position        relative
  font-weight     400
  size            auto 1em
  line-height     16px
  font-size       12px
  color           sidebarSectionHeaderColor
  text-transform  uppercase
  word-spacing    .2em
  letter-spacing  .05em
  padding         14px 0 12px
  sidebarTextShadow()
  pointer()

  &:hover
    color           #fff

  a
    font-size       10px
    font-weight     600
    color           #7F7F80
    margin          0 5px 0 0
    opacity         0
    vendor          transition, opacity .1s .1s ease
    fr()

    &.add-icon
    &.buy-vm
<<<<<<< HEAD
      margin        -2px 6px 0 0
=======
      margin        -2px 2px 0 0
>>>>>>> 02373681
      r-sprite      app , 'plus-16'

    &.buy-vm
      margin-top    2px


.messages.empty h3.sidebar-title a.add-icon
  opacity           1



//Coming soon modal
.coming-soon-modal
  text-align        center

  .modal-arrow
    position        relative
    top             41px
    left            -21px

  .kdmodal-content
    h4
      color         #404040
      font-size     18px
      font-weight   200
      line-height   24px
      padding       13px 0 0

      &:before
        content     ""
        display     block
        r-sprite    dashboard, 'coming-soon'
        margin      0 auto 14px

    p
      padding       24px 28px 28px
      color         #5e5e5e
      font-size     14px
      line-height   19px
      font-weight   400

      strong
        font-weight 600
        color       #3e3e3e



// buy-machine-modal
.buy-machine-modal
  &.loading
    .kdloader
      margin          105px 0 0 90px

  .kdbutton
    padding           0 20px !important
    rounded           4px !important
    bg                color, #4EA04C !important
    &:focus
      vendor          box-shadow, none !important
    &.create-machine
      margin          20px 0 0 136px !important

  .modal-arrow
    position          relative
    top               41px
    left              -21px

  .add-vm-box
    size               220px, 227px
    padding            25px 35px 0
    color              #50595a
    rounded            2px
    borderBox()
    fl()

    &~.add-vm-box
      margin-left      18px

    &.passive
      opacity          .3

    &.selected
      shadow           inset 0 0 0 3px rgba(17, 175, 94, .4)


    h3
      line-height      24px
      display          block
      border-bottom    1px solid #d7dcdf
      font-size        16px
      font-weight      500
      padding          6px 0 12px

      cite
        display        inline-block
        size           24px, 24px
        line-height    24px
        text-align     center
        color          #fff
        background     #646c6d
        rounded        50%
        font-size      12px
        font-weight    200
        margin         0 0 0 6px

    ul
      margin           20px 0 0
      font-weight      200
      line-height      34px
      font-size        14px

      strong
        font-weight    500
        font-size      16px

  h5.coming-soon-title
    display            block
    abs                0px 0px 0 0
    size               476px, 100%
    text-align         center
    line-height        227px
    font-size          22px
    color              rgba(80, 89, 90, 0.5)
    font-weight        400<|MERGE_RESOLUTION|>--- conflicted
+++ resolved
@@ -9,7 +9,6 @@
 }
 
 sidebarGray               = #A0A0A0
-sidebarGrayPale           = #777
 sidebarActive             = #fff
 sidebarSubtitle           = #979087
 sidebarSelectedBg         = #262626
@@ -138,19 +137,6 @@
   padding             1px 20px
   borderBox()
 
-  cite.count
-    size            20px 20px
-    line-height     20px
-    color           #fff
-    abs             3px 7px 0 0
-    font-size       10px
-    font-weight     700
-    background      sidebarCountBg
-    rounded         3px
-    text-align      center
-    vendor          transition, all .354s .177s ease
-    fr()
-
   .more-link
     font-size         12px
     color             sidebarSectionHeaderColor
@@ -211,7 +197,6 @@
       line-height     22px
       padding         0 0 0 35px
       rounded         0
-      overflow        visible
 
       figure
         display       block
@@ -257,17 +242,14 @@
       abs()
       hidden()
 
+
     &.selected a
       color             sidebarActive
 
-    .shared-by
-      font-size       12px
-      color           sidebarGrayPale
-
     a
-      padding           5px 8px 5px 19px
+      padding           5px 8px 5px 31px
       display           block
-      size              218px 26px
+      size              auto 26px
       opacity           1
       color             sidebarGray
       borderBox()
@@ -287,14 +269,10 @@
         bg            color #222
         abs           3px 0 0 3px
 
-      &.running:hover > div
-        width         180px
-
       > div
         position      relative
-        width         200px
-        vendor        transition, width .1s ease .05s
-        ellipsis()
+        left          -12px
+
 
       &.social > figure
       &.activity > figure
@@ -464,8 +442,6 @@
       margin-top      -28px
       vendor          transform, translateX(-300px)
 
-<<<<<<< HEAD
-=======
     cite.count
       size            20px 20px
       line-height     20px
@@ -480,7 +456,6 @@
 
       fr()
 
->>>>>>> 02373681
     .ttag
       display        block
       line-height    19px
@@ -768,11 +743,7 @@
 
     &.add-icon
     &.buy-vm
-<<<<<<< HEAD
-      margin        -2px 6px 0 0
-=======
       margin        -2px 2px 0 0
->>>>>>> 02373681
       r-sprite      app , 'plus-16'
 
     &.buy-vm
