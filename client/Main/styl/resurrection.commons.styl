--- conflicted
+++ resolved
@@ -12,10 +12,6 @@
 body.account
 body.apps
 body.environments
-<<<<<<< HEAD
-body.profile
-=======
->>>>>>> 6c48710f
   bg                    color #e4e4e4
 
 html.app
