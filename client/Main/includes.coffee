module.exports = [

  # Libs
  "libs/deb.min.js",
  "libs/md5-min.js",
  "libs/uuid.js",
  'libs/underscore-min.js'
  "libs/accounting.js",
  "libs/kite.js",
  "libs/kontrol.js",
  "libs/algoliasearch.min.js",
<<<<<<< HEAD
  'libs/marked.js'
  'libs/date.format.js'
  'libs/highlight.pack.js'
  'libs/cookies.js'
  'libs/jquery-timeago.js'
=======
  "libs/emojify.js",

>>>>>>> e6514fed

  # --- Application ---
  "mq.config.coffee",
  "utils.coffee"
  "KD.extend.coffee" # our extensions to KD global
  "log.config.coffee",
  "algoliaresult.coffee",

  # jview
  "jcustomhtmlview.coffee",

  # mainapp controllers
  "activitycontroller.coffee",
  "messageeventmanager.coffee",
  "socialapicontroller.coffee",
  "notificationcontroller.coffee",
  "linkcontroller.coffee",
  "widgetcontroller.coffee",
  "localsynccontroller.coffee",

  # onboarding
  "onboarding/onboardingviewcontroller.coffee",
  "onboarding/onboardingcontroller.coffee",
  "onboarding/onboardingitemview.coffee",

  # COMMON VIEWS
  "CommonViews/applicationview/applicationtabview.coffee",
  "CommonViews/applicationview/applicationtabhandleholder.coffee",
  "CommonViews/sharepopup.coffee",
  "CommonViews/sharelink.coffee",
  "CommonViews/linkviews/linkview.coffee",
  "CommonViews/linkviews/linkmenuitemview.coffee",
  "CommonViews/linkviews/profilelinkview.coffee",
  "CommonViews/linkviews/profiletextview.coffee",
  "CommonViews/linkviews/taglinkview.coffee",
  "CommonViews/linkviews/applinkview.coffee",
  "CommonViews/linkviews/autocompleteprofiletextview.coffee",
  "CommonViews/splitview.coffee",
  "CommonViews/bidirectionalnavigation.coffee"
  "CommonViews/kodingswitch.coffee",
  "CommonViews/animatedmodalview.coffee",

  "CommonViews/tokenview.coffee",
  "CommonViews/suggestedtokenview.coffee",

  "CommonViews/tagcontextmenuitem.coffee",

  "CommonViews/avatarviews/avatarview.coffee",
  "CommonViews/avatarviews/avatartooltipview.coffee",
  "CommonViews/avatarviews/avatarimage.coffee",
  "CommonViews/avatarviews/avatarstaticview.coffee",

  "CommonViews/activitywidgetitem.coffee",
  "CommonViews/activitywidget.coffee",
  "CommonViews/uploadimagemodalview.coffee",

  # idle detection
  "idleuserdetector.coffee"

  # junction
  "junction/junction.coffee"
  "junction/satisfier.coffee"

  # form workflow
  "CommonViews/formworkflow/formworkflow.coffee",
  "CommonViews/formworkflow/history.coffee",
  "CommonViews/formworkflow/collector.coffee",
  # "CommonViews/formworkflow/modal.coffee",
  # "CommonViews/formworkflow/visualization.coffee",

  # FIXME ~ GG
  "navigation/navigationcontroller.coffee",

  "CommonViews/VideoPopup.coffee",
  "CommonViews/ShowMoreDataModalView.coffee",
  "CommonViews/SkillTagFormView.coffee",
  "CommonViews/SkillTagAutoCompleteController.coffee",
  "CommonViews/SkillTagAutoCompletedItem.coffee",
  "CommonViews/SplitViewWithOlderSiblings.coffee",
  "CommonViews/ContentPageSplitBelowHeader.coffee",
  "CommonViews/CommonListHeader.coffee",
  "CommonViews/CommonInnerNavigation.coffee",
  "CommonViews/headers.coffee",
  "CommonViews/HelpBox.coffee",
  "CommonViews/KeyboardHelper.coffee",
  "CommonViews/VerifyPINModal.coffee",
  "CommonViews/VerifyPasswordModal.coffee",

  "CommonViews/followbutton.coffee",
  "CommonViews/topicfollowbutton.coffee",

  "CommonViews/trollbutton.coffee",

  "CommonViews/markdownmodal.coffee",
  "CommonViews/dropboxdownloaditemview.coffee",

  # FATIH
  # "CommonViews/fatih/plugins/fatihpluginabstract.coffee",
  # "CommonViews/fatih/plugins/fatihlistitem.coffee",
  # "CommonViews/fatih/plugins/fatihfilelistitem.coffee",
  # "CommonViews/fatih/plugins/fatihfilefinderplugin.coffee",
  # "CommonViews/fatih/plugins/fatihcontentsearchplugin.coffee",
  # "CommonViews/fatih/plugins/fatihopenappplugin.coffee",
  # "CommonViews/fatih/plugins/fatihusersearchplugin.coffee",
  # "CommonViews/fatih/fatihprefpane.coffee",
  # "CommonViews/fatih/fatih.coffee",

  "CommonViews/ModalViewWithTerminal.coffee",
  "CommonViews/clonerepomodal.coffee",
  "CommonViews/memberautocomplete.coffee",
  "CommonViews/editormodal.coffee",

  "providers/machine.coffee",

  "providers/config.coffee",
  "providers/computecontroller.coffee",
  "providers/computecontroller.ui.coffee",
  "providers/computeeventlistener.coffee",

  "providers/dummymachine.coffee",
  "providers/machineitem.coffee",
  "providers/machinelist.coffee",

  "providers/provideritemview.coffee",
  "providers/providerbaseview.coffee",

  "providers/cloudinstanceitemview.coffee",

  "providers/providerdigitalocean.coffee",
  "providers/providerwelcomeview.coffee",
  "providers/providerengineyard.coffee",
  "providers/providerkoding.coffee",
  "providers/provideramazon.coffee",
  "providers/providergoogle.coffee",
  "providers/providerrackspace.coffee",

  "providers/providerview.coffee",

  # Algolia-based autocomplete:
  "autocompletecontroller.coffee",

  "navigation/navigationlink.coffee",
  "navigation/navigationitem.coffee",
  "navigation/navigationmachineitem.coffee",

  "machinesettingsmodal.coffee",

  # LOCATION
  "locationcontroller.coffee",
  "CommonViews/location/locationform.coffee",

  # PAYMENT
  # controller
  "payment/paymentcontroller.coffee",
  # views
  "payment/paymentmethodview.coffee",
  "payment/subscriptionview.coffee",
  "payment/paymentmethodentryform.coffee",
  "payment/paymentchoiceform.coffee",
  "payment/paymentformmodal.coffee",
  "payment/paymentworkflow.coffee",
  "payment/paymentconfirmform.coffee",
  "payment/genericplanview.coffee",
  "payment/planupgradeconfirmform.coffee",
  "payment/planproductlist.coffee",
  "payment/existingaccountworkflow.coffee",


  # global notifications
  "globalnotification.coffee",

  # trouble shooter
  "troubleshoot/troubleshoot.coffee",
  "troubleshoot/healthchecker.coffee",
  "troubleshoot/connectionchecker.coffee",
  "troubleshoot/troubleshootmodal.coffee",
  "troubleshoot/troubleshootitemview.coffee",
  "troubleshoot/troubleshootstatusview.coffee",

  "troubleshoot/liveupdatechecker.coffee",
  "troubleshoot/brokerrecovery.coffee",
  "troubleshoot/vmchecker.coffee",
  "troubleshoot/troubleshootresultview.coffee",
  "troubleshoot/troubleshootmessageview.coffee",

  # avatararea
  "avatararea/avatararea.coffee",
  "avatararea/avatarareapopup.coffee",
  "avatararea/avatarareapopuplist.coffee",
  "avatararea/avatarareagroupswitcherpopup.coffee",
  "avatararea/avatarareaiconlink.coffee",

  "maincontroller/groupdata.coffee",
  "maincontroller/mainviews/appsettingsmenubutton.coffee",
  "maincontroller/groupscontroller.coffee",
  "maincontroller/helpcontroller.coffee",

  # --- Applications ---
  "channels/kitechannel.coffee",
  "AppStorage.coffee",
  "localstorage.coffee",

  # 3rd Parties
  "extras/github/api.coffee",
  "extras/github/views/githubmodal.coffee",
  "extras/github/views/githubrepoitem.coffee",

  # Application Backend
  "CommonViews/kodingappselectorforgithub.coffee",

  # CONTENT DISPLAY VIEWS
  "ContentDisplay/ContentDisplay.coffee",
  "ContentDisplay/ContentDisplayController.coffee",

  "pinger.coffee",

  # KITE CONTROLLER
  "kite/kitecontroller.coffee",

  # NEW KITES (extending kite.js)
  "kite/kodingkite.coffee",
  "kite/kodingkontrol.coffee",
  "kite/kites/klient.coffee",
  "kite/kites/kloud.coffee",

  # Virtualization CONTROLLER
  "VirtualizationController.coffee",
  "CommonViews/modalappslistitemview.coffee",

  "status.coffee",
  "main.coffee",
  "rollbar.coffee",
  "mixpanel.coffee",
  "analytic.coffee",
  "errorlog.coffee",
  "metric.coffee",

  # ---------- Main APP ENDS ---------- #

  # STYLES

  "styl/resurrection.sidebar.styl",
  "styl/resurrection.account.dropdown.styl",
  "styl/resurrection.anims.styl",
  "styl/troubleshoot.styl",
  "styl/computeproviders.styl",

  "styl/app.markdown.styl"

]<|MERGE_RESOLUTION|>--- conflicted
+++ resolved
@@ -9,16 +9,13 @@
   "libs/kite.js",
   "libs/kontrol.js",
   "libs/algoliasearch.min.js",
-<<<<<<< HEAD
   'libs/marked.js'
   'libs/date.format.js'
   'libs/highlight.pack.js'
   'libs/cookies.js'
   'libs/jquery-timeago.js'
-=======
-  "libs/emojify.js",
-
->>>>>>> e6514fed
+  'libs/emojify.js'
+
 
   # --- Application ---
   "mq.config.coffee",
