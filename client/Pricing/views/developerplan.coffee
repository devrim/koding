--- conflicted
+++ resolved
@@ -37,7 +37,6 @@
       cssClass : 'buy-now'
       style    : 'solid green'
       loader   : yes
-<<<<<<< HEAD
       title    : "BUY NOW"
       callback : @bound "handleBuy"
 
@@ -57,25 +56,12 @@
   handleBuy: ->
     @buyNow.showLoader()
     { paymentController, router } = KD.singletons
-=======
-      title    : 'BUY NOW'
-      callback : @bound 'handleBuy'
-
-    @updateContent()
-
-  handleBuy: ->
-
-    @buyNow.showLoader()
-    {paymentController, router} = KD.singletons
-
->>>>>>> 803a57ee
     if @planIndex is 0
       return router.handleRoute '/Register'
 
     paymentController.fetchActiveSubscription ["vm"], (err, subscription) =>
       return KD.showError err  if err
       @emit "CurrentSubscriptionSet", subscription  if subscription
-<<<<<<< HEAD
       @emit "PlanSelected", "rp#{@planIndex}", planApi: KD.remote.api.JResourcePlan
 
   getCountLabel: (value) ->
@@ -98,37 +84,12 @@
 
   updateContent: (index = @planIndex) ->
     {title, desc, button} = @getLabels index
-=======
-      @emit "PlanSelected", "rp#{@planIndex}",
-        planApi: KD.remote.api.JResourcePlan
-        resourceQuantity: @planIndex
-
-  updateContent: (index = @planIndex)->
-    if index is 0
-      title = 'Free Account'
-      desc  = '<cite>"free" as in "free beer"</cite>'
-      @buyNow.setTitle 'SIGN UP'
-    else
-      title = "#{index}x Resource Pack"
-      desc  = "$#{@plans[index].price}/Month"
-      @buyNow.setTitle 'BUY NOW'
->>>>>>> 803a57ee
 
     @buyNow.setTitle button
     @title.updatePartial title
     @price.updatePartial desc
 
     {cpu, ram, disk, totalVMs, alwaysOn} = @plans[index]
-<<<<<<< HEAD
-    @slider.description.updatePartial """
-      <span>Resource pack contains</span>
-      <cite>#{cpu}x</cite>CPU
-      <cite>#{ram}x</cite>GB RAM
-      <cite>#{disk}</cite>GB Disk
-      <cite>#{totalVMs}x</cite>Total VMs
-      <cite>#{alwaysOn}x</cite>Always on VMs
-    """
-=======
     # @slider.description.updatePartial """
     # <span>Resource pack contains</span>
     # <cite>#{cpu}x</cite>CPU
@@ -137,7 +98,6 @@
     # <cite>#{totalVMs}x</cite>Total VMs
     # <cite>#{alwaysOn}x</cite>Always on VMs
     # """
->>>>>>> 803a57ee
 
     # plan = @plans[index]
     # {discount, vm} = plan
