class PricingAppController extends KDViewController

  handler = (callback) ->
    KD.singleton('appManager').open 'Pricing', callback

  KD.registerAppClass this,
    name                : "Pricing"
    routes              :
      "/:name?/Pricing" : ->
<<<<<<< HEAD
        (KD.getSingleton "router").handleRoute "/Pricing/Developer"
=======
        (KD.getSingleton "router").handleRoute "/Pricing/Developer", replaceState: yes
>>>>>>> ca6799c1

      "/:name?/Pricing/:section": ({params:{section}}) ->
        handler (app) ->
          app.createProductForm()
          {productForm} = app
          switch section
            when "Developer" then productForm.showDeveloperPlan()
            when "Team"      then productForm.showTeamPlan()
<<<<<<< HEAD
            else (KD.getSingleton "router").handleRoute "/Pricing/Developer"
=======
            else (KD.getSingleton "router").handleRoute "/Pricing/Developer", replaceState: yes
>>>>>>> ca6799c1

      "/:name?/Pricing/CreateGroup": ->
        KD.remote.api.JGroupPlan.hasGroupCredit (err, hasCredit) ->
          if hasCredit
            handler (app) ->
              app.getView().showGroupForm()
          else
<<<<<<< HEAD
            (KD.getSingleton "router").handleRoute "/Pricing/Team"
=======
            (KD.getSingleton "router").handleRoute "/Pricing/Team", replaceState: yes
>>>>>>> ca6799c1

  constructor: (options = {}, data) ->
    options.appInfo = title: "Pricing"
    options.view    = new PricingAppView
      params        : options.params
      cssClass      : "content-page pricing"

    super options, data
    @getView().createBreadcrumb()
    @createProductForm()

  createProductForm: ->
    view = @getView()
    @productForm.destroy()  if @productForm and not @productForm.isDestroyed
    @productForm = new PricingProductForm
      name : 'plan'

    workflow = KD.singleton("paymentController").createUpgradeWorkflow {@productForm}
    workflow.on "SubscriptionTransitionCompleted", view.bound "createGroup"

    view.setWorkflow workflow

    @productForm.on "PlanSelected", (plan, options) =>
      view.breadcrumb.showPlan plan, options
      view.addGroupForm()  if "custom-plan" in plan.tags

  selectPlan: (tag, options) ->
    @productForm.selectPlan tag, options<|MERGE_RESOLUTION|>--- conflicted
+++ resolved
@@ -7,11 +7,7 @@
     name                : "Pricing"
     routes              :
       "/:name?/Pricing" : ->
-<<<<<<< HEAD
-        (KD.getSingleton "router").handleRoute "/Pricing/Developer"
-=======
         (KD.getSingleton "router").handleRoute "/Pricing/Developer", replaceState: yes
->>>>>>> ca6799c1
 
       "/:name?/Pricing/:section": ({params:{section}}) ->
         handler (app) ->
@@ -20,11 +16,7 @@
           switch section
             when "Developer" then productForm.showDeveloperPlan()
             when "Team"      then productForm.showTeamPlan()
-<<<<<<< HEAD
-            else (KD.getSingleton "router").handleRoute "/Pricing/Developer"
-=======
             else (KD.getSingleton "router").handleRoute "/Pricing/Developer", replaceState: yes
->>>>>>> ca6799c1
 
       "/:name?/Pricing/CreateGroup": ->
         KD.remote.api.JGroupPlan.hasGroupCredit (err, hasCredit) ->
@@ -32,11 +24,7 @@
             handler (app) ->
               app.getView().showGroupForm()
           else
-<<<<<<< HEAD
-            (KD.getSingleton "router").handleRoute "/Pricing/Team"
-=======
             (KD.getSingleton "router").handleRoute "/Pricing/Team", replaceState: yes
->>>>>>> ca6799c1
 
   constructor: (options = {}, data) ->
     options.appInfo = title: "Pricing"
