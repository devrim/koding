--- conflicted
+++ resolved
@@ -291,8 +291,6 @@
     saveButton = "#{newCredentialPage} button[type=submit]"
     regionSelector = '.kdview.formline.region .kdselectbox select'
     eu_west_1 = "#{regionSelector} option[value=eu-west-1]"
-<<<<<<< HEAD
-=======
 
     { accessKeyId, secretAccessKey } = @getAwsKey()
 
@@ -315,43 +313,9 @@
       .click saveButton
       .pause 2000, -> done()
 
->>>>>>> 56d3905d
 
   buildStack: (browser, done) ->
 
-<<<<<<< HEAD
-    browser
-      .waitForElementVisible newCredentialPage, 20000
-      .scrollToElement saveButton
-      .setValue "#{newCredentialPage} .title input", name
-      .pause 1000
-      .setValue "#{newCredentialPage} .access-key input", accessKeyId
-      .pause 1000
-      .setValue "#{newCredentialPage} .secret-key input", secretAccessKey
-      .pause 1000
-      .click regionSelector
-      .pause 1000
-      .waitForElementVisible eu_west_1, 20000
-      .click eu_west_1
-      .pause 1000
-      .click "#{newCredentialPage} .title input"
-      .pause 1000
-      .click saveButton
-      .pause 2000, -> done()
-
-
-  buildStack: (browser) ->
-
-    buildStackModal = '.kdmodal.env-modal.env-machine-state.kddraggable.has-readme'
-    buildStackButton = "#{buildStackModal} .kdbutton.turn-on.state-button.solid.green.medium.with-icon"
-    progressBarSelector = "#{buildStackModal} .progressbar-container"
-    browser
-      .click '#main-sidebar'
-      .waitForElementVisible buildStackModal, 20000
-      .waitForElementVisible buildStackButton, 20000
-      .click buildStackButton
-
-=======
     sidebarSelector = '.SidebarTeamSection'
     sidebarStackSection = "#{sidebarSelector} .SidebarSection-body"
     buildStackModal = '.kdmodal.env-modal.env-machine-state.kddraggable.has-readme'
@@ -436,30 +400,10 @@
         else
           console.log '   VM is still building'
           @waitUntilVmRunning browser, done
->>>>>>> 56d3905d
 
 
   createStack: (browser, done) ->
 
-<<<<<<< HEAD
-    url = helpers.getUrl(yes)
-
-    credentialSelector = '.kdview.kdlistitemview.kdlistitemview-default.StackEditor-CredentialItem'
-    useThisAndContinueButton = '.StackEditor-CredentialItem--buttons .kdbutton.solid.compact.outline.verify'
-    editorPaneSelector = '.kdview.pane.editor-pane.editor-view'
-    saveButtonSelector = '.StackEditorView--header .kdbutton.GenericButton.save-test'
-    successModal = '.kdmodal-inner .kdmodal-content'
-    closeButton = '.kdmodal-inner .kdview.kdmodal-buttons .kdbutton.solid.medium.gray'
-    browser
-      .pause 2000
-      .click useThisAndContinueButton
-      .waitForElementVisible editorPaneSelector, 20000
-      .click saveButtonSelector
-      .pause 10000
-      .waitForElementVisible successModal, 40000
-      .click closeButton
-      .pause 5000, ->
-=======
 
     sidebarSelector = '.SidebarTeamSection'
     sidebarStackSection = "#{sidebarSelector} .SidebarSection-body"
@@ -495,7 +439,6 @@
 
     @createCredential browser, 'aws', 'draft-stack', yes, (res) ->
       browser.url stackEditorUrl, ->
->>>>>>> 56d3905d
         done()
 
 
@@ -713,7 +656,6 @@
 
     userEmail = @fillInviteInputByIndex browser, index
     successMessage = "Invitation is sent to #{userEmail}"
-<<<<<<< HEAD
 
     browser
       .pause 2000
@@ -764,67 +706,10 @@
 
 
   rejectConfirmModal: (browser) ->
-=======
->>>>>>> 56d3905d
 
     confirmModal = '.kdmodal.admin-invite-confirm-modal.kddraggable'
     cancelButton = '.kdmodal-content .kdbutton.solid.medium:nth-of-type(2)'
     browser
-<<<<<<< HEAD
-=======
-      .pause 2000
-      .waitForElementVisible sendInvitesButton, 5000
-      .click sendInvitesButton
-    @acceptConfirmModal browser if role is 'admin'
-    @assertConfirmation browser, successMessage
-    browser
-      .pause 10000
-
-    userEmail = @fillInviteInputByIndex browser, index, userEmail
-    successMessage = "Invitation is resent to #{userEmail}"
-
-    browser
-      .waitForElementVisible sendInvitesButton, 5000
-      .click sendInvitesButton
-
-    @acceptConfirmModal browser
-
-    if role is 'admin'
-      browser
-        .pause 2000
-      @acceptConfirmModal browser
-    @assertConfirmation browser, successMessage
-
-    return userEmail
-
-
-  newInviteFromResendModal: (browser, role) ->
-
-    invitationsModalSelector = '.HomeAppView--section.send-invites'
-    sendInvitesButton = "#{invitationsModalSelector} .custom-link-view.HomeAppView--button.primary.fr"
-    userEmail = @inviteUser browser, role
-    index = if role is 'member' then 2 else 1
-    browser
-      .pause 5000
-      .waitForElementVisible invitationsModalSelector, 20000
-
-    userEmail = @fillInviteInputByIndex browser, index, userEmail
-    newEmail = @fillInviteInputByIndex browser, index + 1
-    successMessage = "Invitation is sent to #{newEmail}"
-
-    browser
-      .click sendInvitesButton
-    @acceptConfirmModal browser  if role is 'admin'
-    @rejectConfirmModal browser
-    @assertConfirmation browser, successMessage
-
-
-  rejectConfirmModal: (browser) ->
-
-    confirmModal = '.kdmodal.admin-invite-confirm-modal.kddraggable'
-    cancelButton = '.kdmodal-content .kdbutton.solid.medium:nth-of-type(2)'
-    browser
->>>>>>> 56d3905d
       .element 'css selector', confirmModal, (result) ->
 
         if result.status is 0
@@ -838,7 +723,6 @@
 
     confirmModal = '.kdmodal.admin-invite-confirm-modal.kddraggable'
     confirmButton = '.kdmodal-content .kdbutton.confirm.solid.green.medium.w-loader'
-<<<<<<< HEAD
 
     browser
       .element 'css selector', confirmModal, (result) ->
@@ -850,19 +734,6 @@
             .click                 confirmButton
 
 
-=======
-
-    browser
-      .element 'css selector', confirmModal, (result) ->
-
-        if result.status is 0
-          browser
-            .pause 2000
-            .waitForElementVisible confirmButton, 10000
-            .click                 confirmButton
-
-
->>>>>>> 56d3905d
   assertConfirmation: (browser, successMessage) ->
 
     browser
