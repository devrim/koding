class ActivityAppView extends KDScrollView

  {entryPoint, permissions, roles} = KD.config

  isGroup        = -> entryPoint?.type is 'group'
  isKoding       = -> entryPoint?.slug is 'koding'
  isMember       = -> 'member' in roles
  canListMembers = -> 'list members' in permissions
  isPrivateGroup = -> not isKoding() and isGroup()


  constructor:(options = {}, data)->

    options.cssClass   = 'content-page activity'
    options.domId      = 'content-page-activity'

    super options, data

    {entryPoint}           = KD.config
    {appStorageController} = KD.singletons
    @_lastMessage          = null

    @appStorage = appStorageController.storage 'Activity', '2.0'
    @sidebar    = new ActivitySidebar tagName : 'aside', delegate : this
    @tabs       = new KDTabView
      tagName             : 'main'
      hideHandleContainer : yes

    @appStorage.setValue 'liveUpdates', off


<<<<<<< HEAD

=======
>>>>>>> 3671007a
  lazyLoadThresholdReached: -> @tabs.getActivePane()?.emit 'LazyLoadThresholdReached'


  viewAppended: ->

    @addSubView @sidebar
    @addSubView @tabs


<<<<<<< HEAD
=======
  # type: [public|topic|post|message|chat|null]
  # slug: [slug|id|name]
>>>>>>> 3671007a
  open: (type, slug) ->

    {socialapi, router, notificationController} = KD.singletons


    kallback = (data) =>
      name = if slug then "#{type}-#{slug}" else type
      pane = @tabs.getPaneByName name

      unless @sidebar.selectedItem
        @sidebar.selectItemByRouteOptions type, slug

      if pane
      then @tabs.showPane pane
      else @createTab name, data

    @sidebar.selectItemByRouteOptions type, slug
    item = @sidebar.selectedItem

    if type is 'public'
      item = @sidebar.public
      kallback item.getData()

    else if not item
      type_ = switch type
        when 'message' then 'privatemessage'
        when 'post'    then 'activity'
        else type

      socialapi.cacheable type_, slug, (err, data) =>
        if err then router.handleNotFound router.getCurrentPath()
        else
          @sidebar.addItem data
          kallback data
<<<<<<< HEAD

    else
      kallback item.getData()
=======

    else
      kallback item.getData()


  openNext: ->

    items    = @sidebar.getItems()
    selected = @sidebar.selectedItem

    index = items.indexOf selected
    next  = index + 1
    next  = Math.min next, items.length - 1
    item  = items[next]

    {route, href} = item.getOptions()

    KD.singletons.router.handleRoute route or href


  openPrev: ->

    items    = @sidebar.getItems()
    selected = @sidebar.selectedItem

    index = items.indexOf selected
    prev  = Math.min Math.max(0, index - 1), items.length - 1
    item  = items[prev]

    {route, href} = item.getOptions()

    KD.singletons.router.handleRoute route or href
>>>>>>> 3671007a


  createTab: (name, data) ->

    channelId = data.id
    type      = data.typeConstant

    paneClass = switch type
      when 'topic' then TopicMessagePane
      else MessagePane

    itemClass = switch type
      when 'privatemessage' then PrivateMessageListItemView
      else ActivityListItemView

    @tabs.addPane pane = new paneClass {name, itemClass, type, channelId}, data

    return pane


  refreshTab: (name) ->

    pane = @tabs.getPaneByName name

    pane?.refresh()

    return pane


  showNewMessageModal: ->

    @open 'public'  unless @tabs.getActivePane()

    bounds = @sidebar.sections.messages.options.headerLink.getBounds()

<<<<<<< HEAD
    top       = bounds.y - 40
    left      = bounds.x + bounds.w + 40
    arrowTop  = 40 + (bounds.h / 2) - 10 #10 = arrow height
=======
    top       = bounds.y - 310
    left      = bounds.x + bounds.w + 40
    arrowTop  = 310 + (bounds.h / 2) - 10 #10 = arrow height
>>>>>>> 3671007a

    modal = new PrivateMessageModal
      delegate     : this
      _lastMessage : @_lastMessage
      position     :
        top        : top
        left       : left
      arrowTop     : arrowTop

    return modal


  showAllTopicsModal: ->

    @open 'public'  unless @tabs.getActivePane()

    return new YourTopicsModal delegate : this


  showAllConversationsModal: ->

    @open 'public'  unless @tabs.getActivePane()

    return new ConversationsModal delegate : this<|MERGE_RESOLUTION|>--- conflicted
+++ resolved
@@ -29,10 +29,6 @@
     @appStorage.setValue 'liveUpdates', off
 
 
-<<<<<<< HEAD
-
-=======
->>>>>>> 3671007a
   lazyLoadThresholdReached: -> @tabs.getActivePane()?.emit 'LazyLoadThresholdReached'
 
 
@@ -42,11 +38,8 @@
     @addSubView @tabs
 
 
-<<<<<<< HEAD
-=======
   # type: [public|topic|post|message|chat|null]
   # slug: [slug|id|name]
->>>>>>> 3671007a
   open: (type, slug) ->
 
     {socialapi, router, notificationController} = KD.singletons
@@ -81,11 +74,6 @@
         else
           @sidebar.addItem data
           kallback data
-<<<<<<< HEAD
-
-    else
-      kallback item.getData()
-=======
 
     else
       kallback item.getData()
@@ -118,7 +106,6 @@
     {route, href} = item.getOptions()
 
     KD.singletons.router.handleRoute route or href
->>>>>>> 3671007a
 
 
   createTab: (name, data) ->
@@ -154,15 +141,9 @@
 
     bounds = @sidebar.sections.messages.options.headerLink.getBounds()
 
-<<<<<<< HEAD
-    top       = bounds.y - 40
-    left      = bounds.x + bounds.w + 40
-    arrowTop  = 40 + (bounds.h / 2) - 10 #10 = arrow height
-=======
     top       = bounds.y - 310
     left      = bounds.x + bounds.w + 40
     arrowTop  = 310 + (bounds.h / 2) - 10 #10 = arrow height
->>>>>>> 3671007a
 
     modal = new PrivateMessageModal
       delegate     : this
