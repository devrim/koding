class MessagePane extends KDTabPaneView

  constructor: (options = {}, data) ->

    options.type    or= ''
    options.cssClass  = "message-pane #{options.type}"

    super options, data

    @lastScrollTops =
      window        : 0
      parent        : 0
      self          : 0
      body          : 0

    {itemClass, type} = @getOptions()
    {typeConstant}    = @getData()

    @createParticipantsView() if typeConstant is 'privatemessage'
    @listController = new ActivityListController {itemClass, type: typeConstant}

    @createInputWidget()
    @bindChannelEvents()

    @on 'LazyLoadThresholdReached', @bound 'lazyLoad'  if typeConstant in ['group', 'topic']

    {windowController} = KD.singletons
    windowController.addFocusListener (focused) =>

      @glance()  if focused and @active


    if typeConstant in ['privatemessage', 'post']

      @listController.getListView().once 'ItemWasAdded', (item) =>
        listView = @listController.getListItems().first.commentBox.controller.getListView()
        listView.on 'ItemWasAdded', @bound 'scrollDown'

    else

      @listController.getListView().on 'ItemWasAdded', @bound 'scrollUp'


  scrollDown: (item) ->

    return  unless @active

    listView = @listController.getListItems().first.commentBox.controller.getListView()
    unless @separator
      @separator = new KDView cssClass : 'new-messages'
      listView.addSubView @separator

    return  unless item is listView.items.last

    KD.utils.defer -> window.scrollTo 0, document.body.scrollHeight


  scrollUp: ->

    return  unless @active

    window.scrollTo 0, 0


  setScrollTops: ->

    super

    @lastScrollTops.window = window.scrollTop or 0
    @lastScrollTops.body   = document.body.scrollTop


  applyScrollTops: ->

    super

    KD.utils.defer =>
      window.scrollTo 0, @lastScrollTops.window
      document.body.scrollTop = @lastScrollTops.body


  createParticipantsView : ->

    {participantsPreview} = @getData()

    @participantsView = new KDCustomHTMLView
      cssClass    : 'chat-heads'
      partial     : '<span class="description">Private conversation between</span>'

    @participantsView.addSubView heads = new KDCustomHTMLView
      cssClass    : 'heads'

    for participant in participantsPreview

      participant.id = participant._id

      heads.addSubView new AvatarView
        size      :
          width   : 30
          height  : 30
        origin    : participant

    heads.addSubView @newParticipantButton = new KDButtonView
      cssClass    : 'new-participant'
      iconOnly    : yes
      callback    : =>
        new PrivateMessageRecipientModal
          blacklist : participantsPreview.map (item) -> item._id
          position  :
            top     : @getY() + 50
            left    : @getX() - 150
        , @getData()

  createInputWidget: ->

    return  if @getOption("type") in ['post', 'privatemessage']

    channel = @getData()

    @input = new ActivityInputWidget {channel}


  bindChannelEvents: ->

    {socialapi} = KD.singletons
    socialapi.onChannelReady @getData(), (channel) =>

      return  unless channel

      channel
        .on 'MessageAdded',   @bound 'prependMessage'
        .on 'MessageRemoved', @bound 'removeMessage'


  appendMessage: (message) -> @listController.addItem message, @listController.getItemCount()

  prependMessage: (message) ->
    KD.getMessageOwner message, (err, owner) =>
      return error err  if err
<<<<<<< HEAD
      return if owner.isExempt and owner._id isnt KD.whoami()._id and not KD.checkFlag "super-admin"
=======
      return if KD.filterTrollActivity owner
>>>>>>> 6c48710f
      @listController.addItem message, 0

  removeMessage: (message) -> @listController.removeItem null, message


  viewAppended: ->

    @addSubView @participantsView if @participantsView
    @addSubView @input  if @input
    @addSubView @listController.getView()
    @populate()


  show: ->

    super

    KD.utils.wait 1000, @bound 'glance'
    KD.utils.defer @bound 'focus'


  glance: ->

    data = @getData()
    {id, typeConstant} = data
    {socialapi, appManager} = KD.singletons

    app  = appManager.get 'Activity'
    item = app.getView().sidebar.selectedItem

    return  unless item?.count
    # no need to send updatelastSeenTime or glance
    # when checking publicfeeds
    return  if typeConstant is 'group'

    if typeConstant is 'post'
    then socialapi.channel.glancePinnedPost   messageId : id, @bound 'glanced'
    else socialapi.channel.updateLastSeenTime channelId : id, @bound 'glanced'


  glanced: ->

    @separator?.destroy()
    @separator = null


  focus: ->

    if @input
      @input.focus()
    else
      @listController.getListItems().first?.commentBox.inputForm.input.setFocus()


  populate: ->

    @fetch null, (err, items = []) =>

      return KD.showError err  if err

      console.time('populate')
      @listController.hideLazyLoader()
      @listController.instantiateListItems items
      console.timeEnd('populate')

      KD.utils.defer @bound 'focus'


  fetch: (options = {}, callback)->

    {
      name
      type
      channelId
    }            = @getOptions()
    data         = @getData()
    {appManager} = KD.singletons

    options.name      = name
    options.type      = type
    options.channelId = channelId

    # if it is a post it means we already have the data
    if type is 'post'
    then KD.utils.defer -> callback null, [data]
    else appManager.tell 'Activity', 'fetch', options, callback


  lazyLoad: ->

    @listController.showLazyLoader()

    {appManager} = KD.singletons
    last         = @listController.getItemsOrdered().last

    return  unless last

    from         = last.getData().meta.createdAt.toISOString()

    @fetch {from}, (err, items = []) =>
      @listController.hideLazyLoader()

      return KD.showError err  if err

      items.forEach @lazyBound 'appendMessage'


  refresh: ->

    document.body.scrollTop            = 0
    document.documentElement.scrollTop = 0

    @listController.removeAllItems()
    @listController.showLazyLoader()
    @populate()
<|MERGE_RESOLUTION|>--- conflicted
+++ resolved
@@ -137,11 +137,7 @@
   prependMessage: (message) ->
     KD.getMessageOwner message, (err, owner) =>
       return error err  if err
-<<<<<<< HEAD
-      return if owner.isExempt and owner._id isnt KD.whoami()._id and not KD.checkFlag "super-admin"
-=======
       return if KD.filterTrollActivity owner
->>>>>>> 6c48710f
       @listController.addItem message, 0
 
   removeMessage: (message) -> @listController.removeItem null, message
