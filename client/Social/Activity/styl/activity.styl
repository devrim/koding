@import "../../../Framework/themes/default/kdfn"
@import "../../../Main/styl/appfn"


@css {
/*
Activity stylesheet
resurrection.activity.styl
*/
}


// .feeder-header
// .common-inner-nav
// .system-message
.activity-status-context
// .comment-container.no-comment
  display               none

.content-page.activity
.member.content-display
  .lazy-loader
    margin              30px auto !important
    text-align          center

.status.content-display
  article
    max-height          100%

.content-page.activity
  max-width             100%
  min-height            1026px
  margin                85px auto
  padding               0
  position              static
  overflow              visible

  > main
    size                  689px, auto
    kalc                  margin-right, 50% \- 122px
    fr()

    >.activity-input-widget
      margin-left       80px
      display           block

      .input-view
        border            none
        border-top        1px solid #CDCCC2
        border-left       1px solid #CDCCC2

      button[type=submit]
        &.solid.green .icon
          margin        1px 0 0 7px
          r-sprite        activity, "update-bubble"

        &[disabled=disabled]
          bg            color, #DDD !important

      .bug-notification
        display         block
        size            600px 38px
        margin          -40px 5px 0
        line-height     38px
        color           #f5f5f5
        font-weight     300
        text-align      left
        font-size       14px
        rounded         0 0 3px 3px
        bg              color #E94B35
        z-index         0
        vendor          transition, margin-top .177s ease
        borderBox()
        figure
          sprite        app 'nav-bugs-frameless'
          margin        5px 18px 0 4px
          fl()
        strong
          font-weight   400
          color         white
        a
          font-weight   400
          color         white

      &.bug-tagged
        .bug-notification
          margin-top    -1px

      //   &:after
      //     content         "You tagged this as a #bug, this will appear on our bug tracker app!"

    .filter-warning
      background        rgba(37, 46, 48, 1.0)
      width             calc( 100% \- 10px)
      padding           10px 0 10px 10px
      margin            25px 0 10px 0
      border-radius     2px
      color             #89A5A8

      .goback-button
        right           10px
        top             8px
        r-sprite          app '20-close-tab'
        border          none
        abs()

    .activity-content
      size              auto, auto
      margin            0 0 0 80px
      font-size         14px
      overflow          visible

      .kdview
        overflow        visible

    .feeder-header
      margin-top        31px
      text-align        right
      overflow          visible

    .new-updates
      padding           4px 10px
      bg                color logoBg
      color             white
      margin            -2px 10px 0 0
      font-weight       400
      display           inline-block
      rounded           11px
      min-width         22px
      text-align        center
      font-weight       300
      letter-spacing    .5px
      noTextDeco()
      borderBox()
      &:hover
        bg              color, socialColor


    .kdbutton.live-updates
      bg              color transparent
      border          none
      border-right    1px solid #ccc
      outline         none
      margin          -2px 17px 0 0
      padding         0 10px 0 0
      &:focus
        shadow        none
      .icon.broken
        r-sprite      activity 'thunder-broken'
      .icon.live
        r-sprite      activity 'thunder'

    .feed-type-selection
      margin-right      3px
      fr()

      a
        font-weight     300
        padding-left    18px
        color           #838987
        font-size       20px
        noTextDeco()

        &:first-child
          padding-left  0

        &.active
          color         logoBg


  > aside
    right               0
    top                 55px
    padding             0 0 0 35px
    bg                  color, #ebebeb
    height              100%
    kalc                width, 50% \- 146px
    border-left         1px solid #d5d5d5
    borderBox()
    abs()

    > div
      size              280px, auto

    .referal-box
      margin-top        33px
      color             #5b5b5b
      overflow          visible
      display           none !important

      strong
        color           #1aaf5d
        font-size       26px
        margin-bottom   5px
        font-weight     300
        display         inline-block

      &:hover .hide
        visible()

      .hide
        bottom          0
        right           20px
        line-height     31px
        font-size       14px
        color           #999
        z-index         3
        hidden()
        abs()

      span.title
        display         inline-block
        color           logoBg
        font-size       20px
        margin-bottom   4px
        noTextDeco()
      a
        color           logoBg

      > p
        overflow        hidden
        width           auto
        font-size       18px
        line-height     1.4em
        padding-bottom  14px
        font-weight     300
        borderBox()

      .progressbar-container
        overflow            hidden
        size                100% 31px
        border              none
        rounded             16px
        margin-top          10px
        gradient            #cfcece #cfcece
        borderBox()
        rel()
        span
          display           block
          size              100% 100%
          line-height       31px
          font-size         14px
          text-align        left
          color             white
          text-shadow       none
          padding           0 20px
          abs()
        .bar
          rounded           15px
          gradient          logoBg logoBg
          shadow            none
          vendor            transition, width 400ms ease
          overflow          hidden
          z-index           3
          abs()

    .right-block-box
      size              auto, auto
      margin            33px 0 0
      bg                color, #ebebeb

      h3
        display         block
        font-size       14px
        font-weight     400
        color           logoBg
        margin          0
        padding         0 0 7px
        border-bottom   1px solid #2eb398
        letter-spacing  .2px

        .show-all-link
          color         #a1a1a1
          font-weight   200
          font-size     12px
          noTextDeco()
          fr()

      .kdscrollview
        size            auto, 203px
        padding         0

    .kdlistitemview-activity-ticker-item
    .kdlistitemview-member
      size              auto 60px
      position          relative
      padding           14px 0 11px
      margin            0 0 0 42px
      overflow          visible
      border-bottom     1px solid #d3d3d3
      color             #3c4752
      font-weight       400
      font-size         13px
      letter-spacing    .2px
      borderBox()

      .action
        overflow        visible
        line-height     18px
        vCenter()

        .kdview
          font-weight   300

      .text-overflow
        overflow        hidden
        text-overflow   ellipsis

      a
        color           inherit
        white-space     nowrap
        display         inline
        noTextDeco()

        &.profile
          font-weight   500
          line-height   15px


        &.ttag.expandable
          display       block
          overflow      hidden
          text-overflow ellipsis
          width         240px
          line-height   14px

      .avatarview
        display         block
        left            -41px
        top             1px
        abs()

      .follow-btn
        size            25px, 25px
        padding         0
        rounded         13px
        bg              color, transparent
        border          2px solid #b5b5b5
        right           4px
        overflow        hidden
        vendor          transition, width .1s ease \,\
                                    border-color .3s ease
        abs()
        .icon
          padding       0
          r-sprite      activity, "follow-check"
          top           6px
          left          8px
          abs()

        .button-title
          opacity       0
          right         0
          top           4px
          font-size     12px
          color         #b5b5b5
          vendor        transition, opacity .4s ease
          abs()

        &:hover
          width         64px
          background    #ebebeb
          .button-title
            right       4px
            opacity     1

        &.following-account
        &.following-topic
          border-color  #2eb398
          .icon
            r-sprite      activity, "following-check"
          .button-title
            color       #2eb398
          &:hover
            width       78px

    .activity-ticker
      &.fixed
        top           55px
        fix()

      .kdscrollview
        height        240px

      .profile
        display       inline

      .avatarview
        abs           50% 0 0
        vendor        transform, translateY(-50%)

      .action
        a.ttag
          font-weight 400
          color       #3c4752
          display     inline
          width       auto

    .active-users
      .kdscrollview
        height            auto
        max-height        240px

      .profile
      .user-numbers
        width           170px

    .user-group-list
      .kdlistitemview-activity-ticker-item
        margin          0

        figure
          display         inline-block
          size            30px 30px
          margin          0 8px 0 1px
          vertical-align  top
          rounded         15px

        a
          line-height    30px

      .kdscrollview
        height          auto
        max-height      252px

    .active-topics
      h3
        margin-bottom   4px

      .kdscrollview
        height          auto
        max-height      252px

      .kdlistitemview-activity-ticker-item
        margin          0
        padding-top     9px

      .follow-btn
        top             16px

      .tag-info
        line-height     19px
        margin          6px 0 0

        .avatarview
          position      static
          margin        0 1px 0
          fl()

        .total-following
          margin        0 0 0 5px
          font-size     12px
          font-weight   200
          color         #9a9a9a
          fl()
          &:first-child
            margin      0

    .kdbuttonwithmenu-wrapper.ticker-settings-menu
        abs()
        top                 26px
        right               2px
        size                21px 21px
        padding             0
        button.kdbutton
          size              21px 21px
          bg                color transparent
          border            none
          padding           0
          padding-right     0 !important
          span.icon
            hidden()
        .chevron-separator
          hidden()
        .chevron
          r-sprite    activity chevron-icon

.activity-input-widget
  size                auto auto
  position            relative
  margin              0

  .avatarview
    top               6px
    left              6px
    z-index           2
    abs()

  .input-view
    rounded           5px
    borderBox()

    > div
      size            100% auto
      min-height      45px
      line-height     16px
      font-size       14px
      color           #3c4752
      padding         15px 100px 14px 56px
      background      #fff
      borderBox()

    &.placeholder
      > div
        color         #acacac

    .preview-icon
      display         block
      abs             0 48px 16px 0
      r-sprite        "activity", "preview-eye"
      cursor          pointer

    button[type=submit]
      size            30px, 30px
      abs             0 9px 8px 0
      padding         0
      z-index         1
      text-align      center

      &.solid.green .icon
        margin        0 !important
        abs           7px 0 0 7px
        r-sprite      activity, "update-bubble"

      &[disabled=disabled]
        bg            color, #DDD !important

  &.preview-active
    .input-view > div
      &:not(.update-preview)
        display       none

    .preview-icon
      r-sprite        "activity", "preview-eye-active"


  &.edit-widget
    .input-view
      button[type=submit]
        size          auto auto
        rel()
        right         initial
        bottom        initial
        padding       0 10px

span.collapsedtext
  borderBox()
  vendor              transition, font-size .2s linear
  a.more-link
  a.less-link
    font-size         11px
    font-weight       400
    // padding           0 5px
    margin-left       5px
    color             linkColor1
    vendor            transition, font-size .2s linear
    // bg                color, linkColor1
    // rounded           8px

  &.hide
    font-size         0!important
    *
      visibility      hidden
      display         none
    a.more-link
      font-size       11px!important
      visibility      visible
      display         inline

  &.show
    a.more-link
      font-size       0
      margin-left     0
      padding         0

/* Activity items */
.kdlistitemview-activity.hidden-item
  hidden()

.activity-item
  background      #fff
  rounded         5px
  overflow        visible
  position        relative
  margin          31px 0 11px 0
  border          1px solid #d8d8d8
  shadow          1px 1px 0 rgba(196, 196, 196, .75)
  borderBox()

  &.content-display-main-section /* Content display */
    kalc          width, 100% \- 100px
    margin-left   100px

  a.ttag
    color         #3aaaab
    noTextDeco()
    span:before
      content     '#'

  .kdbuttonwithmenu-wrapper.activity-settings-menu
    abs()
    top                 8px
    right               11px
    size                21px 21px
    padding             0
    button.kdbutton
      size              21px 21px
      bg                color transparent
      border            none
      padding           0
      padding-right     0 !important
      span.icon
        hidden()
    .chevron-separator
      hidden()
    .chevron
      r-sprite    activity chevron-icon

  .author-avatar
    display       block
    top           0
    right         100%
    margin        0 11px 0 0
    borderBox()
    abs()

  .profile
  > article
    display       block
    color         #3c4752
    font-weight   200
    word-break    break-word

  > article
    // to avoid too long posts
    // until we find a better solution - SY
    overflow          auto
    max-height        400px
    line-height       22px
    margin-bottom     16px

  >.profile
    color         #1aaf5d
    font-weight   400
    padding       18px 20px 5px
    display       inline-block
    noTextDeco()

  .edit-widget-wrapper
    margin        14px
    border        1px solid #ececec
    background    #f6f6f6

    div[contenteditable = "true"]
      bg             color, #fdfdfd
      padding        14px
      border-bottom  1px solid #ececec
      color          #3c4752
      borderBox()

    button
      size        auto, 25px
      padding     0 10px
      margin      8px 8px 8px 0
      fr()

      .button-title
        line-height     25px
        font-size       12px
        font-weight     300

    &:not(.hidden) ~ .status-body
      display      none

  footer
    size          100%, 25px
    borderBox()

    time
      width       auto
      line-height 19px
      font-size   12px
      color       #dadcdd
      padding     0 19px 0 0
      fr()

    .activity-actions
      width       auto
      padding     0 0 0 8px
      fl()

    .action-link
      display         inline-block
      opacity         .9
      font-size       12px
      color           #a6abb1
      noTextDeco()

    .action-container
      size            auto 18px
      margin          0 0 0 13px
      fl()

      &.liked .action-link
        color         #2db66a
        opacity       .8

    .count
      font-size       12px
      display         inline-block
      color           #9da0a4
      margin          0 0 0 6px
      noTextDeco()

  .comment-container
    bg                color, #f6f6f6
    rounded           0 0 5px 5px

    .activity-settings-menu
      top           22px
      right         21px
      opacity       0
      transition    opacity .2s ease
      abs()


  .comment-container.commented
    border-top        1px solid #d8d8d8

    .show-more-comments
      size            auto, 40px
      line-height     40px
      bg              color, #ececec
      border-top      1px solid #d8d8d8
      border-bottom   1px solid #d8d8d8
      text-align      center
      margin          -1px 0 0 0

      a
        display         block
        width           auto 55px
        color           rgba(78, 78, 78, .78)
        font-size       13px
        letter-spacing  .2px
        noTextDeco()

      &.new
        bg              color, #2eb398

        a
          color         #fff

  .kdlistitemview-comment
    padding           22px 22px 17px 20px
    borderBox()

    &:hover
      .activity-settings-menu
        opacity         .5
        &:hover
          opacity       1

    &:last-of-type
      padding-bottom  26px

    .avatarview
      // border          1px solid #bdc3c7
      top             22px
      left            20px
      borderBox()
      abs()

    .comment-contents
      size            auto, auto
      margin          0 0 0 56px
      font-size       13px  !important
      font-weight     400   !important
      color           #515b65

      .profile
        display       inline-block
        color         #1aaf5d
        font-weight   500
        margin        3px 0 6px 0
        font-weight   400
        noTextDeco()

      .comment-body-container
        > p
          word-break  break-word
          line-height 17px
          font-weight 200

          a
            color     inherit

      .edited
        display       block
        font-size     12px
        color         #cacaca
        margin        6px 0 0

      .like-view
      .reply-link
      time
        font-size         11px
        display           inline-block
        margin            12px 0 0
        width             auto
        font-weight       200

      .reply-link
        margin-left       15px
        position          relative

        &:before
          content         "\2022"
          display         block
          font-size       14px
          left            -14px
          top             -1px
          color           #d8d8d8
          abs()

      .like-view a
      .reply-link
        color           #a6abb1
        noTextDeco()

        &.count
          display       inline-block
          margin        0 0 0 9px
          font-weight   500

      .like-view.liked a
        color           #1aaf5d

      time
        fr()
        opacity         0
        vendor          transition, opacity .2s ease
        color           #a5acad

    &:hover
      time
        opacity         1

    &~.kdlistitemview-comment
      padding-top       0
      border-top        1px solid #d8d8d8

      .comment-contents
        padding-top     22px

    &.deleted
      width           auto
      padding         16px 0
      margin          0 23px 0 81px
      font-size       12px
      color           #717e80
      .profile
        display       inline

    &~.deleted
      border-top      1px solid #eeeeef


  .item-add-comment-box
  .edit-comment-box
    borderBox()

    .avatarview
      size        35px, 35px
      display     block
      left        5px
      top         5px
      z-index     10
      abs()

    .item-add-comment-form
      margin      -1px
      size        auto, auto

      textarea
        size        100% 47px
        min-height  47px
        border      1px solid #d1d3d3
        box-shadow  none
        background  #fff
        line-height 24px
        padding     9px 9px 8px 54px
        color       #50595a
        font-size   13px
        rounded     0 0 5px 5px
        vendor      transition, line-height .2s ease
        borderBox()

        &::-webkit-input-placeholder
          color     #acacac
        &::-moz-placeholder
          color     #acacac

        &:focus
          line-height     24px

    &.edit-comment-box
      textarea
        padding           9px
        rounded           5px
        margin            4px 0

      .cancel-description
        font-size         12px
        color             #cacaca

/* Embed Styles */
.embed-image-view
  margin                0 0 18px
  border-top            2px solid #e4e4e4

  a
  img
    display             block
    margin              0
    padding             0

.embed-link-view
  padding               1px 19px 19px
  border-top            1px solid transparent

  .preview-image
    overflow            hidden
    size                144px, 100px
    fl()

    img
      max-width         100%

    &+.preview-text
      kalc              width, 100% \- 144px

  .preview-text
    font-size           12px
    font-weight         300
    color               #50595a
    bg                  color, #f3f3f3
    height              100px
    padding             15px
    borderBox()
    fl()

    .preview-text-link
      size              auto, auto
      color             inherit
      display           block
      word-break        break-word
      overflow          visible
      noTextDeco()

      .preview-title
        font-weight     500

      &.description
        padding         13px 0
        line-height     15px
        height          45px
        overflow        hidden !important
        borderBox()

        .description-input
          width         100%
          margin        15px 0 0 0

    .provider-info
      size              auto, auto
      margin-top        8px
      font-size         12px
      color             #a9aeaf

  .preview-link-pager
    .preview-link-switch
      size                  24px 24px
      margin                9px 0 0
      rounded               5px 0 0 5px
      background            #f7f7f7
      position              relative
      cursor                pointer
      fl()

      &:hover
        opacity             .9

      &:after
        content             ""
        size                0 0
        border              6px solid transparent
        border-right-color  #aab5bc
        left                3px
        top                 6px
        abs()

      &:nth-child(2)
        margin-left         2px
        rounded             0 5px 5px 0

        &:after
          left              9px
          border-right      none
          border-left-color #aab5bc

    .thumb-count
      margin                9px 0 0 7px
      line-height           24px
      font-size             14px
      color                 #7a8287
      fl()

    .thumb-text
      font-size             12px
      vertical-align        middle
      color                 #aab5bc

.activity-input-widget
  .link-embed-box
    margin                  18px 0 0
    rounded                 5px
    position                relative
    borderBox()

  .embed-link-view
    margin                  0
    border                  none

  .embed-image-view
    margin                  0 0 -18px
    border                  none

    &:after
      content               ""
      display               block
      size                  38px 38px
      rounded               0 0 0 60%
      bg                    color rgba(255, 255, 255, .6)
      top                   0
      right                 0
      abs()

  .embed-link-view
    padding                 0

  .preview-image
    rounded                 5px 0 0 5px
  .preview-text
    rounded                 0 5px 5px 0

  .hide-embed
    right                   7px
    top                     7px
    border                  none
    outline                 none
    shadow                  none
    z-index                 10
    r-sprite                  app "20-close-tab"
    abs()

.activity-item.status
  .link-embed-box
    .preview-text-link
      input.preview-title-input
        display             none
      textarea.description-input
        display             none

/* Activity item menu */
body.activity
body.profile
  .kdbuttonmenu.jcontextmenu
    margin              4px 0 0 14px
    rounded             6px
    border              1px solid #e4e4e4
    shadow              0 8px 35px rgba(0, 0, 0, .22)
    padding             5px 0

    &:after
      content             ""
      display             block
      size                0 0
      right               19px
      bottom              100%
      border              7px solid transparent
      border-bottom-color #fff
      z-index             600
      abs()

    &:before
      content             ""
      display             block
      size                0 0
      right               18px
      bottom              100%
      border              8px solid transparent
      border-bottom-color #e4e4e4
      z-index             599
      abs()

    &.comment-menu
      margin              0 0 0 16px

    .kdlistitemview-contextitem
      color               #50595f
      font-size           12px
      line-height         24px
      cursor              pointer
      padding             0 0 0 12px

      .icon
        margin            0 7px 0 0
        display           inline-block
        vertical-align    sub
        &.edit
          r-sprite          activity "edit-icon"
        &.delete
          r-sprite          activity "delete-icon"

      &:hover
      &.selected
        bg                color #F8f8f8
        text-shadow       none


    .chevron-ghost-wrapper
      opacity           0

/** Markdown Styling **/
.activity-item > article
.activity-input-widget .update-preview

  > *
    padding               0 21px

  /* Headings */
  h1, h2, h3, h4, h5, h6
    color                 #50595a
    font-size             14px

  /* Lists */

  ol
  ul
    padding               10px 42px
    list-style            none
    display               block
    position              relative
    li
      position            relative
    li:before
      color               #c4c4c9
      left                -20px
      abs()
  ol
    counter-reset         i 0
    li:before
      content             counter(i)
      counter-increment   i
  ul
    li:before
      content             "\2022"
      font-size           20px

  /* Paragraphs and other text */
  p  p
    padding               0 0 12px
    word-wrap             break-word
  em
    font-style            italic
  strong
    font-weight           600
  a
    color                 inherit
  hr
    height                1px
    background            #c4c4c9
    border                none
  blockquote
    border-left           4px solid #DDD
    margin                4px 21px
    padding               0 10px
  p
    code
      padding             2px 5px
      border              1px solid #DDD
      background-color    #F8F8F8
      font-family         monoFamily
      border-radius       3px
      vertical-align      top
      font-size           12px
  pre
    padding               10px 0
    code
      display             block
      line-height         16px
      font-size           12px
      font-family         monoFamily
      padding             14px
      color               white
      bg                  color, #28292A

      .hljs-comment
      .hljs-string
      .hljs-regexp
        color             #96B486

      .hljs-keyword
        color             #9B8298

      .hljs-title
      .hljs-variable
        color             #6096BE

      .hljs-literal
      .hljs-number
        color             #D17819

      .hljs-constant
      .hljs-decorator
      .hljs-typename
        color             #DEB63A

      &.lang-go
        .built_in
          color           #6096BE

      &.lang-css
        .hljs-pseudo
          color           #DEB63A

        .hljs-id
        .hljs-tag
        .hljs-class
          color           #9B8298

        .hljs-attribute
          color           #6096BE

.activity-share-popup
  bg                      color, #ececec
  margin                  4px 0 0 14px
  rounded                 3px 11px 11px 3px
  size                    176px, 22px

  &:after
    content             ""
    display             block
    size                0 0
    left                -12px
    top                 5px
    border              6px solid transparent
    border-right-color  #ececec
    z-index             600
    abs()

  .context-list-wrapper
    padding               0

  input.share-input
  input.share-input:hover
  input.share-input:focus
  input.share-input:active
    background            transparent
    border                none
    margin                0 2px 0 0
    font-size             12px
    color                 #6e6e6e
    line-height           22px
    size                  106px, 22px
    outline               0
    fl()

  .icon-link
    margin                3px 0 0 4px
    fl()

    &.share-twitter
      r-sprite              activity, "twitter-16"
    &.share-facebook
      r-sprite              activity, "facebook-16"
    &.share-linkedin
      r-sprite              activity, "linkedin-16"



/* Temp style for contentdisplay */

.content-display

  .sub-header
    margin                22px 0 0
    display               inline-block
    padding               5px 15px
    border                1px solid #c4c4c9
    rounded               3px
    &:hover
      opacity             .5
    a
      color               #50595a
      noTextDeco()


  // quick fix:
  // burak please check and fix if necessary - SY
  &.activity-related.status
    kalc                  width, (100% \- 100px)
    margin-left           100px
    overflow              visible

    .sub-header
      margin-left         -78px


/* Bug reports */
.bugs
  .content-page.bugreports
    min-height            1026px
    margin                85px auto
    padding               0
    position              static
    overflow              visible

  .item-add-comment-form
    textarea
      rounded             0 !important

  .on-off
    margin                0 -1px -2px -1px

    a
      kalc                width, 20%
      height              35px
      line-height         35px
      padding             0
      shadow              none
      font-weight         300
      font-size           12px
      border-color        #d8d8d8 !important
      background          #f6f6f6
      text-transform      capitalize
      color               #a0a7af
      text-shadow         none
      borderBox()

      &.active
        background        #6ccab7
        color             #fff
        shadow            inset 0 0 0 1px #2eb398

      &:first-of-type
        rounded           0 0 0 4px

      &:last-of-type
        rounded           0 0 4px 0

  .kdlistview-all
    margin-left          80px
    overflow             visible

  .bug-status
    width                269px !important

    .bug-status-title
      display            block
      line-height        45px
      color              #3c4752
      padding            0 0 0 18px
      borderBox()
      noTextDeco()

      &:hover
        color            #73899e

      &~.bug-status-title
        border-top       1px solid #d3d3d3


// Group Activity
body.group.activity
  .content-page
    margin-top             55px
    min-height             2070px

    main
      margin-top           24px

    > aside
      padding-top          306px

      .group-description
        font-size          13px
        line-height        17px
        letter-spacing     .2px
        color              #4a4a4a
        padding            17px 0 0
        font-weight        400
        opacity            .9

      .group-members
        .kdscrollview
          height           auto
          max-height       217px
        .kdlistview
          padding          20px 0 0
        .kdlistitemview
          display          inline-block
          size             auto auto
        .avatarview
          margin           0 8px 8px 0
          fl()
          rounded          4px
          img
            rounded        4px

          &:nth-of-type(4n)
            margin-right   0


    .group-cover-view
      max-width            948px
<<<<<<< HEAD
=======
      line-height          0
>>>>>>> ca6799c1
      height               316px
      bg                   color, #e6e6e6
      margin               0 auto
      kalc                 margin-right, 50% \- 462px
      z-index              3
      bg                   size, 948px \, 316px
<<<<<<< HEAD
      bg                   image, -webkit-linear-gradient(90deg\, rgba(0,0,0,.06) 50%\, transparent 50%) \,
                                  -webkit-linear-gradient(0deg\, rgba(0,0,0,.1) 50%\, transparent 50% \, transparent 100% \, rgba(0,0,0,.1) 100%)
      bg                   image, -moz-linear-gradient(90deg\, rgba(0,0,0,.1) 50%\, transparent 50%) \,
                                  -moz-linear-gradient(0deg\, rgba(0,0,0,.1) 50%\, transparent 50% \, transparent 100% \, rgba(0,0,0,.1) 100%)
=======
      bg                   image, -webkit-linear-gradient(90deg\, rgba(0, 0, 0, .1) 50%\, transparent 50%) \,
                                  -webkit-linear-gradient(0deg\, rgba(0, 0, 0, .1) 50%\, transparent 50% \, transparent 100% \, rgba(0, 0, 0, .1) 100%)
      bg                   image, -moz-linear-gradient(90deg\, rgba(0, 0, 0, .1) 50%\, transparent 50%) \,
                                  -moz-linear-gradient(0deg\, rgba(0, 0, 0, .1) 50%\, transparent 50% \, transparent 100% \, rgba(0, 0, 0, .1) 100%)
>>>>>>> ca6799c1
      .avatarview
      .avatarview img
        rounded            0

      figure
        abs                0 0 0 0
        size               100%, 100%
<<<<<<< HEAD
        bg-size            cover
=======
        bg                 size cover
>>>>>>> ca6799c1

      .kdlistview-collage
        .kdlistitemview
          display          inline-block
          size             auto auto

      .kdbutton.update-cover
        abs                0 27px 27px 0
        margin             0
        padding            0 0 0 14px
        font-size          13px
        font-weight        400
        color              #fff
        size               auto, 36px
        line-height        35px
        z-index            5
        rounded            12px
        bg                 color, #1aaf5d
        border             1px solid #159950

        .button-title
          padding          0
          line-height      35px
          color            inherit
          font-size        inherit
          font-weight      inherit

        .icon
<<<<<<< HEAD
          r-sprite         "activity", "image"
          margin           9px 13px 0 9px
=======
          r-sprite         activity image
          margin           9px 13px 0 9px
          padding          0
>>>>>>> ca6799c1
          fr()

  .kdmodal.group-cover-uploader
    .kdmodal-content
<<<<<<< HEAD
=======
      figure
        bg                size, cover
>>>>>>> ca6799c1
      .kdloader
        abs               50% 0 0 50%
        margin            -47px 0 0 -47px
        padding           15px
        rounded           50%
        background        rgba(255,255,255,.8)


// Crawlable //
nav.crawler-pagination
  size                    100%, auto
  margin                  25px 0 50px

  a
    margin                0 5px 5px
    padding               3px 5px
    border                1px solid #cdcdcd
    background            #fafafa
    color                 #b1b1b1
    noTextDeco()
    fl()


// Group Members //
body.group.members
  .content-page.members
    .header-view-section
      margin              42px 0 12px
      border              none

      .section-title
        font-size         20px
        color             #1aaf5d
        font-weight       400

  .kdlistitemview-member
    margin                0 0 1px
    background            #fff
    rounded               6px
    padding               24px 28px 20px 88px

    .avatarview
      left                20px
      top                 17px !important

    .profile
      margin              6px 0 0
      padding             0
      font-size           14px
      font-weight         400
      color               #616161

    .user-numbers
      float               none
      padding             0
      font-size           12px
      color               #b0b0b0
      margin              24px 0 0
      line-height         14px

    .follow-button
      fr()

      &.light-gray:hover
        bg                   color #E94835
        span.button-title
          color              white

// referral-modal
.referrer-modal
  line-height         1.8em
  p
    margin-bottom     15px
    &.center
      color           #999
      font-size       13px
      text-align      center
  .content .title
    margin-bottom     36px !important

  .share-url-input
    width           320px !important

  .share-url-label
    display         block
    font-weight     400
    font-size       12px

  .share-links
    size            140px 30px
    margin-top      -30px
    position        relative
    left            330px
    top             -13px

    .share-icon
      border        none
      size          30px 30px
      rounded       50%
      padding       0
      margin        0 0 0 8px
      background    none

      &.twitter
        r-sprite    "activity", "inv-twitter"
      &.facebook
        r-sprite    "activity", "inv-facebook"
      &.linkedin
        r-sprite    "activity", "inv-linkedin"

  a.mail
    color           #606060
    font-weight     500
    position        relative
    line-height     40px

<|MERGE_RESOLUTION|>--- conflicted
+++ resolved
@@ -1424,27 +1424,17 @@
 
     .group-cover-view
       max-width            948px
-<<<<<<< HEAD
-=======
       line-height          0
->>>>>>> ca6799c1
       height               316px
       bg                   color, #e6e6e6
       margin               0 auto
       kalc                 margin-right, 50% \- 462px
       z-index              3
       bg                   size, 948px \, 316px
-<<<<<<< HEAD
-      bg                   image, -webkit-linear-gradient(90deg\, rgba(0,0,0,.06) 50%\, transparent 50%) \,
-                                  -webkit-linear-gradient(0deg\, rgba(0,0,0,.1) 50%\, transparent 50% \, transparent 100% \, rgba(0,0,0,.1) 100%)
-      bg                   image, -moz-linear-gradient(90deg\, rgba(0,0,0,.1) 50%\, transparent 50%) \,
-                                  -moz-linear-gradient(0deg\, rgba(0,0,0,.1) 50%\, transparent 50% \, transparent 100% \, rgba(0,0,0,.1) 100%)
-=======
       bg                   image, -webkit-linear-gradient(90deg\, rgba(0, 0, 0, .1) 50%\, transparent 50%) \,
                                   -webkit-linear-gradient(0deg\, rgba(0, 0, 0, .1) 50%\, transparent 50% \, transparent 100% \, rgba(0, 0, 0, .1) 100%)
       bg                   image, -moz-linear-gradient(90deg\, rgba(0, 0, 0, .1) 50%\, transparent 50%) \,
                                   -moz-linear-gradient(0deg\, rgba(0, 0, 0, .1) 50%\, transparent 50% \, transparent 100% \, rgba(0, 0, 0, .1) 100%)
->>>>>>> ca6799c1
       .avatarview
       .avatarview img
         rounded            0
@@ -1452,11 +1442,7 @@
       figure
         abs                0 0 0 0
         size               100%, 100%
-<<<<<<< HEAD
-        bg-size            cover
-=======
         bg                 size cover
->>>>>>> ca6799c1
 
       .kdlistview-collage
         .kdlistitemview
@@ -1485,23 +1471,15 @@
           font-weight      inherit
 
         .icon
-<<<<<<< HEAD
-          r-sprite         "activity", "image"
-          margin           9px 13px 0 9px
-=======
           r-sprite         activity image
           margin           9px 13px 0 9px
           padding          0
->>>>>>> ca6799c1
           fr()
 
   .kdmodal.group-cover-uploader
     .kdmodal-content
-<<<<<<< HEAD
-=======
       figure
         bg                size, cover
->>>>>>> ca6799c1
       .kdloader
         abs               50% 0 0 50%
         margin            -47px 0 0 -47px
