--- conflicted
+++ resolved
@@ -241,234 +241,6 @@
         &.active
           color         logoBg
 
-<<<<<<< HEAD
-=======
-  aside.app-sidebar
-    bg                  color #424242
-    > main
-      font-family         openSansFamily
-      padding             1px 16px 16px
-      borderBox()
-
-      > section
-        size              auto auto
-        overflow          visible
-        margin            0 0 3px 0
-
-
-        .lazy-loader
-          margin            0
-          top               -28px
-          right             36px
-          abs()
-
-        .kdlistview
-          overflow        visible
-
-          .nothing
-            background    #3B3B3B
-            width         auto
-            font-size     14px
-            margin        0 6px
-            padding       16px 18px
-            rounded       3px
-            line-height   19px
-            text-align    center
-            font-weight   400
-            color         #787878
-            margin-bottom 16px
-            borderBox()
-
-            a
-              color             #929292
-              text-decoration   underline
-
-      a.public-feed-link.selected
-        color               #fff
-
-.activity
-
-  .kdlistitemview-sidebar-item
-    size              auto 28px
-    padding           5px 8px
-    rounded           4px
-    font-size         14px
-    overflow          visible
-    position          relative
-    display           block
-    color             #B8B8B8
-    borderBox()
-    &:hover
-      bg              color rgba(0,0,0,.01)
-      pointer()
-      .profile
-      .ttag
-        text-decoration underline
-
-    cite.count
-      size            auto 20px
-      line-height     20px
-      color           #fff
-      padding         0 10px
-      abs             4px 7px 0 0
-      font-size       10px
-      font-weight     700
-      background      #E06F6F
-      rounded         3px
-      fr()
-
-    .ttag
-      display       block
-      font-weight   500
-      color         #B8B8B8
-      line-height   18px
-
-    .profile
-      ellipsis()
-      color         #B8B8B8
-
-    .topic-follow-btn
-      size          24px 18px
-      abs           5px 7px 0 0
-      border        1px solid #b1b1b1
-      background    transparent
-      shadow        none
-      outline       none
-      rounded       3px
-      margin        0
-      padding       0
-      borderBox()
-      &:hover
-        border          none
-        .icon
-          r-sprite      activity 'check-gray'
-
-      .icon
-        margin          0 6px 0 0
-        padding         0
-        fr()
-
-      .button-title
-        hidden()
-
-      &.following
-        bg              color transparent
-        border-color    transparent
-
-        .icon
-          r-sprite      activity 'check-gray'
-
-        &:hover
-          border        1px solid #b1b1b1
-          .icon
-            display     none
-
-  .kdlistitemview-sidebar-item.selected
-    background          #15171A
-
-    .profile
-      color             #F9F7F3
-
-    .user-numbers
-      color             #B8B8B8 !important
-
-    .online-status.online
-      background        #B8B8B8 !important
-
-    .ttag
-      color             #F9F7F3
-
-    .tag-info
-      color             #B8B8B8
-
-    .topic-follow-btn
-      border-color      #e9e9e9
-
-      &.follow:before
-        color           #d1efdf
-
-      &.following
-        bg              color transparent
-        border-color    transparent
-
-        &:hover
-          border          1px solid #b1b1b1
-          .icon
-            display       none
-
-  .conversations
-  .messages
-
-    .kdlistitemview-sidebar-item
-      height        40px
-      min-height    0
-      margin        0
-      borderBox()
-
-      > .profile
-        display     block
-        float       none
-        padding     0 0 0 36px
-        font-size   14px
-        line-height 18px
-        width       174px
-        color       #B8B8B8
-        font-weight 600
-        borderBox()
-
-      > .user-numbers
-        padding     0 0 0 36px
-        margin      -1px 0 0
-        width       87%
-        font-weight 400
-        font-size   12px
-        color       #919297
-        font-weight 600
-        borderBox()
-
-        span
-          font-weight inherit
-          color       inherit
-
-      .avatarview
-        top           6px
-        left          8px
-
-      &.unread
-        > .profile
-          color       #F9F7F3
-
-        > .user-numbers
-          color       #C9C9CC
-
-  .messages
-
-    .kdlistitemview-sidebar-item
-      height            28px
-
-      .avatarview
-        size            24px 24px
-        top             2px
-        left            8px
-
-
-  .conversations
-
-    .kdlistitemview-sidebar-item
-
-      cite.count
-        abs             10px 7px 0 0
-
-  a.kdlistitemview-sidebar-item
-
-    noTextDeco()
-
-    &.public-feed-link
-      margin-top      13px
-      padding         0 8px
-      height          28px
-      line-height     28px
->>>>>>> 05415c0f
 
 .activity-related
   padding-bottom      62px
