--- conflicted
+++ resolved
@@ -622,22 +622,10 @@
 
     # tree = @machineTree
 
-<<<<<<< HEAD
     # for key, node of tree.nodes
     #   nodeData         = node.getData()
     #   isSameMachine    = nodeData.uid is machine.uid
     #   isMachineRunning = machine.status.state is Machine.State.Running
-=======
-      if node.type is 'machine'
-        if isSameMachine
-          if isMachineRunning
-            tree.expand node
-          else
-            tree.selectNode node
-            @watchMachineState data
-        else
-          tree.collapse node
->>>>>>> 32f2a5da
 
     #   if node.type is 'machine'
     #     if isSameMachine
@@ -645,7 +633,7 @@
     #         tree.expand node
     #       else
     #         tree.selectNode node
-    #         @watchMachineState workspace, machine
+    #         @watchMachineState data
     #     else
     #       tree.collapse node
 
@@ -667,6 +655,7 @@
 
 
   watchMachineState: (data) ->
+
     {workspace, machine} = data
 
     @watchedMachines  or= {}
@@ -783,22 +772,23 @@
   #   else new MoreVMsModal {}, KD.userMachines
 
 
-<<<<<<< HEAD
   # handleMoreWorkspacesClick: (data) ->
   #   workspaces = for workspace in KD.userWorkspaces when workspace.machineUId is data.machineUId
   #     workspace.machineLabel = data.machineLabel
   #     workspace
-=======
-  handleMoreWorkspacesClick: (data) ->
-
-    machine = m for m in KD.userMachines when m.uid is data.machineUId
-
-    return no  if not machine or not machine.isMine()
-
-    workspaces = for workspace in KD.userWorkspaces when workspace.machineUId is data.machineUId
-      workspace.machineLabel = data.machineLabel
-      workspace
->>>>>>> 32f2a5da
+
+  # ======= start of conflict block
+  # ======= preserved conflict since it's already commented out on refactor
+  # handleMoreWorkspacesClick: (data) ->
+
+  #   machine = m for m in KD.userMachines when m.uid is data.machineUId
+
+  #   return no  if not machine or not machine.isMine()
+
+  #   workspaces = for workspace in KD.userWorkspaces when workspace.machineUId is data.machineUId
+  #     workspace.machineLabel = data.machineLabel
+  #     workspace
+  # ======= end of conflict block
 
   #   data.workspaces = workspaces or []
 
@@ -1031,7 +1021,6 @@
 
   removeMachineNode: (machine) ->
 
-<<<<<<< HEAD
     box = @getMachineBoxByMachineUId machine.uid
     box?.destroy()
 
@@ -1046,9 +1035,6 @@
           box = machineBox
 
     return box
-=======
-    for nodeId, node of nodes when node.data?.jMachine is jMachine
-      @machineTree.removeNode nodeId
 
 
   newWorkspaceCreated: (workspace) ->
@@ -1060,5 +1046,4 @@
     return  if matches.length
 
     KD.userWorkspaces.push workspace
-    @updateMachineTree()
->>>>>>> 32f2a5da
+    @updateMachineTree()