--- conflicted
+++ resolved
@@ -270,7 +270,6 @@
         and KD.prefetchedFeeds \
         # if current user is exempt, fetch from db, not from cache
         and not KD.whoami().isExempt
-<<<<<<< HEAD
       group  = KD.getSingleton("groupsController").getCurrentGroup()
       feedId = "#{group.slug}-activity.main"
       prefetchedActivity = KD.prefetchedFeeds[feedId]
@@ -280,12 +279,6 @@
       if prefetchedActivity and (feedId not in USEDFEEDS)
         log "exhausting feed:", feedId
         USEDFEEDS.push feedId
-=======
-      prefetchedActivity = KD.prefetchedFeeds["activity.main"]
-      if prefetchedActivity and prefetchedActivity.length > 0 and ('activities.main' not in USEDFEEDS)
-        log "exhausting feed:", "activity.main"
-        USEDFEEDS.push 'activities.main'
->>>>>>> 175cf32e
         # update this function
         messages = @prepareCacheForListing prefetchedActivity
         @emit "publicFeedFetched_#{eventSuffix}", messages
