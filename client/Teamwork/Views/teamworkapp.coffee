class TeamworkApp extends KDObject

  instanceName = if location.hostname.indexOf("local") > -1 then "koding-tw-local" else "koding-teamwork"

  constructor: (options = {}, data) ->

    options.query or= {}

    super options, data

    @appView = @getDelegate()

    @on "NewSessionRequested", (options, callback) =>
      @unsetOption "sessionKey"
      @createTeamwork options, callback

    @on "JoinSessionRequested", (sessionKey) =>
      @setOption "sessionKey", sessionKey
      firebase = new Firebase "https://#{instanceName}.firebaseio.com/"
      firebase.child(sessionKey).once "value", (snapshot) =>
        val = snapshot.val()
        if val?.playground
          @setOption "playgroundManifest", val.playgroundManifest
          @setOption "playground", val.playground
          options = @mergePlaygroundOptions val.playgroundManifest, val.playground
          @createTeamwork options, =>
            @teamwork.once "WorkspaceSyncedWithRemote", =>
              @setVMRoot "/home/#{@teamwork.getHost()}/Web/Teamwork/#{val.playground}"
        else
          @createTeamwork()

      KD.mixpanel "Teamwork join session, click"

    @on "ImportRequested", (importUrl) =>
      @emit "NewSessionRequested"
      @teamwork.on "WorkspaceSyncedWithRemote", =>
        @showImportWarning importUrl

  createTeamwork: (options, callback) ->
    playgroundClass = TeamworkWorkspace
    if options?.playground
      playgroundClass = if options.playground is "Facebook" then FacebookTeamwork else PlaygroundTeamwork

    @teamwork?.destroy()
    @teamwork = new playgroundClass options or @getTeamworkOptions()
    @appView.addSubView @teamwork
    callback?()

    @setOption "sessionKey", @teamwork.sessionKey
    KD.getSingleton("router").handleRoute "/Teamwork?sessionKey=#{@teamwork.sessionKey}",
      replaceState      : yes
      suppressListeners : yes

  getTeamworkOptions: ->
    options               = @getOptions()
    return {
      name                : options.name                or "Teamwork"
      joinModalTitle      : options.joinModalTitle      or "Join a coding session"
      joinModalContent    : options.joinModalContent    or "<p>Paste the session key that you received and start coding together.</p>"
      shareSessionKeyInfo : options.shareSessionKeyInfo or "<p>This is your session key, you can share this key with your friends to work together.</p>"
      firebaseInstance    : options.firebaseInstance    or instanceName
      sessionKey          : options.sessionKey
      activityId          : options.query.activityId
      delegate            : this
      enableChat          : yes
      chatPaneClass       : TeamworkChatPane
      playground          : options.playground          or null
      panels              : options.panels              or [
        hint              : "<p>This is a collaborative coding environment where you can team up with others and work on the same code.</p>"
        buttons           : []
        layout            :
          direction       : "vertical"
          sizes           : [ "265px", null ]
          splitName       : "BaseSplit"
          views           : [
            {
              title       : "<div class='header-title'><span class='icon'></span>Teamwork</div>"
              type        : "finder"
              name        : "finder"
              editor      : "tabView"
              treeItemClass: TeamworkFinderItem
              treeControllerClass: TeamworkFinderTreeController
            }
            {
              type        : "custom"
              paneClass   : TeamworkTabView
              name        : "tabView"
            }
          ]
      ]
    }

  showImportWarning: (url, callback = noop) ->
    @importModal?.destroy()
    modal           = @importModal = new KDModalView
      title         : "Import File"
      cssClass      : "modal-with-text"
      overlay       : yes
      content       : @teamwork.getOptions().importModalContent or """
        <p>This Teamwork URL wants to download a file to your VM from <strong>#{url}</strong></p>
        <p>Would you like to import and start working with these files?</p>
      """
      buttons       :
        Import      :
          title     : "Import"
          cssClass  : "modal-clean-green"
          loader    :
            color   : "#FFFFFF"
            diameter: 14
          callback  : =>
            new TeamworkImporter { url, modal, callback, delegate: this }
            KD.mixpanel "Teamwork import confirm, click"
        DontImport  :
          title     : "Don't import anything"
          cssClass  : "modal-cancel"
          callback  : ->
            modal.destroy()
            KD.mixpanel "Teamwork import confirm, fail"

  showMarkdownModal: (rawContent) ->
    t = @teamwork
    t.markdownContent = KD.utils.applyMarkdown rawContent  if rawContent
    modal = @mdModal  = new TeamworkMarkdownModal
      content         : t.markdownContent
      targetEl        : t.getActivePanel().headerHint

  setVMRoot: (path) ->
    panel = @teamwork.getActivePanel()
    return  unless panel
    {finderController} = @teamwork.getActivePanel().getPaneByName "finder"

    cb = (vmName) ->
      finderController.updateVMRoot vmName, path

    vmController = KD.getSingleton "vmController"
    {defaultVmName} = vmController
    if defaultVmName
    then cb defaultVmName
    else vmController.fetchDefaultVmName cb

  mergePlaygroundOptions: (manifest, playground) ->
    rawOptions                      = @getTeamworkOptions()
    {name}                          = manifest
    rawOptions.headerStyling        = manifest.styling
    rawOptions.playground           = playground
    rawOptions.name                 = name
    rawOptions.examples             = manifest.examples
    rawOptions.contentDetails       = manifest.content
    rawOptions.playgroundManifest   = manifest

    if manifest.importModalContent
      rawOptions.importModalContent = manifest.importModalContent

    return rawOptions

  getPlaygroundClass: (playground) ->
    return if playground is "Facebook" then FacebookTeamwork else PlaygroundTeamwork

  handlePlaygroundSelection: (playground, manifestUrl) ->
    {teamwork} = this

    teamwork.getActivePanel().setClass "hidden"
    teamwork.chatView.setClass "hidden"
    teamwork.createLoader()
    teamwork.loader.addSubView loadingText = new KDCustomHTMLView
      partial  : "Loading your #{playground} playground. Please wait..."
      cssClass : "tw-loader-text"

    unless manifestUrl
      for manifest in @playgroundsManifest when playground is manifest.name
        {manifestUrl} = manifest

    @doCurlRequest manifestUrl, (err, manifest) =>
      return KD.showError err  if err
      root            = "/home/#{@teamwork.getHost()}/Web/Teamwork/#{playground}"
      folder          = FSHelper.createFileFromPath root, "folder"
      contentUrl      = manifest.content.url
      manifestVersion = manifest.version

      folder.exists (err, exists) =>
        return @setUpImport manifest, playground  unless exists

        appStorage  = KD.getSingleton("appStorageController").storage "Teamwork", "1.0.1"
        appStorage.fetchStorage (storage) =>
          currentVersion  = appStorage.getValue "#{playground}PlaygroundVersion"
          hasNewVersion   = KD.utils.versionCompare manifestVersion, "gt", currentVersion
          if hasNewVersion
            @setUpImport manifest, playground
          else
            @emit "PlaygroundContentIsReady"

      @once "PlaygroundContentIsReady", =>
        @teamwork.destroy()
        options = @mergePlaygroundOptions manifest, playground
        delete options.sessionKey
        @createTeamwork options
        @teamwork.container.setClass playground
        @teamwork.once "WorkspaceSyncedWithRemote", =>
          @setVMRoot root

  setUpImport: (manifest, playground) ->
    {version} = manifest
    {url}     = manifest.content

    unless url
      return warn "Missing url parameter to import zip file for #{playground}"

    @teamwork.importInProgress = yes
    modal    = null
    callback = =>
      @emit "PlaygroundContentIsReady"
      @teamwork.importModalContent = no
      appStorage = KD.getSingleton("appStorageController").storage "Teamwork", "1.0.1"
      appStorage.setValue "#{playground}PlaygroundVersion", version

    new TeamworkImporter { url, modal, callback, delegate: this }

  doCurlRequest: (path, callback = noop) ->
    vmController = KD.getSingleton "vmController"
    vmController.run
      withArgs: "curl -kLs #{path}"
      vmName  : vmController.defaultVmName
    , (err, res) ->
      return warn err  if err
      return warn res.stderr if res.exitStatus > 0

      contents  = res.stdout
      extension = FSItem.getFileExtension path
      error     = null

      switch extension
        when "json"
          try
<<<<<<< HEAD
            manifest = JSON.parse res.stdout
=======
            manifest = JSON.parse contents
>>>>>>> 67d4a9e3
          catch err
            error    = "Manifest file is broken for #{path}"

          callback error, manifest
        when "md"
          callback errorMessage, KD.utils.applyMarkdown error, contents

  fetchManifestFile: (path, callback = noop) ->
    $.ajax
      url           : "https://resources.kd.io/Teamwork/Playgrounds/#{path}"
      type          : "GET"
      success       : (response) ->
        return callback yes, null  unless response
        callback null, response
      error         : ->
        return callback yes, null<|MERGE_RESOLUTION|>--- conflicted
+++ resolved
@@ -231,11 +231,7 @@
       switch extension
         when "json"
           try
-<<<<<<< HEAD
-            manifest = JSON.parse res.stdout
-=======
             manifest = JSON.parse contents
->>>>>>> 67d4a9e3
           catch err
             error    = "Manifest file is broken for #{path}"
 
