class TeamworkWorkspace extends CollaborativeWorkspace

  constructor: (options = {}, data) ->

    super options, data

    {playground, playgroundManifest} = @getOptions()
    @avatars = {}

    @on "PanelCreated", (panel) =>
      @createButtons panel
      @createRunButton panel  if playground
      @getActivePanel().header.setClass "teamwork"
      @createActivityWidget panel

    @on "WorkspaceSyncedWithRemote", =>
      if playground and @amIHost()
        @workspaceRef.child("playground").set playground

        if playgroundManifest
          @workspaceRef.child("playgroundManifest").set playgroundManifest

      @hidePlaygroundsButton()  unless @amIHost()

      @workspaceRef.child("users").on "child_added", (snapshot) =>
        joinedUser = snapshot.name()
        return if not joinedUser or joinedUser is KD.nick()
        @hidePlaygroundsButton()

      # if @amIHost()
      #   # currently only for host.
      #   # bc of clients need to know host's vmName and active pane's file data etc.
      #   activePanel    = @getActivePanel()
      #   {previewPane}  = activePanel.paneLauncher
      #   {viewerHeader} = previewPane.previewer
      #   viewerHeader.addSubView new KDButtonView
      #     cssClass : "clean-gray tw-previewer-button"
      #     title    : "View active file"
      #     callback : =>
      #       @previewFile()

      #   viewerHeader.addSubView @autoRefreshSwitch = new KDOnOffSwitch
      #     defaultValue : off
      #     cssClass     : "tw-live-update"
      #     title        : "Auto Refresh: "
      #     size         : "tiny"
      #     tooltip      :
      #       title      : "If it's on, preview will be refreshed when you save a file."
      #       placement  : "bottom"

      #   activePanel.getPaneByName("editor").on "EditorDidSave", =>
      #     @refreshPreviewPane previewPane  if @autoRefreshSwitch.getValue()

    @on "WorkspaceUsersFetched", =>
      @workspaceRef.child("users").once "value", (snapshot) =>
        userStatus = snapshot.val()
        return unless userStatus
        @manageUserAvatars userStatus

    @on "NewHistoryItemAdded", (data) =>
      # log data
      @sendSystemMessage data.message

  createButtons: (panel) ->
    panel.addSubView @buttonsContainer = new KDCustomHTMLView
      cssClass : "tw-buttons-container"

    @buttonsContainer.addSubView new KDButtonView
      iconClass: "tw-cog"
      iconOnly : yes
      callback : => @getDelegate().showToolsModal panel, this

  displayBroadcastMessage: (options) ->
    super options

    if options.origin is "users"
      KD.utils.wait 500, => # prevent double triggered firebase event.
        @fetchUsers()

  # createLoader: ->
  #   @container.addSubView @loader = new KDCustomHTMLView
  #     cssClass   : "teamwork-loader"
  #     tagName    : "img"
  #     attributes :
  #       src      : "#{KD.apiUri}/images/teamwork/loading.gif"

  startNewSession: (options) ->
    KD.mixpanel "User Started Teamwork session"

    @destroySubViews()
    unless options
      options = @getOptions()
      delete options.sessionKey

    workspaceClass          = @getPlaygroundClass options.playground
    teamwork                = new workspaceClass options
    @getDelegate().teamwork = teamwork
    @addSubView teamwork

  joinSession: (newOptions) ->
    sessionKey              = newOptions.sessionKey.trim()
    options                 = @getOptions()
    options.sessionKey      = sessionKey
    options.joinedASession  = yes
    @destroySubViews()

    @forceDisconnect()
    @firepadRef.child(sessionKey).once "value", (snapshot) =>
      value = snapshot.val()
      {playground, playgroundManifest} = value  if value

      teamworkClass     = TeamworkWorkspace
      teamworkOptions   = options

      if playground
        teamworkClass   = @getPlaygroundClass playground

      if playgroundManifest
        teamworkOptions = @getDelegate().mergePlaygroundOptions playgroundManifest

      teamworkOptions.sessionKey = newOptions.sessionKey

      teamwork                   = new teamworkClass teamworkOptions
      @getDelegate().teamwork    = teamwork
      @addSubView teamwork

  refreshPreviewPane: (previewPane) ->
    # emitting ViewerRefreshed event will trigger refreshing the preview via Firebase.
    previewPane.previewer.emit "ViewerRefreshed"

  createRunButton: (panel) ->
    panel.headerButtonsContainer.addSubView new KDButtonView
      title      : "Run"
      cssClass   : "clean-gray tw-ply-run"
      callback   : => @handleRun panel

  getPlaygroundClass: (playground) ->
    return if playground is "Facebook" then FacebookTeamwork else PlaygroundTeamwork

  handleRun: (panel) ->
    console.warn "You should override this method."

  hidePlaygroundsButton: ->
    @getActivePanel().headerButtons.Playgrounds?.hide()

  showHintModal: ->
    if @markdownContent
      @getDelegate().showMarkdownModal()
    else
      Panel::showHintModal.call @getActivePanel()

  previewFile: ->
    activePanel     = @getActivePanel()
    editor          = activePanel.getPaneByName "editor"
    file            = editor.getActivePaneFileData()
    path            = FSHelper.plainPath file.path
    error           = "File must be under Web folder"
    isLocal         = path.indexOf("localfile") is 0
    isNotPublic     = not FSHelper.isPublicPath path
    {previewPane}   = activePanel.paneLauncher

    return if isLocal or isNotPublic
      error         = "This file cannot be previewed" if isLocal
      new KDNotificationView
        title       : error
        cssClass    : "error"
        type        : "mini"
        duration    : 2500
        container   : previewPane

    url = path.replace "/home/#{@getHost()}/Web", "https://#{KD.nick()}.kd.io"
    previewPane.openUrl url

  manageUserAvatars: (userStatus) ->
    for own nickname, status of userStatus
      if status is "online"
        unless @avatars[nickname]
          @createUserAvatar @users[nickname]
      else
        if @avatars[nickname]
          @removeUserAvatar nickname

  createUserAvatar: (jAccount) ->
    return unless jAccount

    userNickname = jAccount.profile.nickname
    return if userNickname is KD.nick()
    followText   = "Click user avatar to watch #{userNickname}"

    avatarView   = new AvatarStaticView
      size       :
        width    : 25
        height   : 25
      tooltip    :
        title    : followText
      click      : =>
        @watchingUserAvatar?.unsetClass "watching"
        isAlreadyWatched = @watchingUserAvatar is avatarView

        if isAlreadyWatched
          @watchRef.child(@nickname).set "nobody"
          message = "#{KD.nick()} stopped watching #{userNickname}"
          @watchingUserAvatar = null
          avatarView.setTooltip
            title : followText
        else
          @watchRef.child(@nickname).set userNickname
          message = "#{KD.nick()} started to watch #{userNickname}.  Type 'stop watching' or click on avatars to start/stop watching."
          avatarView.setClass "watching"
          @watchingUserAvatar = avatarView
          avatarView.setTooltip
            title : "You are now watching #{userNickname}. Click again to stop watching."

        message =
          user       :
            nickname : "teamwork"
          time       : Date.now()
          body       : message
        @workspaceRef.child("chat").child(message.time).set message
    , jAccount

    @avatars[userNickname] = avatarView
    @avatarsView.addSubView avatarView
    @avatarsView.setClass "has-user"
    avatarView.bindTransitionEnd()

  removeUserAvatar: (nickname) ->
    avatarView = @avatars[nickname]
    avatarView.setClass "fade-out"
    avatarView.once "transitionend", =>
      avatarView.destroy()
      delete @avatars[nickname]
      @avatarsView.unsetClass "has-user" if @avatars.length is 0

  sendSystemMessage: (message) ->
    message =
      user  : nickname : "teamwork"
      time  : Date.now()
      body  : message

    @chatView.chatRef.child(message.time).set message

  createActivityWidget: (panel) ->
<<<<<<< HEAD
    url = "#{document.location.href}?sessionKey=#{@sessionKey}"
=======
    url = "#{KD.config.apiUri}/Teamwork?sessionKey=#{@sessionKey}"
>>>>>>> 77bde7c4

    panel.addSubView @activityWidget = new ActivityWidget
      cssClass      : "tw-activity-widget collapsed"
      defaultValue  : "Would you like to join my Teamwork session? #{url}"
      childOptions  :
        cssClass    : "activity-item"

    @activityWidget.addSubView @notification = new KDCustomHTMLView
      cssClass  : "notification"
      partial   : "This status update will be visible in Activity feed."

    @activityWidget.addSubView new KDCustomHTMLView
      cssClass   : "close-tab"
      click      : =>
        @activityWidget.setClass "collapsed"
        @activityWidget.on "transitionend", =>
          @activityWidget.hide()

    panel.addSubView shareButton = new KDButtonView
      cssClass   : "tw-share-button"
      title      : "Share"
      callback   : @bound "share"

    panel.addSubView @showActivityWidget = new KDButtonView
      cssClass   : "tw-show-activity-widget"
      iconOnly   : yes
      iconClass  : "icon"
      callback   : =>
        @activityWidget.show()
        @activityWidget.unsetClass "collapsed"

    @workspaceRef.child("activityId").once "value", (snapshot) =>
      return  unless id = snapshot.val()
      shareButton.hide()
      @activityWidget.display id
      @activityWidget.show()

  share: ->
    @activityWidget.show()
    @activityWidget.unsetClass "collapsed"
    @activityWidget.showForm (err, activity) =>
      return  err if err
      @activityWidget.hideForm()
      @notification.hide()
      @workspaceRef.child("activityId").set activity.getId()<|MERGE_RESOLUTION|>--- conflicted
+++ resolved
@@ -241,11 +241,7 @@
     @chatView.chatRef.child(message.time).set message
 
   createActivityWidget: (panel) ->
-<<<<<<< HEAD
-    url = "#{document.location.href}?sessionKey=#{@sessionKey}"
-=======
     url = "#{KD.config.apiUri}/Teamwork?sessionKey=#{@sessionKey}"
->>>>>>> 77bde7c4
 
     panel.addSubView @activityWidget = new ActivityWidget
       cssClass      : "tw-activity-widget collapsed"
