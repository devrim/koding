--- conflicted
+++ resolved
@@ -23,12 +23,9 @@
 .kdaccpaneviewcontent
   padding    10px
 
-<<<<<<< HEAD
 .split-border
   border-right    4px solid #ddd
 
-=======
->>>>>>> 0a2064a5
 .routing-view
   padding    10px
 
@@ -71,7 +68,6 @@
         top            10px
         left           50px
         abs()
-<<<<<<< HEAD
 
   .domain-vm-item
 
@@ -101,8 +97,6 @@
       bg position,   -360px -390px
 
 
-=======
->>>>>>> 0a2064a5
 
   .vm-list
     border-right       1px solid #ddd
@@ -164,13 +158,10 @@
         right          3px
         abs()
 
-<<<<<<< HEAD
-=======
   .vm-details
 
     padding            10px
 
->>>>>>> 0a2064a5
   .domain-vm-item
     padding   5px
     height    40px