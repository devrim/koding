--- conflicted
+++ resolved
@@ -592,55 +592,6 @@
 .about-sidebar .static-content
   padding                   10px
 
-<<<<<<< HEAD
-    .listview-wrapper
-      height auto
-      display inline
-      .kdscrollview
-        height auto
-// .static-content
-
-//   &.topic
-
-//     .kdlistitemview.kdview
-//       width                 200px
-//       height                200px
-//       display               inline-block
-//       border-right          1px solid #e8e8e8
-//       border-bottom         1px solid #e8e8e8
-//       overflow              hidden
-//       vertical-align        top
-//       padding               10px
-
-//       .static-topic-title
-//           color             #fff
-//           background        #ee8800
-//           padding           2px 8px
-//           white-space       nowrap
-//           text-overflow     ellipsis
-//           max-width         100%
-//           overflow          hidden
-//           borderBox()
-//           rounded(4px)
-//           noTextDeco()
-//           width             auto
-//           display           inline-block
-//           margin-bottom     10px
-
-//           &:hover
-//             bg              color,#333
-//             cursor          default
-
-//       article.static-topic-body
-//         margin-bottom       15px
-//         margin-top          0px
-//         font-size           11px
-//         line-height         150%
-//         padding             0
-//         color               #353535
-//         height              65px
-//         overflow            hidden
-=======
   border-bottom             1px solid #e8e8e8
   &.member
 
@@ -679,7 +630,6 @@
           &:hover
             bg              color,#333
             cursor          default
->>>>>>> de2dcb4a
 
 .disable-static-page-modal
 .enable-static-page-modal
