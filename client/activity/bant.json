{
  "name": "activity",
  "main": "./lib/index.coffee",
  "routes": {
    "/:name?/Activity/Public" : 10,
    "/:name?/Activity/Public/Liked" : 20,
    "/:name?/Activity/Public/Recent" : 30,
    "/:name?/Activity/Public/Search" : 40,
    "/:name?/Activity/Announcement/:slug" : 50,
    "/:name?/Activity/Topic/:slug?" : 60,
    "/:name?/Activity/Post/:slug?" : 70,
    "/:name?/Activity/Message/:slug?" : 80,
    "/:name?/Activity/:slug" : 90,
    "/:name?/Activity/Message/New" : 100,
    "/:name?/Activity/Topic/All" : 110,
    "/:name?/Activity/Topic/Following" : 120,
    "/:name?/Activity/Post/All" : 130,
    "/:name?/Activity/Chat/All" : 140,
    "/:name?/Activity" : 150
  },
<<<<<<< HEAD
  "sprites": [
    "./lib/sprites"
  ],
  "styles": [
    "./lib/styl"
  ]
=======
  "shortcuts": [ "activity" ]
>>>>>>> 28ef4f90
}<|MERGE_RESOLUTION|>--- conflicted
+++ resolved
@@ -18,14 +18,11 @@
     "/:name?/Activity/Chat/All" : 140,
     "/:name?/Activity" : 150
   },
-<<<<<<< HEAD
   "sprites": [
     "./lib/sprites"
   ],
   "styles": [
     "./lib/styl"
-  ]
-=======
+  ],
   "shortcuts": [ "activity" ]
->>>>>>> 28ef4f90
 }