class IDEAppController extends AppController

  _.extend @prototype, CollaborationController

  {
    Stopped, Running, NotInitialized, Terminated, Unknown, Pending,
    Starting, Building, Stopping, Rebooting, Terminating, Updating
  } = Machine.State


  KD.registerAppClass this, new IDE.AppControllerOptions

  constructor: (options = {}, data) ->
    options.appInfo =
      type          : 'application'
      name          : 'IDE'

    super options, data

    layoutOptions     =
      splitOptions    :
        direction     : 'vertical'
        name          : 'BaseSplit'
        sizes         : [ 250, null ]
        maximums      : [ 400, null ]
        views         : [
          {
            type      : 'custom'
            name      : 'filesPane'
            paneClass : IDE.IDEFilesTabView
          },
          {
            type      : 'custom'
            name      : 'editorPane'
            paneClass : IDE.IDEView
          }
        ]

    $('body').addClass 'dark' # for theming

    appView   = @getView()
    workspace = @workspace = new IDE.Workspace { layoutOptions }
    @ideViews = []

    # todo:
    # - following two should be abstracted out into a separate api
    @layout = ndpane(16)
    @layoutMap = new Array(16*16)

    {windowController} = KD.singletons
    windowController.addFocusListener @bound 'setActivePaneFocus'

    workspace.once 'ready', =>
      panel = workspace.getView()
      appView.addSubView panel

      panel.once 'viewAppended', =>
        ideView = panel.getPaneByName 'editorPane'
        @setActiveTabView ideView.tabView
        @registerIDEView  ideView

        splitViewPanel = ideView.parent.parent
        @createStatusBar splitViewPanel
        @createFindAndReplaceView splitViewPanel

        appView.emit 'KeyViewIsSet'

        @createInitialView()
        @bindCollapseEvents()

        {@finderPane, @settingsPane} = @workspace.panel.getPaneByName 'filesPane'

        @bindRouteHandler()
        @initiateAutoSave()

    KD.singletons.appManager.on 'AppIsBeingShown', (app) =>

      return  unless app instanceof IDEAppController

      @setActivePaneFocus on

      # Temporary fix for IDE is not shown after
      # opening pages which uses old SplitView.
      # TODO: This needs to be fixed. ~Umut
      KD.singletons.windowController.notifyWindowResizeListeners()

      @resizeActiveTerminalPane()

    @localStorageController = KD.getSingleton('localStorageController').storage 'IDE'


  bindRouteHandler: ->

    {router, mainView} = KD.singletons

    router.on 'RouteInfoHandled', (routeInfo) =>
      if routeInfo.path.indexOf('/IDE') is -1
        if mainView.isSidebarCollapsed
          mainView.toggleSidebar()


  bindCollapseEvents: ->

    { panel } = @workspace

    filesPane = @workspace.panel.getPaneByName 'filesPane'

    # We want double click to work
    # if only the sidebar is collapsed. ~Umut
    expand = (event) =>
      KD.utils.stopDOMEvent event  if event?
      @toggleSidebar()  if @isSidebarCollapsed

    filesPane.on 'TabHandleMousedown', expand

    baseSplit = panel.layout.getSplitViewByName 'BaseSplit'
    baseSplit.resizer.on 'dblclick', @bound 'toggleSidebar'


  setActiveTabView: (tabView) ->

    return  if tabView is @activeTabView
    @setActivePaneFocus off
    @activeTabView = tabView
    @setActivePaneFocus on


  setActivePaneFocus: (state) ->

    return  unless pane = @getActivePaneView()
    return  if pane is @activePaneView

    @activePaneView = pane

    KD.utils.defer -> pane.setFocus? state


  splitTabView: (type = 'vertical', ideViewOptions) ->

    ideView        = @activeTabView.parent
    ideParent      = ideView.parent
    newIDEView     = new IDE.IDEView ideViewOptions

    splitViewPanel = @activeTabView.parent.parent
    if splitViewPanel instanceof KDSplitViewPanel
    then layout = splitViewPanel._layout
    else layout = @layout

    @activeTabView = null

    ideView.detach()

    splitView   = new KDSplitView
      type      : type
      views     : [ null, newIDEView ]

    layout.split(type is 'vertical')
    splitView._layout = layout

    @registerIDEView newIDEView

    splitView.once 'viewAppended', =>
      splitView.panels.first.attach ideView
      splitView.panels[0] = ideView.parent
      splitView.options.views[0] = ideView
      splitView.panels.forEach (panel, i) =>
        leaf = layout.leafs[i]
        panel._layout = leaf
        @layoutMap[leaf.data.offset] = panel

    ideParent.addSubView splitView
    @setActiveTabView newIDEView.tabView

    splitView.on 'ResizeDidStop', KD.utils.throttle 500, @bound 'doResize'


  mergeSplitView: ->

    panel     = @activeTabView.parent.parent
    splitView = panel.parent
    {parent}  = splitView

    return  unless panel instanceof KDSplitViewPanel

    if parent instanceof KDSplitViewPanel
      parentSplitView    = parent.parent
      panelIndexInParent = parentSplitView.panels.indexOf parent

    splitView.once 'SplitIsBeingMerged', (views) =>
      for view in views
        index = @ideViews.indexOf view
        @ideViews.splice index, 1

      @layoutMap[splitView._layout.data.offset] = parent

      @handleSplitMerge views, parent, parentSplitView, panelIndexInParent
      @doResize()

    splitView._layout.leafs.forEach (leaf) =>
      @layoutMap[leaf.data.offset] = null
    splitView._layout.merge()

    splitView.merge()


  handleSplitMerge: (views, container, parentSplitView, panelIndexInParent) ->

    ideView = new IDE.IDEView createNewEditor: no
    panes   = []

    for view in views
      {tabView} = view

      for p in tabView.panes by -1
        tabView.detachInProgress = yes
        {pane} = tabView.removePane p, yes, (yes if tabView instanceof AceApplicationTabView)
        tabView.detachInProgress = no
        panes.push pane

      view.destroy()

    container.addSubView ideView

    for pane in panes
      ideView.tabView.addPane pane

    @setActiveTabView ideView.tabView
    @registerIDEView ideView

    if parentSplitView and panelIndexInParent
      parentSplitView.options.views[panelIndexInParent] = ideView
      parentSplitView.panels[panelIndexInParent]        = ideView.parent


  openFile: (file, contents, callback = noop, emitChange) ->

    @activeTabView.emit 'FileNeedsToBeOpened', file, contents, callback, emitChange


  openMachineTerminal: (machineData) ->

    @activeTabView.emit 'MachineTerminalRequested', machineData


  openMachineWebPage: (machineData) ->

    @activeTabView.emit 'MachineWebPageRequested', machineData


  mountMachine: (machineData) ->

    # interrupt if workspace was changed
    return if machineData.uid isnt @workspaceData.machineUId

    panel        = @workspace.getView()
    filesPane    = panel.getPaneByName 'filesPane'

    path = @workspaceData?.rootPath

    path ?= if owner = machineData.getOwner()
    then "/home/#{owner}"
    else '/'

    filesPane.emit 'MachineMountRequested', machineData, path


  unmountMachine: (machineData) ->

    panel     = @workspace.getView()
    filesPane = panel.getPaneByName 'filesPane'

    filesPane.emit 'MachineUnmountRequested', machineData


  isMachineRunning: ->

    return @mountedMachine.status.state is Machine.State.Running


  createInitialView: ->

    KD.utils.defer =>
      @splitTabView 'horizontal', createNewEditor: no
      @getMountedMachine (err, machine) =>

        return unless machine

        for ideView in @ideViews
          ideView.mountedMachine = @mountedMachine

        unless @isMachineRunning()
          nickname     = KD.nick()
          machineLabel = machine.slug or machine.label
          splashs      = IDE.splashMarkups

          @fakeEditor       = @ideViews.first.createEditor()
          @fakeTabView      = @activeTabView
          @fakeTerminalView = new KDCustomHTMLView partial: splashs.getTerminal nickname
          @fakeTerminalPane = @fakeTabView.parent.createPane_ @fakeTerminalView, { name: 'Terminal' }

          @fakeFinderView   = new KDCustomHTMLView partial: splashs.getFileTree nickname, machineLabel
          @finderPane.addSubView @fakeFinderView, '.nfinder .jtreeview-wrapper'

          @fakeEditor.once 'EditorIsReady', => KD.utils.defer => @fakeEditor.setFocus no

        else
<<<<<<< HEAD
          @createNewTerminal { machine, resurrectSessions: yes }
          @setActiveTabView @ideViews.first.tabView
          @forEachSubViewInIDEViews_ (pane) ->
            pane.isInitial = yes
=======
          snapshot = @localStorageController.getValue @getWorkspaceSnapshotName()

          if snapshot then @resurrectLocalSnapshot snapshot
          else
            @ideViews.first.createEditor()
            @ideViews.last.createTerminal { machine }
            @setActiveTabView @ideViews.first.tabView
            @forEachSubViewInIDEViews_ (pane) ->
              pane.isInitial = yes
>>>>>>> f8066f8c


  getMountedMachine: (callback = noop) ->

    KD.getSingleton('computeController').fetchMachines (err, machines) =>
      if err
        KD.showError "Couldn't fetch your VMs"
        return callback err, null

      KD.utils.defer =>
        @mountedMachine = m for m in machines when m.uid is @mountedMachineUId

        callback null, @mountedMachine


  mountMachineByMachineUId: (machineUId) ->

    computeController = KD.getSingleton 'computeController'
    container         = @getView()

    computeController.fetchMachines (err, machines) =>
      return KD.showError 'Something went wrong. Try again.'  if err

      callback = =>
        for machine in machines when machine.uid is machineUId
          machineItem = machine

        if machineItem
          {state} = machineItem.status
          machineId = machineItem._id

          if state is Running
            @mountMachine machineItem
          else

            unless @machineStateModal

              @createMachineStateModal {
                state, container, machineItem, initial: yes
              }

              if state is NotInitialized
                @machineStateModal.once 'MachineTurnOnStarted', =>
                  KD.getSingleton('mainView').activitySidebar.initiateFakeCounter()

          @prepareCollaboration()

          actionRequiredStates = [Pending, Stopping, Stopped, Terminating, Terminated]
          computeController.on "public-#{machineId}", (event) =>

            if event.status in actionRequiredStates

              KodingKontrol.dcNotification?.destroy()
              KodingKontrol.dcNotification = null

              machineItem.getBaseKite( no ).disconnect()

              unless @machineStateModal
                @createMachineStateModal { state, container, machineItem }

              else
                if event.status in actionRequiredStates
                  @machineStateModal.updateStatus event

        else
          @createMachineStateModal { state: 'NotFound', container }


      @appStorage = KD.getSingleton('appStorageController').storage 'IDE', '1.0.0'
      @appStorage.fetchStorage =>

        isOnboardingModalShown = @appStorage.getValue 'isOnboardingModalShown'

        callback()


  createMachineStateModal: (options = {}) ->

    { mainView } = KD.singletons
    mainView.toggleSidebar()  if mainView.isSidebarCollapsed

    { state, container, machineItem, initial } = options
    modalOptions = { state, container, initial }
    @machineStateModal = new EnvironmentsMachineStateModal modalOptions, machineItem

    @machineStateModal.once 'KDObjectWillBeDestroyed', => @machineStateModal = null
    @machineStateModal.once 'IDEBecameReady',          => @handleIDEBecameReady machineItem


  collapseSidebar: ->

    panel        = @workspace.getView()
    splitView    = panel.layout.getSplitViewByName 'BaseSplit'
    floatedPanel = splitView.panels.first
    filesPane    = panel.getPaneByName 'filesPane'
    {tabView}    = filesPane
    desiredSize  = 250

    splitView.resizePanel 39, 0
    @getView().setClass 'sidebar-collapsed'
    floatedPanel.setClass 'floating'
    @activeFilesPaneName = tabView.activePane.name
    tabView.showPaneByName 'Dummy'

    @isSidebarCollapsed = yes

    tabView.on 'PaneDidShow', (pane) ->
      return if pane.options.name is 'Dummy'
      @expandSidebar()  if @isSidebarCollapsed


  expandSidebar: ->

    panel        = @workspace.getView()
    splitView    = panel.layout.getSplitViewByName 'BaseSplit'
    floatedPanel = splitView.panels.first
    filesPane    = panel.getPaneByName 'filesPane'

    splitView.resizePanel 250, 0
    @getView().unsetClass 'sidebar-collapsed'
    floatedPanel.unsetClass 'floating'
    @isSidebarCollapsed = no
    filesPane.tabView.showPaneByName @activeFilesPaneName


  toggleSidebar: ->

    if @isSidebarCollapsed then @expandSidebar() else @collapseSidebar()


  splitVertically: ->

    @splitTabView 'vertical'


  splitHorizontally: ->

    @splitTabView 'horizontal'

  createNewFile: do ->
    newFileSeed = 1

    return ->
      path     = "localfile:/Untitled-#{newFileSeed++}.txt@#{Date.now()}"
      file     = FSHelper.createFileInstance { path }
      contents = ''

      @openFile file, contents


  createNewTerminal: (options) ->

    { machine, path, resurrectSessions } = options

    unless machine instanceof Machine
      machine = @mountedMachine

    if @workspaceData

      {rootPath, isDefault} = @workspaceData

      if rootPath and not isDefault
        path = rootPath

    # options can be an Event instance if the initiator is
    # a shortcut, and that can have a `path` property
    # which is an Array. This check is to make sure that the
    # `path` is always the one we send explicitly here - SY
    path = null  unless typeof path is 'string'

    if resurrectSessions and @workspaceData?.isDefault

      sessions = machine.getBaseKite().getActiveSessions()

      if sessions.length > 0
        sessions.forEach (session)=>
          options.session = session
          @activeTabView.emit 'TerminalPaneRequested', options
        return

    @activeTabView.emit 'TerminalPaneRequested', options


  #absolete: 'ctrl - alt - b' shortcut was removed (bug #82710798)
  createNewBrowser: (url) ->

    url = ''  unless typeof url is 'string'

    @activeTabView.emit 'PreviewPaneRequested', url


  createNewDrawing: (paneHash) ->

    paneHash = null unless typeof paneHash is 'string'

    @activeTabView.emit 'DrawingPaneRequested', paneHash


  moveTab: (direction) ->

    tabView = @activeTabView
    return unless tabView.parent?

    panel = tabView.parent.parent
    return  unless panel instanceof KDSplitViewPanel

    targetOffset = @layout[direction](panel._layout.data.offset)
    return  unless targetOffset?

    targetPanel = @layoutMap[targetOffset]

    tabView.detachInProgress = yes

    {pane} = tabView.removePane tabView.getActivePane(), yes, yes

    targetPanel.subViews.first.tabView.addPane pane
    @setActiveTabView targetPanel.subViews.first.tabView
    @doResize()

    tabView.detachInProgress = no


  moveTabUp: -> @moveTab 'north'

  moveTabDown: -> @moveTab 'south'

  moveTabLeft: -> @moveTab 'west'

  moveTabRight: -> @moveTab 'east'


  goToLeftTab: ->

    index = @activeTabView.getActivePaneIndex()
    return if index is 0

    @activeTabView.showPaneByIndex index - 1


  goToRightTab: ->

    index = @activeTabView.getActivePaneIndex()
    return if index is @activeTabView.length - 1

    @activeTabView.showPaneByIndex index + 1


  goToTabNumber: (keyEvent) ->

    keyEvent.preventDefault()
    keyEvent.stopPropagation()

    keyCodeMap    = [ 49..57 ]
    requiredIndex = keyCodeMap.indexOf keyEvent.keyCode

    @activeTabView.showPaneByIndex requiredIndex


  goToLine: ->

    @activeTabView.emit 'GoToLineRequested'


  closeTab: ->

    @activeTabView.removePane @activeTabView.getActivePane()


  registerIDEView: (ideView) ->

    @ideViews.push ideView
    ideView.mountedMachine = @mountedMachine

    ideView.on 'PaneRemoved', (pane) =>
      ideViewLength  = 0
      ideViewLength += ideView.tabView.panes.length  for ideView in @ideViews
      delete @generatedPanes[pane.view.hash]

      if session = pane.view.remote?.session
        @mountedMachine.getBaseKite().removeFromActiveSessions session

      @statusBar.showInformation()  if ideViewLength is 0
      @writeSnapshot()

    ideView.tabView.on 'PaneAdded', (pane) =>
      @registerPane pane
      @writeSnapshot()

    ideView.on 'ChangeHappened', (change) =>
      @syncChange change  if @rtm

    ideView.on 'UpdateWorkspaceSnapshot', =>
      @writeSnapshot()


  writeSnapshot: ->

    return  unless @isMachineRunning()

    name  = @getWorkspaceSnapshotName()
    value = @getWorkspaceSnapshot()

    @localStorageController.setValue name, value


  getWorkspaceSnapshotName: ->

    return "wss.#{@mountedMachine.uid}.#{@workspaceData.slug}"


  registerPane: (pane) ->

    {view} = pane
    unless view?.hash?
      return warn 'view.hash not found, returning'

    @generatedPanes or= {}
    @generatedPanes[view.hash] = yes

    view.on 'ChangeHappened', (change) =>
      @syncChange change  if @rtm


  forEachSubViewInIDEViews_: (callback = noop, paneType) ->

    if typeof callback is 'string'
      [paneType, callback] = [callback, paneType]

    for ideView in @ideViews
      for pane in ideView.tabView.panes when pane
        view = pane.getSubViews().first
        if paneType
          if view.getOptions().paneType is paneType
            callback view
        else
          callback view


  updateSettings: (component, key, value) ->

    # TODO: Refactor this method by passing component type to helper method.
    Class  = if component is 'editor' then IDE.EditorPane else IDE.TerminalPane
    method = "set#{key.capitalize()}"

    if key is 'useAutosave' # autosave is special case, handled by app manager.
      return if value then @enableAutoSave() else @disableAutoSave()

    @forEachSubViewInIDEViews_ (view) ->
      if view instanceof Class
        if component is 'editor'
          view.aceView.ace[method]? value
        else
          view.webtermView.updateSettings()


  initiateAutoSave: ->

    {editorSettingsView} = @settingsPane

    editorSettingsView.on 'SettingsFetched', =>
      @enableAutoSave()  if editorSettingsView.settings.useAutosave


  enableAutoSave: ->

    @autoSaveInterval = KD.utils.repeat 1000, =>
      @forEachSubViewInIDEViews_ 'editor', (ep) => ep.handleAutoSave()


  disableAutoSave: -> KD.utils.killRepeat @autoSaveInterval


  showShortcutsView: ->

    paneView = null

    @forEachSubViewInIDEViews_ (view) ->
      paneView = view.parent  if view instanceof IDE.ShortcutsView

    return paneView.parent.showPane paneView if paneView


    @activeTabView.emit 'ShortcutsViewRequested'


  getActivePaneView: ->

    return @activeTabView?.getActivePane()?.getSubViews().first


  saveFile: ->

    @getActivePaneView().emit 'SaveRequested'


  saveAs: ->

    @getActivePaneView().aceView.ace.requestSaveAs()


  saveAllFiles: ->

    @forEachSubViewInIDEViews_ 'editor', (editorPane) ->
      {ace} = editorPane.aceView
      ace.once 'FileContentRestored', -> ace.removeModifiedFromTab()
      editorPane.emit 'SaveRequested'


  previewFile: ->

    view   = @getActivePaneView()
    {file} = view.getOptions()
    return unless file

    if FSHelper.isPublicPath file.path
      # FIXME: Take care of https.
      prefix      = "[#{@mountedMachineUId}]/home/#{KD.nick()}/Web/"
      [temp, src] = file.path.split prefix
      @createNewBrowser "#{@mountedMachine.domain}/#{src}"
    else
      @notify 'File needs to be under ~/Web folder to preview.', 'error'


  updateStatusBar: (component, data) ->

    {status} = @statusBar

    text = if component is 'editor'
      {cursor, file} = data
      """
        <p class="line">#{++cursor.row}:#{++cursor.column}</p>
        <p>#{file.name}</p>
      """

    else if component is 'terminal' then "Terminal on #{data.machineName}"

    else if component is 'searchResult'
    then """Search results for #{data.searchText}"""

    else if typeof data is 'string' then data

    else ''

    status.updatePartial text


  showStatusBarMenu: (ideView, button) ->

    paneView = @getActivePaneView()
    paneType = paneView?.getOptions().paneType or null
    delegate = button
    menu     = new IDE.StatusBarMenu { paneType, paneView, delegate }

    ideView.menu = menu

    menu.on 'viewAppended', ->
      if paneType is 'editor' and paneView
        {syntaxSelector} = menu
        {ace}            = paneView.aceView

        syntaxSelector.select.setValue ace.getSyntax() or 'text'
        syntaxSelector.on 'SelectionMade', (value) =>
          ace.setSyntax value


  showFileFinder: ->

    return @fileFinder.input.setFocus()  if @fileFinder

    @fileFinder = new IDE.FileFinder
    @fileFinder.once 'KDObjectWillBeDestroyed', => @fileFinder = null


  showContentSearch: ->

    return @contentSearch.findInput.setFocus()  if @contentSearch

    @contentSearch = new IDE.ContentSearch
    @contentSearch.once 'KDObjectWillBeDestroyed', => @contentSearch = null
    @contentSearch.once 'ViewNeedsToBeShown', (view) =>
      @activeTabView.emit 'ViewNeedsToBeShown', view


  createStatusBar: (splitViewPanel) ->

    splitViewPanel.addSubView @statusBar = new IDE.StatusBar


  createFindAndReplaceView: (splitViewPanel) ->

    splitViewPanel.addSubView @findAndReplaceView = new AceFindAndReplaceView
    @findAndReplaceView.hide()
    @findAndReplaceView.on 'FindAndReplaceViewClosed', =>
      @getActivePaneView().aceView?.ace.focus()
      @isFindAndReplaceViewVisible = no


  showFindReplaceView: (withReplaceMode) ->

    view = @findAndReplaceView
    @setFindAndReplaceViewDelegate()
    @isFindAndReplaceViewVisible = yes
    view.setViewHeight withReplaceMode
    view.setTextIntoFindInput '' # FIXME: Set selected text if exists

  showFindReplaceViewWithReplaceMode: -> @showFindReplaceView yes

  hideFindAndReplaceView: ->

    @findAndReplaceView.close no


  setFindAndReplaceViewDelegate: ->

    @findAndReplaceView.setDelegate @getActivePaneView()?.aceView or null


  showFindAndReplaceViewIfNecessary: ->

    if @isFindAndReplaceViewVisible
      @showFindReplaceView @findAndReplaceView.mode is 'replace'


  handleFileDeleted: (file) ->

    for ideView in @ideViews
      ideView.tabView.emit 'TabNeedsToBeClosed', file


  handleIDEBecameReady: (machine) ->

    {finderController} = @finderPane
    if @workspaceData
      finderController.updateMachineRoot @mountedMachine.uid, @workspaceData.rootPath
    else
      finderController.reset()

    snapshot = @localStorageController.getValue @getWorkspaceSnapshotName()

    unless @fakeViewsDestroyed
      for ideView in @ideViews
        {tabView} = ideView
        tabView.removePane tabView.getActivePane()

      @fakeFinderView?.destroy()
<<<<<<< HEAD
      @fakeTabView?.removePane_ @fakeTerminalPane
      @createNewTerminal { machine, resurrectSessions: yes }
      @setActiveTabView @ideViews.first.tabView
=======
>>>>>>> f8066f8c
      @fakeViewsDestroyed = yes

    if snapshot then @resurrectLocalSnapshot snapshot
    else
      @ideViews.first.createEditor()
      @ideViews.last.createTerminal { machine }
      @setActiveTabView @ideViews.first.tabView


  resurrectLocalSnapshot: (snapshot) ->

    for key, value of snapshot when value
      @createPaneFromChange value, yes


  toggleFullscreenIDEView: ->

    @activeTabView.parent.toggleFullscreen()


  doResize: ->

    @forEachSubViewInIDEViews_ (pane) =>
      {paneType} = pane.options
      switch paneType
        when 'terminal'
          { webtermView } = pane
          { terminal }    = webtermView

          terminal.windowDidResize()  if terminal?

          {isActive} = @getActiveInstance()

          if not @isInSession and isActive
            KD.utils.wait 400, -> # defer was not enough.
              webtermView.triggerFitToWindow()

        when 'editor'
          height = pane.getHeight()
          {ace}  = pane.aceView

          if ace?.editor?
            ace.setHeight height
            ace.editor.resize()


  notify: (title, cssClass = 'success', type = 'mini', duration = 4000) ->

    return unless title
    new KDNotificationView { title, cssClass, type, duration }


  resizeActiveTerminalPane: ->

    for ideView in @ideViews
      pane = ideView.tabView.getActivePane()
      if pane and pane.view instanceof IDE.TerminalPane
        pane.view.webtermView.terminal?.updateSize()


  removePaneFromTabView: (pane, shouldDetach = no) ->

    paneView = pane.parent
    tabView  = paneView.parent
    tabView.removePane paneView


  getWorkspaceSnapshot: ->

    panes = {}

    @forEachSubViewInIDEViews_ (pane) ->
      return  unless pane
      return  if not pane.serialize or (@isInSession and pane.isInitial)

      data = pane.serialize()
      panes[data.hash] =
        type    : 'NewPaneCreated'
        context : data

    return panes


  changeActiveTabView: (paneType) ->

    if paneType is 'terminal'
      @setActiveTabView @ideViews.last.tabView
    else
      @setActiveTabView @ideViews.first.tabView


  syncChange: (change) ->

    {context} = change

    return  if not @rtm or not @rtm.isReady or not context

    {paneHash} = context
    nickname   = KD.nick()

    if change.origin is nickname

      if context.paneType is 'editor'

        if change.type is 'NewPaneCreated'

          {content, path} = context.file

          string = @rtm.getFromModel path

          unless string
            @rtm.create 'string', path, content

        else if change.type is 'ContentChange'

          {content, path} = context.file
          string = @rtm.getFromModel path
          string.setText content  if string

        if context.file?.content
          delete context.file.content

      @changes.push change

    switch change.type

      when 'NewPaneCreated'
        @mySnapshot.set paneHash, change  if paneHash

      when 'PaneRemoved'
        @mySnapshot.delete paneHash  if paneHash


  handleChange: (change) ->

    {context, origin, type} = change

    return if not context or not origin or origin is KD.nick()

    amIWatchingChangeOwner = @myWatchMap.keys().indexOf(origin) > -1

    if amIWatchingChangeOwner or type is 'CursorActivity'
      targetPane = @getPaneByChange change

      if type is 'NewPaneCreated'
        @createPaneFromChange change

      else if type in ['TabChanged', 'PaneRemoved']
        paneView = targetPane?.parent
        tabView  = paneView?.parent
        ideView  = tabView?.parent

        return unless ideView

        ideView.suppressChangeHandlers = yes

        if type is 'TabChanged'
          tabView.showPane paneView
        else
          tabView.removePane paneView

        ideView.suppressChangeHandlers = no


      targetPane?.handleChange? change, @rtm


  getPaneByChange: (change) ->

    return unless change.context

    return @finderPane  if change.type is 'FileTreeInteraction'

    targetPane = null
    {context}  = change
    {paneType} = context

    @forEachSubViewInIDEViews_ paneType, (pane) =>

      if paneType is 'editor'
        if pane.getFile()?.path is context.file?.path
          targetPane = pane

      else
        targetPane = pane  if pane.hash is context.paneHash

    return targetPane


  createPaneFromChange: (change = {}, isFromLocalStorage) ->

    return  if not @rtm and not isFromLocalStorage

    { context } = change
    return  unless context

    paneHash = context.paneHash or context.hash
    currentSnapshot = @getWorkspaceSnapshot()

    return  if currentSnapshot[paneHash]

    { paneType } = context

    return  if not paneType or not paneHash

    @changeActiveTabView paneType

    switch paneType
      when 'terminal'
        terminalOptions =
          machine       : @mountedMachine
          session       : context.session
          hash          : paneHash
          joinUser      : @collaborationHost or KD.nick()
          fitToWindow   : not @isInSession

        @createNewTerminal terminalOptions

      when 'editor'
        { file }      = context
        { path }      = file
        options       = { path, machine : @mountedMachine }
        file          = FSHelper.createFileInstance options
        file.paneHash = paneHash

        if @rtm?.realtimeDoc
          content = @rtm.getFromModel(path)?.getText() or ''
          @openFile file, content, noop, no
        else if file.isDummyFile()
          @openFile file, context.file.content, noop, no
        else
          file.fetchContents (err, contents = '') =>
            return KD.showError err  if err
            @changeActiveTabView paneType
            @openFile file, contents, noop, no

      when 'drawing'
        @createNewDrawing paneHash

    if @mySnapshot
      unless @mySnapshot.get paneHash
        @mySnapshot.set paneHash, change


  showModal: (modalOptions = {}, callback = noop) ->
    return  if @modal

    modalOptions.overlay  ?= yes
    modalOptions.blocking ?= no
    modalOptions.buttons or=
      Yes        :
        cssClass : 'solid green medium'
        callback : callback
      No         :
        cssClass : 'solid light-gray medium'
        callback : => @modal.destroy()

    ModalClass = if modalOptions.blocking then KDBlockingModalView else KDModalView

    @modal = new ModalClass modalOptions
    @modal.once 'KDObjectWillBeDestroyed', =>
      delete @modal


  quit: ->

    @cleanupCollaboration()

    KD.singletons.router.handleRoute '/IDE'
    KD.singletons.appManager.quit this


  removeParticipantCursorWidget: (targetUser) ->

    @forEachSubViewInIDEViews_ 'editor', (editorPane) =>
      editorPane.removeParticipantCursorWidget targetUser


  makeReadOnly: ->

    return  if @isReadOnly

    @isReadOnly = yes
    ideView.isReadOnly = yes  for ideView in @ideViews
    @forEachSubViewInIDEViews_ (pane) -> pane.makeReadOnly()
    @finderPane.makeReadOnly()
    @getView().setClass 'read-only'


  makeEditable: ->

    return  unless @isReadOnly

    @isReadOnly = no
    ideView.isReadOnly = no  for ideView in @ideViews
    @forEachSubViewInIDEViews_ (pane) -> pane.makeEditable()
    @finderPane.makeEditable()
    @getView().unsetClass 'read-only'

  deleteWorkspaceRootFolder: (machineUId, rootPath) ->

    @finderPane.emit 'DeleteWorkspaceFiles', machineUId, rootPath


  getActiveInstance: ->

    {appControllers} = KD.singletons.appManager
    instance = appControllers.IDE.instances[appControllers.IDE.lastActiveIndex]

    return {instance, isActive: instance is this}<|MERGE_RESOLUTION|>--- conflicted
+++ resolved
@@ -304,12 +304,6 @@
           @fakeEditor.once 'EditorIsReady', => KD.utils.defer => @fakeEditor.setFocus no
 
         else
-<<<<<<< HEAD
-          @createNewTerminal { machine, resurrectSessions: yes }
-          @setActiveTabView @ideViews.first.tabView
-          @forEachSubViewInIDEViews_ (pane) ->
-            pane.isInitial = yes
-=======
           snapshot = @localStorageController.getValue @getWorkspaceSnapshotName()
 
           if snapshot then @resurrectLocalSnapshot snapshot
@@ -319,7 +313,6 @@
             @setActiveTabView @ideViews.first.tabView
             @forEachSubViewInIDEViews_ (pane) ->
               pane.isInitial = yes
->>>>>>> f8066f8c
 
 
   getMountedMachine: (callback = noop) ->
@@ -490,16 +483,6 @@
     # `path` is always the one we send explicitly here - SY
     path = null  unless typeof path is 'string'
 
-    if resurrectSessions and @workspaceData?.isDefault
-
-      sessions = machine.getBaseKite().getActiveSessions()
-
-      if sessions.length > 0
-        sessions.forEach (session)=>
-          options.session = session
-          @activeTabView.emit 'TerminalPaneRequested', options
-        return
-
     @activeTabView.emit 'TerminalPaneRequested', options
 
 
@@ -540,7 +523,6 @@
     @doResize()
 
     tabView.detachInProgress = no
-
 
   moveTabUp: -> @moveTab 'north'
 
@@ -865,12 +847,6 @@
         tabView.removePane tabView.getActivePane()
 
       @fakeFinderView?.destroy()
-<<<<<<< HEAD
-      @fakeTabView?.removePane_ @fakeTerminalPane
-      @createNewTerminal { machine, resurrectSessions: yes }
-      @setActiveTabView @ideViews.first.tabView
-=======
->>>>>>> f8066f8c
       @fakeViewsDestroyed = yes
 
     if snapshot then @resurrectLocalSnapshot snapshot
