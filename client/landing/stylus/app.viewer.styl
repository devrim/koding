--- conflicted
+++ resolved
@@ -50,24 +50,15 @@
     position            absolute
     top                 10px
     left                8px
-<<<<<<< HEAD
-    size                16px, 16px
-    bg                  position, -100px -380px
-=======
     size                20px, 20px
     bg                  position, -100px -379px
->>>>>>> 49623ce9
     sprite()
   
   .kdinput.text.hitenterview
     bg                  image, none
     size                100%, 25px
     margin              2px 0
-<<<<<<< HEAD
-    padding             0 5px 0 21px
-=======
     padding             0 5px 0 22px
->>>>>>> 49623ce9
 
 .kdcontextmenu.editor-advanced-settings-menu
   button.kdbutton.with-icon span.icon.cog-white
