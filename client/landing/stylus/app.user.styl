@import "./client/Framework/themes/default/kdfn"
@import "./client/stylus/appfn"
@import "nib"
@import "nib/gradients"
@import "nib/vendor"


.slideable
  vendor transition,        margin-top 0.5s linear

.slide-down
  margin-top                51px

#static-landing-page.profile-landing
  abs()
  bg image,                 url("../images/koding-new-bg.png");
  bg repeat,                repeat-x
  vendor transition,        opacity 1s ease
  shadow                    0 0 50px 20px rgba(0,0,0,0.4)
  height                    100%
  width                     100%
  z-index                   99

  &.profile-leaving
    rel()

  &.profile-shrinking
    height                  0

  &.profile-fading
    opacity                 0

  &.profile-hidden
    z-index                 1
    display                 none

  .kdlistview-navigation

    .navigation-item

      &.invisible
        border              none
        height              0px

.profile-sidebar
  height                    auto

.profile-header
  width                     100%
  height                    51px
  display                   none

.profile-personal-wrapper
  height                    100%
  width                     160px
  width                     50px
  vendor transition,        width 0.6s ease-in-out
  fl()

  &.collapsed

    .profile-avatar
      margin-left           -54px

  .profile-avatar
    vendor background-size, 160px auto
    shadow                  inset 0 0 13px 0 rgba(0,0,0,0.6)
    vendor transition,      margin-left 0.6s ease-in-out
    height                  76px
    width                   160px
    background-position     center center
    background-repeat       no-repeat


.profile-buttons
  bg color,                 rgba(0,0,0,0.2)
  height                    27px
  border-top                1px solid #403d37
  width                     160px

.profile-content-wrapper
  vendor transition,        margin-left 0.6s ease-in-out
  bg color,                 white
  borderBox()
  margin-left               160px
  margin-left               50px
  height                    100%
  width                     auto

.profile-title
  borderBox()
  bg                        color, white
  shadow                    inset 0 3px 1px 3px rgba(250,250,250,.5)
  gradient                  rgb(255,255,255),rgb(242,242,242)
  height                    auto
<<<<<<< HEAD
  height                77px
=======
  height                    77px
>>>>>>> 341bc521
  width                     auto
  border-bottom             1px solid rgb(229,229,229)
  padding                   20px 23px 20px 23px

  .profile-title-wrapper
    height                  auto
    width                   auto

  .profile-name
    borderBox()
    vendor                  font-smoothing, antialiased
    vendor                  text-rendering, geometricPrecision
    max-width               700px
    font-size               32px
    width                   auto
    display                 inline-block
    color                   #444
    border-bottom           2px solid #ff9200
    margin-right            10px
    white-space             nowrap
    text-overflow           ellipsis

  .profile-bio
    borderBox()
    vendor                  font-smoothing, antialiased
    vendor                  text-rendering, geometricPrecision
    color                   #888
    font-size               12px
    height                  29px
    overflow                hidden
    text-overflow           ellipsis
    white-space             nowrap
    width                   auto
    font-weight             300
    display                 inline

.profile-nickname
  borderBox()
  font-size                 14px
  width                     auto
  display                   inline-block
  color                     #aaa
  padding                   5px 5px 0 13px

.profile-links
  margin                    10px 0 15px 15px

  ul

    li

      a
        color               #adadad!important
        noTextDeco()
        font-size           12px
        font-weight         300
        line-height         20px
      line-height           20px
      margin-bottom         4px

      span.icon
        sprite()
        fl()
        size                20px, 20px
        margin-right        18px

      &.blog

        span.icon
          bg position,      0 -80px

      &.twitter

        span.icon
          bg position,      0 -100px

      &.github

        span.icon
          bg position,      0 -280px

  ul.admin

    li

      a
        padding-top         3px
        font-size           11px

  hr
    border-top              1px solid rgba(44,41,36,0.5)
    border-bottom           1px solid rgba(255,255,255,0.07)
    width                   auto
    height                  0
    margin                  20px 20px 10px 6px
    padding                 0 11px

textarea.profile-handle-customize.kdinput
  bg color,                 rgba(255,255,255,0.1)
  display                   inline-block
  width                     228px
  height                    25px
  font-size                 12px
  margin-top                3px
  box-shadow                none

.static-link-container

  a.static-handle-link
    line-height             2.5
    display                 block
    color                   #888

    span.title
      color                 #888

    span.handle
      color                 #444

    &:hover

      span.handle
        color               #ff9200

    &.edit
      span.handle
      span.title
      span.text
        hidden()

    > span.icon
      fl()
      rel()
      opacity               1
      size                  26px 26px

      &.twitter
        bg position,        -68px -340px

      &.github
        bg position,        -39px -340px

.profile-loading-bar
  borderBox()
  vendor transition,        height 0.1s linear
  bg color,                 #fbfbfb
  height                    0
  width                     auto
  border                    none
  text-align                center
  color                     #ff9200

  &.active
    height                  26px
    border-bottom           1px solid rgba(0,0,0,0.075)

  .kdloader
    margin                  5px

.profile-name
.profile-bio

  textarea.kdinput.text
    display                 inline-block
    line-height             14px
    font-size               14px
    padding                 10px 2px 0px 6px

  &.edit

    span.text
      hidden()

.profile-content-links
  borderBox()
  fl()
  vendor transition,        width 0.2s linear //\, padding-left 0.2s linear
  width                     139px
  overflow                  hidden
  height                    100%
  margin-right              0px
  border-right              1px solid #e8e8e8


  &.links-hidden
    width                   0

  li
    borderBox()
    overflow                visible
    vendor                  transition, opacity .1s linear
    color                   #7c603b
    font-weight             normal
    noTextDeco()
    cursor                  pointer
    line-height             16px
    font-size               12px
    vertical-align          baseline
    margin-bottom           6px
    white-space             nowrap
    width                   125px

    &.disabled
      opacity               0.5
      cursor                default

    &.blocked
      opacity               0.5
      cursor                default
  ul
    margin-left             23px

  h4
    borderBox()
    margin-left             23px
    margin-top              19px
    text-transform          uppercase
    font-size               9px
    color                   #9f9d9a
    font-weight             400
    margin-bottom           9px
    width                   125px

.profile-koding-logo
  height                    100%
  vertical-align            bottom

  .logo
    sprite()
    bg position,            -240px -40px
    cursor                  pointer
    width                   120px
    height                  30px
    position                fixed
    bottom                  12px
    left                    15px

    &.animate
      vendor transition,    top 0.5s ease-in-out

    &.top
      top                   12px!important
      bottom                none


.profile-show-more-wrapper
  height                    50px
  width                     auto

  button
    bg image,               none
    rounded                 0
    bg color,               white
    text-shadow             none
    border                  none
    width                   100%

    &:hover
     bg image,              none
     bg color               #f5f5f5
     text-shadow            none
     border                 none

.profile-splitview
  height                    100%

.profile-content-list
  vendor transition,        margin-left 0.2s linear
  vendor transition,        margin-left 0.2s linear
  overflow-y                auto
  height                    100%
  width                     auto
  margin-left               0px

  &.has-links
    margin-left             125px

.profile-admin-customize
.profile-admin-message
  fr()
  margin-left               10px
  width                     auto

  a span.title
    noTextDeco()
    color                   #aaa
    font-weight             300
    text-shadow             2px 2px 3px rgba(0,0,0,0.05)

    &:hover
      color                 #444

.kdlistview.kdview.profile-content
.profile-content
  borderBox()
  overflow                  auto
  height                    100%
  width                     auto

  .new-blogpost
    abs()
    right                   10px
    top                     10px

  .content-item
    border-bottom           1px solid #e8e8e8
    height                  auto

    &.default-item
      padding-top           35px
      padding-left          35px

    > .title
      bg color,             #fbfbfb
      padding               22px 40px
      border-bottom         1px solid #e8e8e8
      height                16px

      span.text
        vendor              font-smoothing, antialiased
        vendor              text-rendering, geometricPrecision
        max-width           600px
        display             block
        margin-bottom       10px
        color               #666
        font-size           24px
        font-weight         600
        width               auto
        fl()
        margin-top          -7px

      .create-date
        display             inline
        font-size           14px
        font-weight         300
        color               #aaa
        width               auto
        fr()
        margin-top          0

        .link-group
          font-size         inherit

      .static-action-links
         fr()
         width              auto
         display            inline-block

    .has-markdown
      max-width             600px
      padding               30px 40px
      margin-bottom         30px
      text-align            justify
      text-rendering        geometricPrecision

  .default-item
    borderBox()
    bg color,               #fbfbfb
    line-height             20px
    min-height              50px
    height                  auto
    padding                 20px
    border-bottom           1px solid #e8e8e8

.profile-sidebar
  height                    auto

.profile-facet-customize-switch
  abs()
  top                       3px
  left                      0
  margin-left               -17px

.profile-about-view
  borderBox()
  overflow                  auto

  .about-header
    borderBox()
    bg position,            top right
    bg repeat,              no-repeat
    padding                 30px
    padding-right           190px
    background-color        #fbfbfb
    border-bottom           1px solid #e8e8e8
    height                  180px

  hr
    color                   #e8e8e8

  .about-body
    borderBox()
    margin-top              294px
    padding                 30px
    // max-width               600px
    height                  100%
    width                   auto
    // overflow                auto

    .has-markdown
      max-width             600px

  .about-edit
    borderBox()
    width                   100%
    padding                 10px

  .about-edit-button
    fr()
    margin                  10px
    width                   100px

  .about-save-button
    fr()
    width                   100px
    margin                  10px

  textarea.kdinput.text.about-edit-input.kdinputwithpreview
    borderBox()
    width                   100%
    min-height              200px

  .about-name

    .name
      font-size             24px
      width                 auto
      display               inline-block
      margin-right          15px

    .location
      color                 #aaa
      font-weight           300
      width                 auto
      display               inline-block

  .about-link

    .url
      margin-top            15px
      font-weight           300
      font-size             15px
      line-height           20px

  .about-about
    padding-top:            20px
    border-top:             1px solid #e3e3e3
    margin-top:             10px
    font-size               15px
    font-weight             300
    line-height             1.2

  .nickname
    borderBox()
    abs()
    bg color,               #e8e8e8
    right                   0px
    bottom                  0px
    width                   160px
    text-align              center
    color                   #888
    display                 inline-block
    height                  20px
    line-height             20px
    border-left             1px solid #ddd

  .about-sidebar
    fr()
    margin-top              294px
    width                   300px
    height                  100%
    border-left             1px solid #e8e8e8
    bg color,               #fbfbfb

    .sidebar-header
      width                 100%
      height                auto
      padding:              8px 8px 0px 12px;
      font-weight:          600;
      font-size:            14px;
      color:                #888;

    .listview-wrapper
      height                auto
      display               inline

      .kdscrollview
        height              auto

  .content-display-wrapper
    // rel()
    left                    0
    top                     0
    right                   0

<<<<<<< HEAD
.static-content
=======
.about-sidebar .static-content
>>>>>>> 341bc521
  padding                   10px

  border-bottom             1px solid #e8e8e8
  &.member

    .static-member
      display               inline-block
      width                 auto
      margin                3px
      shadow                0px 2px 5px rgba(0,0,0,0.2)
      border                1px solid #e8e8e8
  &.topic

    .kdlistitemview.kdview
      width                 auto
      height                auto
      display               inline-block
      // border-right          1px solid #e8e8e8
      // border-bottom         1px solid #e8e8e8
      overflow              hidden
      vertical-align        top
      padding               2px 2px 2px 2px

      .static-topic-title
          color             #fff
          background        #ee8800
          padding           2px 8px
          white-space       nowrap
          text-overflow     ellipsis
          max-width         100px
          overflow          hidden
          borderBox()
          rounded(4px)
          noTextDeco()
          width             auto
          display           inline-block

          &:hover
            bg              color,#333
            cursor          default

.disable-static-page-modal
.enable-static-page-modal

  .modalformline p
    line-height             1.5
    margin-bottom           5px

.new-blogpost-modal

  .formline
    borderBox()
    width                   100%
    padding                 20px

  textarea.kdinput.markdown-input
    borderBox()
    margin-top              15px
    height                  200px
    width                   100%

  input.kdinput.title-input
    borderBox()
    width                   100%

.static-profile-send-message-input-wrapper
  borderBox()
  width                     100%
  min-height                100px
  padding                   5px

  textarea.kdinput.static-profile-send-message-input
    width                   100%
    min-height              100px

.static-profile-popup
  top                       102px

.static-profile-tooltip
  borderBox()
  padding                   0px
  margin                    0

  .tooltip-formline
    borderBox()
    border-bottom           1px solid rgba(0,0,0,0.1)
    padding                 10px

    &:last-child
      border                none

  a.user-profile-link
    noTextDeco()
    font-size               14px
    font-weight             300
    line-height             25px
    color                   #ff9200 //#0A92BA
    display                 block

  .static-page-switch
    width                   auto

    span
      font-size             12px
      font-weight           300
      color                 #a5a5a5

  button.static-page-settings-button

    > span.icon
      sprite()
      bg position,          -20px -320px
      size                  15px 15px<|MERGE_RESOLUTION|>--- conflicted
+++ resolved
@@ -93,11 +93,7 @@
   shadow                    inset 0 3px 1px 3px rgba(250,250,250,.5)
   gradient                  rgb(255,255,255),rgb(242,242,242)
   height                    auto
-<<<<<<< HEAD
-  height                77px
-=======
   height                    77px
->>>>>>> 341bc521
   width                     auto
   border-bottom             1px solid rgb(229,229,229)
   padding                   20px 23px 20px 23px
@@ -593,11 +589,7 @@
     top                     0
     right                   0
 
-<<<<<<< HEAD
-.static-content
-=======
 .about-sidebar .static-content
->>>>>>> 341bc521
   padding                   10px
 
   border-bottom             1px solid #e8e8e8
