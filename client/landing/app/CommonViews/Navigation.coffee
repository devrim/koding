--- conflicted
+++ resolved
@@ -61,12 +61,8 @@
     {appPath, title, path, type} = @getData()
 
     # This check is for Invite Friends link which has no app at all
-<<<<<<< HEAD
-    return if title is "Invite Friends"
-=======
     # or if the item is a separator
-    return if @child? or type is "separator"
->>>>>>> 249cc674
+    return if title is "Invite Friends" or type is "separator"
 
     mc = @getSingleton 'mainController'
     mc.emit "NavigationLinkTitleClick",
