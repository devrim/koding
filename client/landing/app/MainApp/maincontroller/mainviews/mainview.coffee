--- conflicted
+++ resolved
@@ -37,41 +37,7 @@
         else removePulsing()
 
   putAbout:->
-<<<<<<< HEAD
-    overlay = new KDView
-      cssClass : 'about-overlay'
-    overlay.appendToDomBody()
-    overlay.bindTransitionEnd()
-
-    logo = new KDCustomHTMLView
-      cssClass : 'main-loading'
-      partial  : '<ul><li/><li/><li/><li/><li/><li/></ul>'
-
-    overlay.once 'transitionend', ->
-      overlay.addSubView logo
-      KD.utils.defer -> logo.$('>ul').addClass 'in'
-      KD.utils.wait 4000, -> about.setClass 'in'
-
-    @utils.defer -> overlay.setClass 'in'
-
-    {winHeight} = KD.getSingleton('windowController')
-
-    offset = if winHeight > 400 then (winHeight - 400) / 2 else 0
-    about = new AboutView
-      domId   : 'about-text'
-      click   : =>
-        about.once 'transitionend', ->
-          about.destroy()
-          overlay.once 'transitionend', ->
-            overlay.destroy()
-          overlay.unsetClass 'in'
-        about.unsetClass 'in'
-    about.appendToDomBody()
-    about.setY offset
-    about.bindTransitionEnd()
-=======
     # There is no about now #
->>>>>>> 64d9e040
 
   addBook:->
     @addSubView new BookView delegate : this
