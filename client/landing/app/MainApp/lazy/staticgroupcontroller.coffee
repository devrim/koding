--- conflicted
+++ resolved
@@ -187,12 +187,8 @@
 
   decoratePendingStatus:->
 
-<<<<<<< HEAD
     @requestButton?.hide()
-    @pendingButton = new KDButtonView
-=======
     @pendingButton = new CustomLinkView
->>>>>>> 4f2ff21b
       title    : "REQUEST PENDING"
       cssClass : "request-pending"
       icon     : {}
