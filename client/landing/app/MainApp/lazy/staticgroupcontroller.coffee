class StaticGroupController extends KDController

  CONTENT_TYPES = [
    'CBlogPostActivity','CStatusActivity','CCodeSnipActivity',
    'CDiscussionActivity', 'CTutorialActivity'
  ]

  constructorToPluralNameMap =
    'CStatusActivity'     : 'Status Updates'
    'CBlogPostActivity'   : 'Blog Posts'
    'CCodeSnipActivity'   : 'Code Snippets'
    'CDiscussionActivity' : 'Discussions'
    'CTutorialActivity'   : 'Tutorials'

  roleEventMap =
    "guest"               : "status.guest"
    "member"              : "status.member"
    "invitation-pending"  : "status.pending"
    "invitation-sent"     : "status.action-required"
    "invitation-declined" : "status.declined"

  constructor:->

    super

    @group             = null
    @mainController    = @getSingleton "mainController"
    @lazyDomController = @getSingleton "lazyDomController"
    {@groupEntryPoint} = KD.config

    @reviveViews()
<<<<<<< HEAD
    @parseMenuItems (items)=>
      log items


=======
>>>>>>> 61292473
    @checkGroupUserRelation()
    @attachListeners()


    @registerSingleton 'staticGroupController', @, yes

<<<<<<< HEAD
  parseMenuItems :(callback)->
    KD.remote.cacheable @groupEntryPoint, (err, groups, name)=>
      if groups.first
        groups.first.fetchReadme (err,readme={})=>
          {content} = readme
          unless err or not content
            menuItems = []
            lines = content.split("\n");
            for line,index in lines
              if /^#[^#]{1,}/.test line
                menuItems.push
                  title : line.replace(/^#*\s*/g, '')
                  line  : index
              else if /^\s*(=){1,}\s*$/.test line
                menuItems.push
                  title : lines[index-1]
                  line  : index-1

            callback menuItems
=======
  fetchGroup:(callback)->
    KD.remote.cacheable @groupEntryPoint, (err, groups, name)=>
      if err then callback err
      else if groups?.first
        @group = groups.first
        callback null, @group

  parseMenuItems :(callback)->

    cb = (group)=>
      group.fetchReadme (err,{content})=>
        unless err
          menuItems = []
          lines = content.split("\n");
          for line,index in lines
            if /^#[^#]{1,}/.test line
              menuItems.push
                title : line.replace(/^#*\s*/g, '')
                line  : index
            else if /^\s*(=){1,}\s*$/.test line
              menuItems.push
                title : lines[index-1]
                line  : index-1

          callback menuItems

    if @group then cb @group
    else @fetchGroup (err, group)-> cb group
>>>>>>> 61292473

  reviveViews :->

    @landingView = new KDView
      lazyDomId : 'static-landing-page'

    @landingView.listenWindowResize()
    @landingView._windowDidResize = =>
      {innerHeight} = window
      @landingView.setHeight innerHeight

    @groupContentWrapperView = new KDView
      lazyDomId : 'group-content-wrapper'
      cssClass : 'slideable'

    @groupTitleView = new KDView
      lazyDomId : 'group-title'

    @groupReadmeView = new KDView
      lazyDomId : 'group-readme'


    @groupContentView = new KDScrollView
      lazyDomId : 'group-landing-content'
      scroll    : (event)=>
        if @groupContentView.getScrollTop() > 37
          @landingNav.setClass "in"
        else
          @landingNav.unsetClass "in"
        # log "scrolling", event

    @groupSplitView = new KDView
      lazyDomId : 'group-splitview'

    groupPersonalWrapperView = new KDView
      lazyDomId : 'group-personal-wrapper'
      cssClass  : 'slideable'
      click :(event)=>
        if event.target.id is 'group-personal-wrapper'
          @mainController.emit "landingSidebarClicked"

    groupLogoView = new KDView
      lazyDomId: 'group-koding-logo'
      click :=>
        groupPersonalWrapperView.setClass 'slide-down'
        @groupContentWrapperView.setClass 'slide-down'
        groupLogoView.setClass 'top'

        @landingView.setClass 'group-fading'
        @utils.wait 1100, => @landingView.setClass 'group-hidden'

    groupLogoView.setY @landingView.getHeight()-42

    @landingView.addSubView @landingNav = new KDCustomHTMLView
      tagName   : 'nav'
      lazyDomId : "landing-page-nav"
      click     : (event)=>
        if $(event.target).is('h2')
          @groupContentView.scrollTo duration : 300

    @buttonWrapper = new KDCustomHTMLView
      cssClass : "button-wrapper"

    @buttonWrapper.addSubView @userButtonBar = new StaticUserButtonBar

    @utils.defer =>
      groupLogoView.setClass 'animate'
      @landingView._windowDidResize()

<<<<<<< HEAD
=======
    @createGroupNavigation()

  createGroupNavigation:->

    @parseMenuItems (items)=>

      flyingNavController  = new KDListViewController
        view         : new KDListView
          itemClass  : GroupLandingNavItem
          wrapper    : no
          scrollView : no
          type       : "group-landing-nav"

      flyingNav = flyingNavController.getListView()
      flyingNav.on "viewAppended", ->
        flyingNavController.instantiateListItems items.slice()

      @landingNav.addSubView flyingNavController.getListView()

      navController  = new KDListViewController
        view         : new KDListView
          itemClass  : GroupLandingNavItem
          wrapper    : no
          scrollView : no
          type       : "group-landing-nav"

      nav = navController.getListView()
      nav.on "viewAppended", ->
        navController.instantiateListItems items.slice()

      @groupTitleView.addSubView navController.getListView(), ".group-title-wrapper"

      nav.on       "groupLandingNavItemClicked", @bound "scrollToTitle"
      flyingNav.on "groupLandingNavItemClicked", @bound "scrollToTitle"

      titles       = @groupContentView.$('.has-markdown h1')
      scrollHeight = @groupContentView.getScrollHeight()
      positionTop  = $(titles[titles.length-1]).position().top
      surplus      = scrollHeight - positionTop - 50
      marginBottom = window.innerHeight - surplus

      if marginBottom > 0
        @groupContentView.$('.content-item-scroll-wrapper').css {marginBottom}

      # @groupContentView.on "scroll", =>
      #   scrollTop = @groupContentView.getScrollTop()
      #   for title, i in titles
      #     if $(title).position().top > scrollTop
      #       log items[i].title


  scrollToTitle:(itemData)->

    titles = @groupContentView.$('.has-markdown h1')

    for title in titles when $(title).text() is itemData.title
      @groupContentView.scrollTo
        top      : $(title).position().top - 50
        duration : 300
      break
>>>>>>> 61292473

  checkGroupUserRelation:->
    cb = (group)=>
      group.fetchMembershipStatuses (err, statuses)=>
        if err then warn err
        else if statuses.length
          if "member" in statuses or "admin" in statuses
            isAdmin = 'admin' in statuses
            @emit roleEventMap.member, isAdmin
          else
            @emit roleEventMap[statuses.first]

      group.on 'NewMember', (member={})=>
        if member.profile?.nickname is KD.whoami().profile.nickname
          @pendingButton?.hide()
          @requestButton?.hide()
          @decorateMemberStatus no

    if @group then cb @group
    else @fetchGroup (err, group)-> cb group



  removeBackground:->
    @groupContentWrapperView.$().css backgroundImage : "none"
    @groupContentWrapperView.$().css backgroundColor : "#ffffff"

  setBackground:(type,val)->
    if type in ['defaultImage','customImage']
      @groupSplitView.unsetClass 'vignette'
      @groupContentView.$().css backgroundColor : 'white'
      @utils.wait 200, =>
        @groupContentWrapperView.$().css backgroundImage : "url(#{val})"
        @utils.wait 200, =>
          @groupContentView.$().css backgroundColor : 'transparent'
    else
      @groupSplitView.setClass 'vignette'
      @groupContentWrapperView.$().css backgroundImage : "none"
      @groupContentWrapperView.$().css backgroundColor : "#{val}"

  attachListeners:->

    @on "status.pending", @bound "decoratePendingStatus"
    @on "status.member",  @bound "decorateMemberStatus"
    @on "status.guest",   @bound "decorateGuestStatus"

    @on "AccessIsRequested", @bound "decoratePendingStatus"

    @mainController.on "accountChanged.to.loggedOut", =>
      @buttonWrapper.destroySubViews()

    @mainController.on "accountChanged.to.loggedIn", =>
      @checkGroupUserRelation()

  decoratePendingStatus:->

    @requestButton?.hide()
    @pendingButton = new CustomLinkView
      title    : "REQUEST PENDING"
      cssClass : "request-pending"
      icon     : {}
      click    : (event)=> event.preventDefault()

    @buttonWrapper.addSubView @pendingButton

  decorateMemberStatus:(isAdmin)->

    open = new CustomLinkView
      title    : "Open group"
      cssClass : "open"
      icon     : {}
      click    : (event)=>
        event.preventDefault()
        @lazyDomController.openPath "/#{@groupEntryPoint}/Activity"

    @requestButton?.hide()
    @buttonWrapper.addSubView open

    if isAdmin
      # dashboard = new CustomLinkView
      #   title    : "Go to Dashboard"
      #   cssClass : "customize"
      #   icon     : {}
      #   click    : (event)=>
      #     event.preventDefault()
      #     @lazyDomController.openPath "/#{@groupEntryPoint}/Activity"

      # @buttonWrapper.addSubView dashboard

      @buttonWrapper.addSubView config = new CustomLinkView
        title    : "Customize"
        cssClass : "customize"
        icon     : {}
        click    : (event)=>
          event.preventDefault()
          if @groupContentWrapperView.$().hasClass  'edit'
            @groupContentWrapperView.unsetClass     'hide-front'
            @utils.wait 200, =>
              @groupContentWrapperView.unsetClass   'edit'
          else
            # scroll only if there is a distance to scroll
            unless @groupContentView.$().scrollTop() is 0
              @groupContentView.$().animate
                scrollTop : 0
              ,200, 'swing', =>
                @groupContentWrapperView.setClass   'edit'
                @utils.wait 800, =>
                  @groupContentWrapperView.setClass 'hide-front'
            else
              # immediately flip otherwise
              @groupContentWrapperView.setClass     'edit'

      groupConfigView = new KDView
        lazyDomId : 'group-config'

      groupConfigView.addSubView new StaticGroupCustomizeView
        delegate : @
      ,@getData()



  decorateGuestStatus:->

    @requestButton?.hide()

    @requestButton = new CustomLinkView
      title    : "Request Access"
      cssClass : "request"
      icon     : {}
      click    : (event)=>
        event.preventDefault()
        @lazyDomController.requestAccess()

    @buttonWrapper.addSubView @requestButton

    if KD.isLoggedIn()
      KD.remote.api.JMembershipPolicy.byGroupSlug @groupEntryPoint, (err, policy)=>
        if err then console.warn err
        else unless policy?.approvalEnabled
          @requestButton.destroy()
          @requestButton = new CustomLinkView
            title    : "Join Group"
            cssClass : "join"
            icon     : {}
            click    : (event)=>
              event.preventDefault()
              @lazyDomController.handleNavigationItemClick
                action  : 'join-group'

          @buttonWrapper.addSubView @requestButton


class GroupLandingNavItem extends KDListItemView

  constructor:(options = {}, data)->

    options.tagName    or= "a"
    options.attributes   =
      href               : "#"

    super options, data

  viewAppended: JView::viewAppended

  click:(event)->
    event.preventDefault()
    @getDelegate().emit "groupLandingNavItemClicked", @getData()

  pistachio:-> "{{ #(title)}}"<|MERGE_RESOLUTION|>--- conflicted
+++ resolved
@@ -29,40 +29,12 @@
     {@groupEntryPoint} = KD.config
 
     @reviveViews()
-<<<<<<< HEAD
-    @parseMenuItems (items)=>
-      log items
-
-
-=======
->>>>>>> 61292473
     @checkGroupUserRelation()
     @attachListeners()
 
 
     @registerSingleton 'staticGroupController', @, yes
 
-<<<<<<< HEAD
-  parseMenuItems :(callback)->
-    KD.remote.cacheable @groupEntryPoint, (err, groups, name)=>
-      if groups.first
-        groups.first.fetchReadme (err,readme={})=>
-          {content} = readme
-          unless err or not content
-            menuItems = []
-            lines = content.split("\n");
-            for line,index in lines
-              if /^#[^#]{1,}/.test line
-                menuItems.push
-                  title : line.replace(/^#*\s*/g, '')
-                  line  : index
-              else if /^\s*(=){1,}\s*$/.test line
-                menuItems.push
-                  title : lines[index-1]
-                  line  : index-1
-
-            callback menuItems
-=======
   fetchGroup:(callback)->
     KD.remote.cacheable @groupEntryPoint, (err, groups, name)=>
       if err then callback err
@@ -91,7 +63,6 @@
 
     if @group then cb @group
     else @fetchGroup (err, group)-> cb group
->>>>>>> 61292473
 
   reviveViews :->
 
@@ -161,8 +132,6 @@
       groupLogoView.setClass 'animate'
       @landingView._windowDidResize()
 
-<<<<<<< HEAD
-=======
     @createGroupNavigation()
 
   createGroupNavigation:->
@@ -223,7 +192,6 @@
         top      : $(title).position().top - 50
         duration : 300
       break
->>>>>>> 61292473
 
   checkGroupUserRelation:->
     cb = (group)=>
