--- conflicted
+++ resolved
@@ -1,10 +1,4 @@
 class MainTabHandleHolder extends KDView
-  
-  constructor: (options = {}, data) ->
-
-    options.bind = "mouseenter mouseleave"
-
-    super options, data
 
   constructor: (options = {}, data) ->
 
@@ -22,18 +16,6 @@
 
     mainView.mainTabView.on "PaneAdded", (pane) =>
       tabHandle = pane.tabHandle
-<<<<<<< HEAD
-
-      tabHandle.on "DragStarted", =>
-        if @subViews.length <= 2 then tabHandle.dragIsAllowed = no else tabHandle.dragIsAllowed = yes
-      tabHandle.on "DragInAction", =>
-        @plusHandle.hide() if tabHandle.dragIsAllowed
-      tabHandle.on "DragFinished", =>
-        @plusHandle.show()
-
-    @listenWindowResize()
-=======
->>>>>>> c6c6b3e9
 
       tabHandle.on "DragStarted", =>
         tabHandle.dragIsAllowed = if @subViews.length <= 2 then no else yes
@@ -54,17 +36,12 @@
       cssClass : 'kdtabhandle add-editor-menu visible-tab-handle plus first last'
       partial  : "<span class='icon'></span><b class='hidden'>Click here to start</b>"
       delegate : @
-<<<<<<< HEAD
-      click    : (event) =>
-        unless @plusHandle.$().hasClass('first')
-=======
       click    : (event)=>
         if @plusHandle.$().hasClass('first')
           log "here"
           KD.getSingleton("appManager").open "StartTab"
         else
           offset = @plusHandle.$().offset()
->>>>>>> c6c6b3e9
           contextMenu = new JContextMenu
             event       : event
             delegate    : @plusHandle
