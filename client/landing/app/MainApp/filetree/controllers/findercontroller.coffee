--- conflicted
+++ resolved
@@ -43,10 +43,6 @@
         type        : "mount"
 
       @treeController.initTree [mount]
-<<<<<<< HEAD
-      
-=======
->>>>>>> 49623ce9
       @utils.wait 2000, =>
         @treeController.navigateTo initialPath
       
