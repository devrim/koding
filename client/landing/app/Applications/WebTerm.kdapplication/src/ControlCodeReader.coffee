--- conflicted
+++ resolved
@@ -321,12 +321,6 @@
           # if the data has semicolon in it, it splits the data, we should join them again.
           1:   (params) -> terminal.eventHandler?     params.raw[1..-2].join ';' # trimming random timestamp
           2:   (params) -> terminal.setTitleCallback? params.raw[1]
-<<<<<<< HEAD
-          4:   (params) ->
-            parts = params.raw[2].match(/^rgb:(..)\/(..)\/(..)$/)
-            terminal.defineColor params[1], "##{parts[1]}#{parts[2]}#{parts[3]}"
-=======
->>>>>>> 116883e9
           100: (params) -> terminal.eventHandler?     params.raw[1..].join ';' # deprecated
 
   return new WebTerm.ControlCodeReader(terminal, initCursorControlHandler(),
