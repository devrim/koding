--- conflicted
+++ resolved
@@ -163,7 +163,6 @@
 
     tab.addSubView invitationRequestView
 
-<<<<<<< HEAD
   removePaneByName:(tabView, paneName)->
     tabs = tabView.tabView
     invitePane = tabs.getPaneByName paneName
@@ -182,18 +181,6 @@
 
   hideApprovalTab:(tabView)->
     @removePaneByName tabView, 'Approval requests'
-=======
-  hideInvitationsTab:(tabView)->
-    tabs = tabView.tabView
-    invitePane = tabs.getPaneByName 'Invitations'
-    tabs.removePane invitePane if invitePane
-
-  showApprovalTab:(group, tabView)->
-    console.log 'show approval tab', {tabView}
-
-  hideApprovalTab:(tabView)->
-    console.log 'hide approval tab', {tabView}
->>>>>>> 0ac14f12
 
   showErrorModal:(group, err)->
     modal = new KDModalView getErrorModalOptions err
@@ -286,11 +273,7 @@
                   diameter        : 16
                 callback          : -> modal.destroy()
             fields:
-<<<<<<< HEAD
-              "Drop Image here"              :
-=======
               "Avatar"              :
->>>>>>> 0ac14f12
                 label             : "Avatar"
                 itemClass         : KDImageUploadSingleView
                 name              : "avatar"
@@ -340,21 +323,6 @@
                   , 1
                 defaultValue      : Encoder.htmlDecode group.title ? ""
                 placeholder       : 'Please enter a title here'
-<<<<<<< HEAD
-              SlugText                :
-                itemClass : KDView
-                cssClass : 'slug-url'
-                partial : '<span class="base">http://www.koding.com/</span>'
-                nextElementFlat :
-                  Slug :
-                    label             : "Slug"
-                    itemClass         : KDInputView
-                    name              : "slug"
-                    # cssClass          : 'hidden'
-                    defaultValue      : group.slug ? ""
-                    placeholder       : 'This value will be automatically generated'
-                    # disabled          : yes
-=======
               # SlugText                :
               #   itemClass : KDView
               #   cssClass : 'slug-url'
@@ -368,7 +336,6 @@
                 defaultValue      : group.slug ? ""
                 placeholder       : 'This value will be automatically generated'
                 # disabled          : yes
->>>>>>> 0ac14f12
               Description         :
                 label             : "Description"
                 type              : "textarea"
@@ -397,17 +364,6 @@
                   { title : "Hidden",     value : "hidden" }
                 ]
 
-<<<<<<< HEAD
-    unless isNewGroup
-      modalOptions.tabs.forms.Permissions =
-        title : 'Permissions'
-        cssClass : 'permissions-modal'
-      modalOptions.tabs.forms.Members =
-        title   : "User permissions"
-      if isPrivateGroup
-        modalOptions.tabs.forms['Membership policy'] =
-          title   : "Membership policy"
-=======
     # unless isNewGroup
     #   modalOptions.tabs.forms.Permissions =
     #     title : 'Permissions'
@@ -417,77 +373,17 @@
     #   if isPrivateGroup
     #     modalOptions.tabs.forms['Membership policy'] =
     #       title   : "Membership policy"
->>>>>>> 0ac14f12
 
     modal = new KDModalViewWithForms modalOptions, group
 
     {forms} = modal.modalTabs
 
-<<<<<<< HEAD
-    avatarUploadView = forms["General Settings"].inputs["Drop Image here"]
-=======
     avatarUploadView = forms["General Settings"].inputs["Avatar"]
->>>>>>> 0ac14f12
     avatarUploadView.on 'FileReadComplete', (stuff)->
       avatarUploadView.$('.kdfileuploadarea').css
         backgroundImage : "url(#{stuff.file.data})"
       avatarUploadView.$('span').addClass 'hidden'
 
-<<<<<<< HEAD
-    unless isNewGroup
-      if isPrivateGroup
-        group.fetchMembershipPolicy (err, policy)=>
-          membershipPolicyView = new GroupsMembershipPolicyView {}, policy
-
-          membershipPolicyView.on 'MembershipPolicyChanged', (formData)=>
-            @updateMembershipPolicy group, policy, formData, membershipPolicyView
-
-          forms["Membership policy"].addSubView membershipPolicyView
-
-          if policy.invitationsEnabled
-            @showInvitationsTab group, modal, forms
-          else if policy.approvalEnabled
-            @showApprovalTab group, modal, forms
-
-      forms["Members"].addSubView new GroupsMemberPermissionsView {}, group
-
-      forms["Permissions"].addSubView permissionsLoader = new KDLoaderView
-        size          :
-          width       : 32
-
-      addPermissionsView = (newPermissions)=>
-        group.fetchRoles (err,roles)->
-          group.fetchPermissions (err, permissionSet)=>
-            permissionsLoader.hide()
-            unless err
-              if newPermissions
-                permissionSet.permissions = newPermissions
-              if @permissions then forms["Permissions"].removeSubView @permissions
-              forms["Permissions"].addSubView @permissions = new PermissionsModal {
-                privacy: group.privacy
-                permissionSet
-                roles
-              }, group
-              @permissions.emit 'RoleViewRefreshed'
-              @permissions.on 'RoleWasAdded', (newPermissions,role,copy)=>
-                copiedPermissions = []
-                for permission of newPermissions
-                  if newPermissions[permission].role is copy
-                    copiedPermissions.push
-                      module : newPermissions[permission].module
-                      permissions : newPermissions[permission].permissions
-                      role : role
-                for item in copiedPermissions
-                  newPermissions.push item
-                addPermissionsView(newPermissions)
-                # @render()
-            else
-              forms['Permissions'].addSubView new KDView
-                partial : 'No access'
-
-      permissionsLoader.show()
-      addPermissionsView()
-=======
     # unless isNewGroup
     #   if isPrivateGroup
     #     group.fetchMembershipPolicy (err, policy)=>
@@ -541,7 +437,6 @@
 
     #   permissionsLoader.show()
     #   addPermissionsView()
->>>>>>> 0ac14f12
 
   handleError =(err, buttons)->
     unless buttons
@@ -725,19 +620,11 @@
     if policy.invitationsEnabled
       unless view.tabView.getPaneByName 'Invitations'
         @showInvitationsTab group, view
-<<<<<<< HEAD
       if view.tabView.getPaneByName 'Approval requests'
         @hideApprovalTab view
     else
       if policy.approvalEnabled
         unless view.tabView.getPaneByName 'Approval requests'
-=======
-      if view.tabView.getPaneByName 'Approvals'
-        @hideApprovalTab view
-    else
-      if policy.approvalEnabled
-        unless view.tabView.getPaneByName 'Approvals'
->>>>>>> 0ac14f12
           @showApprovalTab group, view
         if view.tabView.getPaneByName 'Invitations'
           @hideInvitationsTab view
@@ -745,24 +632,11 @@
         @hideInvitationsTab view
         @hideApprovalTab view
 
-<<<<<<< HEAD
-  prepareMembershipPolicyTab:(group, view)->
-    view.tabView.hide()
+  prepareMembershipPolicyTab:(group, view, groupView)->
     group.fetchMembershipPolicy (err, policy)=>
-      view.tabView.addPane policyPane = new KDTabPaneView
-        name : 'Membership Policy'
-      , policy
 
       view.loader.hide()
       view.loaderText.hide()
-      view.tabView.show()
-=======
-  prepareMembershipPolicyTab:(group, view, groupView)->
-    group.fetchMembershipPolicy (err, policy)=>
-
-      view.loader.hide()
-      view.loaderText.hide()
->>>>>>> 0ac14f12
 
       membershipPolicyView = new GroupsMembershipPolicyView {}, policy
 
@@ -771,19 +645,11 @@
 
       membershipPolicyView.on 'MembershipPolicyChangeSaved', =>
         group.fetchMembershipPolicy (err, policy)=>
-<<<<<<< HEAD
-          @handleMembershipPolicyTabs policy, group, view
-
-      @handleMembershipPolicyTabs policy, group, view
-
-      policyPane.addSubView membershipPolicyView
-=======
           @handleMembershipPolicyTabs policy, group, groupView
 
       @handleMembershipPolicyTabs policy, group, groupView
 
       view.addSubView membershipPolicyView
->>>>>>> 0ac14f12
 
   showContentDisplay:(group, callback=->)->
     contentDisplayController = @getSingleton "contentDisplayController"
@@ -795,22 +661,6 @@
     , group
 
     groupView.on 'ReadmeSelected',
-<<<<<<< HEAD
-      groupView.lazyBound 'assureTab', 'Readme', GroupReadmeView
-
-    groupView.on 'SettingsSelected',
-      groupView.lazyBound 'assureTab', 'Settings', GroupGeneralSettingsView
-
-    groupView.on 'PermissionsSelected',
-      groupView.lazyBound 'assureTab', 'Permissions', GroupPermissionsView, {delegate : groupView}
-
-    groupView.on 'MembersSelected',
-      groupView.lazyBound 'assureTab', 'Members', GroupsMemberPermissionsView
-
-    groupView.on 'MembershipPolicySelected',
-      groupView.lazyBound 'assureTab', 'Membership policy', GroupMembershipPolicyTabView,
-        (pane, view)=> @prepareMembershipPolicyTab group, view
-=======
       groupView.lazyBound 'assureTab', 'Readme', yes, GroupReadmeView
 
     groupView.on 'SettingsSelected',
@@ -825,7 +675,6 @@
     groupView.on 'MembershipPolicySelected',
       groupView.lazyBound 'assureTab', 'Membership policy', no, GroupMembershipPolicyTabView,
         (pane, view)=> @prepareMembershipPolicyTab group, view, groupView
->>>>>>> 0ac14f12
 
     contentDisplayController.emit "ContentDisplayWantsToBeShown", groupView
     callback groupView
