--- conflicted
+++ resolved
@@ -172,12 +172,9 @@
                   diameter : 16
                 callback   : =>
                   @leaveGroup data, =>
-<<<<<<< HEAD
                     @memberBadge.hide()
                     @settingsButton.hide()
-=======
                     @unsetClass 'group-owner'
->>>>>>> b51b1477
                     modal.buttons.Leave.hideLoader()
                     modal.destroy()
               Cancel       :
