--- conflicted
+++ resolved
@@ -7,19 +7,4 @@
     options.resizable = no
     options.bind      = "mouseenter"
 
-<<<<<<< HEAD
-    super options
-
-    # loook what this is, there is some sabotage going on here 6/2012 Sinan
-
-    @listenTo
-      KDEventTypes    : 'FeedMessageDialogClosed'
-      callback        : (pubInst, {data}, event)=>
-        @setHeight @getHeight() + data
-        @notifyResizeListeners()
-        # this works, but there has to be a better way.
-        @utils.wait 250, =>
-          @setHeight @getHeight() + data
-=======
-    super options
->>>>>>> c6c6b3e9
+    super options