class ActivityAppController extends AppController

  KD.registerAppClass this,
    name         : "Activity"
    route        : "/:name?/Activity"
    hiddenHandle : yes
    navItem      :
      title      : "Activity"
      path       : "/Activity"
      order      : 10

  {dash} = Bongo

  activityTypes = [
    'Everything'
  ]

  newActivitiesArrivedTypes = [
    'CStatusActivity'
    'CCodeSnipActivity'
    'CFollowerBucketActivity'
    'CNewMemberBucketActivity'
    'CDiscussionActivity'
    'CTutorialActivity'
    'CInstallerBucketActivity'
    'CBlogPostActivity'
  ]

  @clearQuotes = clearQuotes = (activities)->
    return activities = for activityId, activity of activities
      activity.snapshot = activity.snapshot?.replace /&quot;/g, '\"'
      activity

  constructor:(options={})->
    options.view    = new ActivityAppView
    options.appInfo =
      name          : 'Activity'

    super options

    @currentFeedFilter     = "Public"
    @currentActivityFilter = "Everything"
    @appStorage            = new AppStorage 'Activity', '1.0'
    @isLoading             = no
    @mainController        = KD.getSingleton 'mainController'
    @lastTo                = null
    @lastFrom              = Date.now()

    # if @mainController.appIsReady then @putListeners()
    # else @mainController.on 'AppIsReady', => @putListeners()

    @status = KD.getSingleton "status"
    @status.on "reconnected", (conn)=>
      if conn?.reason is "internetDownForLongTime" then @refresh()

    @on "activitiesCouldntBeFetched", => @listController?.hideLazyLoader()

    @docTitle = document.title
    windowController = KD.getSingleton "windowController"
    windowController.addFocusListener (blurred)=>
      if blurred
        @listController.activityHeader.showNewItemsInTitle = yes
        @listController.activityHeader.updateShowNewItemsTitle()
      else
        @listController.activityHeader.showNewItemsInTitle = no
        @listController.activityHeader.hideDocumentTitleCount()

  loadView:->
    @getView().feedWrapper.ready (controller)=>
      @attachEvents @getView().feedWrapper.controller
      @ready @bound "populateActivity"
    @emit 'ready'

  resetAll:->
    @lastTo                 = null
    @lastFrom               = Date.now()
    @isLoading              = no
    @reachedEndOfActivities = no
    @listController.resetList()
    @listController.removeAllItems()

  ownActivityArrived:(activity)-> @listController.ownActivityArrived activity

  fetchCurrentGroup:(callback)-> callback @currentGroupSlug

  bindLazyLoad:->
    @getView().once 'LazyLoadThresholdReached', @bound "continueLoadingTeasers"
    @listController.once 'teasersLoaded', @bound "teasersLoaded"

  continueLoadingTeasers:->
    # temp fix:
    # if teasersLoaded and LazyLoadThresholdReached fire at the same time
    # it leads to clear the callbacks so it will ask for the new activities
    # but will newver put them in activity feed.
    # so fix the teasersLoaded logic.
    return  if @isLoading
    @clearPopulateActivityBindings()
    @populateActivity to : @lastFrom

  attachEvents:(controller)->
    activityController = KD.getSingleton('activityController')
    appView            = @getView()
    {widgetController} = appView
    activityController.on 'ActivitiesArrived', @bound "activitiesArrived"
    activityController.on 'Refresh', @bound "refresh"

    @listController = controller
    @bindLazyLoad()

    widgetController.on "FakeActivityHasArrived", (activity)->
      controller.fakeActivityArrived activity

    widgetController.on "OwnActivityHasArrived", @ownActivityArrived.bind @

    appView.innerNav.on "NavItemReceivedClick", (data)=>
      KD.track "Activity", data.type + "FilterClicked"
      @resetAll()
      @clearPopulateActivityBindings()

      if data.type in ["Public", "Followed"]
      then @setFeedFilter data.type
      else @setActivityFilter data.type

      @populateActivity()

  setFeedFilter: (feedType) -> @currentFeedFilter = feedType
  getFeedFilter: -> @currentFeedFilter

  setActivityFilter: (activityType)-> @currentActivityFilter = activityType
  getActivityFilter: -> @currentActivityFilter

  clearPopulateActivityBindings:->
    eventSuffix = "#{@getFeedFilter()}_#{@getActivityFilter()}"
    @off "followingFeedFetched_#{eventSuffix}"
    @off "publicFeedFetched_#{eventSuffix}"
    # log "------------------ bindingsCleared", dateFormat(@lastFrom, "mmmm dS HH:mm:ss"), @_e

  populateActivity:(options = {}, callback=noop)->
    return  if @isLoading
    return  if @reachedEndOfActivities

    @listController.showLazyLoader no

    @isLoading       = yes
    groupsController = KD.getSingleton 'groupsController'
    {isReady}        = groupsController
    currentGroup     = groupsController.getCurrentGroup()

    reset = =>
      @isLoading = no
      @bindLazyLoad()

    fetch = =>
      #since it is not working, disabled it,
      #to-do add isExempt control.
      #@isExempt (exempt)=>
<<<<<<< HEAD
        #if exempt or @getFilter() isnt activityTypes
=======
      #if exempt or @getFilter() isnt activityTypes
      groupObj = KD.getSingleton('groupsController').getCurrentGroup()
>>>>>>> 55aa74f0

      options =
        to     : options.to or Date.now()
        group  :
          slug : groupObj?.slug or "koding"
          id   : groupObj.getId()
        limit  : 20
        facets : @getActivityFilter()

      eventSuffix = "#{@getFeedFilter()}_#{@getActivityFilter()}"

<<<<<<< HEAD
      if @getFeedFilter() is "Public"
=======
      {roles} = KD.config
      group   = groupObj?.slug

      if "koding" is group and  "guest" in roles
        @listFeaturedActivities callback
        @listController.activityHeader.headerTitle.hide()

      else if @getFeedFilter() is "Public"
>>>>>>> 55aa74f0
        @once "publicFeedFetched_#{eventSuffix}", (cache)=>
          reset()
          @extractCacheTimeStamps cache
          @listController.listActivitiesFromCache cache
          callback cache

        @fetchPublicActivities options
      else
        @once "followingFeedFetched_#{eventSuffix}", (activities)=>
          reset()
          @extractTeasersTimeStamps activities
          @listController.listActivities activities
          callback activities

        @fetchFollowingActivities options

      # log "------------------ populateActivity", dateFormat(@lastFrom, "mmmm dS HH:mm:ss"), @_e

<<<<<<< HEAD
    if isReady
    then fetch()
    else
      groupsController.once 'groupChanged', fetch
=======
    KD.getSingleton('mainController').on "AccountChanged", (account)=>
      @getView().innerNav.show()
      @listController.activityHeader.headerTitle.show()
      @resetAll()
      @clearPopulateActivityBindings()
      fetch()


    if isReady then fetch()
    else groupsController.once 'GroupChanged', fetch

  listActivities:(activities, callback)->
    @sanitizeCache activities, (err, sanitizedCache)=>
      @extractCacheTimeStamps sanitizedCache
      @listController.listActivitiesFromCache sanitizedCache, 0 , {type : "slideDown", duration : 100}, yes
      callback sanitizedCache

  fetchFeatureds:(activityId=0, commentId=0, likeId=0)->
    activityName = "activity"
    activityName += "_#{activityId}" unless activityId is 0
    activityName += "_C#{commentId}" unless commentId is 0
    activityName += "_L#{commentId}" unless likeId is 0

    if KD.isLoggedIn()
      @emit "#{activityName}_fetch_failed"
      return

    $.ajax
      url     : "js/activity/#{activityName}.json"
      success : (json) => @emit "#{activityName}_fetch_succeeded", json
      failure : =>  @emit "#{activityName}_fetch_failed"
>>>>>>> 55aa74f0

  fetchPublicActivities:(options = {})->
    {CStatusActivity} = KD.remote.api
    eventSuffix = "#{@getFeedFilter()}_#{@getActivityFilter()}"
    CStatusActivity.fetchPublicActivityFeed options, (err, cache)=>
      return @emit "activitiesCouldntBeFetched", err  if err

      cache.overview.reverse()  if cache.overview

      @sanitizeCache cache, (err, sanitizedCache)=>
        if err
        then @emit "activitiesCouldntBeFetched", err
        else @emit "publicFeedFetched_#{eventSuffix}", sanitizedCache


  fetchFollowingActivities:(options = {})->
    {CActivity} = KD.remote.api
    eventSuffix = "#{@getFeedFilter()}_#{@getActivityFilter()}"
    CActivity.fetchFolloweeContents options, (err, activities) =>
      if err
      then @emit "activitiesCouldntBeFetched", err
      else @emit "followingFeedFetched_#{eventSuffix}", activities

  setLastTimestamps:(from, to)->
    # debugger

    if from
      @lastTo   = to
      @lastFrom = from
    else
      @reachedEndOfActivities = yes

  # Store first & last cache activity timestamp.
  extractCacheTimeStamps: (cache)->
    @setLastTimestamps (new Date cache.from).getTime(), (new Date cache.to).getTime()

  # Store first & last activity timestamp.
  extractTeasersTimeStamps:(teasers)->
    return unless teasers.first
    @setLastTimestamps new Date(teasers.last.meta.createdAt).getTime(), new Date(teasers.first.meta.createdAt).getTime()

  sanitizeCache:(cache, callback)->
    activities = clearQuotes cache.activities

    KD.remote.reviveFromSnapshots activities, (err, instances)->
      for activity,i in activities
        cache.activities[activity._id] or= {}
        cache.activities[activity._id].teaser = instances[i]

      callback null, cache

  activitiesArrived:(activities)->
    for activity in activities when activity.bongo_.constructorName in newActivitiesArrivedTypes
      @listController?.newActivityArrived activity

  teasersLoaded:->
    # the page structure has changed
    # we don't need this anymore
    # we need a different approach tho, tBDL - SY

    # due to complex nesting of subviews, i used jQuery here. - AK
    contentPanel     = KD.getSingleton('contentPanel')
    scrollViewHeight = @listController.scrollView.$()[0].clientHeight
    headerHeight     = contentPanel.$('.feeder-header')[0].offsetHeight
    panelHeight      = contentPanel.$('.activity-content')[0].clientHeight

    if scrollViewHeight + headerHeight < panelHeight
      @continueLoadingTeasers()

  createContentDisplay:(activity, callback=->)->
    controller = switch activity.bongo_.constructorName
      when "JStatusUpdate" then @createStatusUpdateContentDisplay activity
      when "JCodeSnip"     then @createCodeSnippetContentDisplay activity
      when "JDiscussion"   then @createDiscussionContentDisplay activity
      when "JBlogPost"     then @createBlogPostContentDisplay activity
      when "JTutorial"     then @createTutorialContentDisplay activity
    @utils.defer -> callback controller

  showContentDisplay:(contentDisplay)->
    contentDisplayController = KD.getSingleton "contentDisplayController"
    contentDisplayController.emit "ContentDisplayWantsToBeShown", contentDisplay
    return contentDisplayController

  createStatusUpdateContentDisplay:(activity)->
    @showContentDisplay new ContentDisplayStatusUpdate
      title : "Status Update"
      type  : "status"
    ,activity

  createBlogPostContentDisplay:(activity)->
    @showContentDisplay new ContentDisplayBlogPost
      title : "Blog Post"
      type  : "blogpost"
    ,activity

  createCodeSnippetContentDisplay:(activity)->
    @showContentDisplay new ContentDisplayCodeSnippet
      title : "Code Snippet"
      type  : "codesnip"
    ,activity

  createDiscussionContentDisplay:(activity)->
    @showContentDisplay new ContentDisplayDiscussion
      title : "Discussion"
      type  : "discussion"
    ,activity

  createTutorialContentDisplay:(activity)->
    @showContentDisplay new ContentDisplayTutorial
      title : "Tutorial"
      type  : "tutorial"
    ,activity

  streamByIds:(ids, callback)->

    selector = _id : $in : ids
    KD.remote.api.CActivity.streamModels selector, {}, (err, model) =>
      if err then callback err
      else
        unless model is null
          callback null, model[0]
        else
          callback null, null

  fetchActivitiesProfilePage:(options,callback)->
    {CStatusActivity} = KD.remote.api
    options.to = options.to or Date.now()
    eventSuffix = "#{@getFeedFilter()}_#{@getActivityFilter()}"
    CStatusActivity.fetchUsersActivityFeed options, (err, activities)=>
      return @emit "activitiesCouldntBeFetched", err  if err
      callback err, activities

  unhideNewItems: ->
    @listController?.activityHeader.updateShowNewItemsLink yes

  getNewItemsCount: (callback) ->
    callback? @listController?.activityHeader?.getNewItemsCount() or 0

  # Refreshes activity feed, used when user has been disconnected
  # for so long, backend connection is long gone.
  refresh:->
    # prevents multiple clicks to refresh from interfering
    return  if @isLoading

    @resetAll()
    @clearPopulateActivityBindings()
    @populateActivityWithTimeout()

  populateActivityWithTimeout:->
    @populateActivity {},\
      KD.utils.getTimedOutCallbackOne
        name      : "populateActivity",
        onTimeout : @bound 'recover'

  recover:->
    @isLoading = no

    @status.disconnect()
    @refresh()<|MERGE_RESOLUTION|>--- conflicted
+++ resolved
@@ -154,12 +154,8 @@
       #since it is not working, disabled it,
       #to-do add isExempt control.
       #@isExempt (exempt)=>
-<<<<<<< HEAD
-        #if exempt or @getFilter() isnt activityTypes
-=======
       #if exempt or @getFilter() isnt activityTypes
       groupObj = KD.getSingleton('groupsController').getCurrentGroup()
->>>>>>> 55aa74f0
 
       options =
         to     : options.to or Date.now()
@@ -171,9 +167,6 @@
 
       eventSuffix = "#{@getFeedFilter()}_#{@getActivityFilter()}"
 
-<<<<<<< HEAD
-      if @getFeedFilter() is "Public"
-=======
       {roles} = KD.config
       group   = groupObj?.slug
 
@@ -182,7 +175,6 @@
         @listController.activityHeader.headerTitle.hide()
 
       else if @getFeedFilter() is "Public"
->>>>>>> 55aa74f0
         @once "publicFeedFetched_#{eventSuffix}", (cache)=>
           reset()
           @extractCacheTimeStamps cache
@@ -201,22 +193,10 @@
 
       # log "------------------ populateActivity", dateFormat(@lastFrom, "mmmm dS HH:mm:ss"), @_e
 
-<<<<<<< HEAD
     if isReady
     then fetch()
     else
-      groupsController.once 'groupChanged', fetch
-=======
-    KD.getSingleton('mainController').on "AccountChanged", (account)=>
-      @getView().innerNav.show()
-      @listController.activityHeader.headerTitle.show()
-      @resetAll()
-      @clearPopulateActivityBindings()
-      fetch()
-
-
-    if isReady then fetch()
-    else groupsController.once 'GroupChanged', fetch
+      groupsController.once 'GroupChanged', fetch
 
   listActivities:(activities, callback)->
     @sanitizeCache activities, (err, sanitizedCache)=>
@@ -238,7 +218,6 @@
       url     : "js/activity/#{activityName}.json"
       success : (json) => @emit "#{activityName}_fetch_succeeded", json
       failure : =>  @emit "#{activityName}_fetch_failed"
->>>>>>> 55aa74f0
 
   fetchPublicActivities:(options = {})->
     {CStatusActivity} = KD.remote.api
