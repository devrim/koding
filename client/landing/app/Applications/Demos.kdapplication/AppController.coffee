--- conflicted
+++ resolved
@@ -31,40 +31,6 @@
       { title : "title 19", id : 19, parentId: 11}
       { title : "title 20", id : 20, parentId: 1}
     ]
-<<<<<<< HEAD
-    
-    # window.sss = mainView.addSubView followButton = new KDToggleButton # MemberFollowToggleButton
-    #   style           : "kdwhitebtn profilefollowbtn"
-    #   title           : "Follow"
-    #   dataPath        : "followee"
-    #   defaultState    : "Unfollow"
-    #   loader          :
-    #     color         : "#333333"
-    #     diameter      : 18
-    #     left          : 3
-    #   states          : [
-    #     "Follow", (callback)->
-    #       # memberData.follow (err, response)=>
-    #       #   unless err
-    #       #     @setClass 'following-btn'
-    #       log "follow callback"
-    #       @hideLoader()
-    #       callback? null
-    #     "Unfollow", (callback)->
-    #       # memberData.unfollow (err, response)=>
-    #       #   unless err
-    #       #     @unsetClass 'following-btn'
-    #       log "unfollow callback"
-    #       @hideLoader()
-    #       callback? null
-    #   ]
-    # 
-    # mainView.addSubView a = new KDView
-    #   click : ->
-    #     log "click"
-    #   dblclick : ->
-    #     log "dblClick"
-=======
 
     ###
     window.sss = mainView.addSubView followButton = new KDToggleButton # MemberFollowToggleButton
@@ -99,7 +65,6 @@
       dblclick : ->
         log "dblClick"
     ###
->>>>>>> 75e6eb5a
 
 
     t = new JTreeViewController
@@ -110,17 +75,6 @@
     mainView.addSubView t.getView()
     t.getView().$().height "auto"
 
-<<<<<<< HEAD
-    t = new JTreeViewController 
-      # addListsCollapsed : yes
-      multipleSelection : yes
-    , data
-    mainView.addSubView t.getView()
-    t.getView().$().height "auto"
-    
-    
-=======
->>>>>>> 75e6eb5a
     # mainView.addSubView a = new ProfileLinkView {},KD.whoami()
     # mainView.addSubView b = new KDButtonView
     #   title     : "render"
