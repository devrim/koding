--- conflicted
+++ resolved
@@ -34,13 +34,9 @@
 
     @refreshContainers()
 
-<<<<<<< HEAD
     @domainCreateForm.on 'DomainSaved', domainsContainer.bound 'loadItems'
-=======
-    domainCreateForm.on 'DomainSaved', domainsContainer.bound 'loadItems'
     KD.getSingleton("vmController").on 'VMListChanged', \
                                         @bound 'refreshContainers'
->>>>>>> 4a3ba354
 
     # Plus button on domainsContainer opens up the action area
     domainsContainer.on 'PlusButtonClicked', =>
