

class AccountEditSecurity extends KDView
  viewAppended:->
    # =================
    # ADDING PASSWORD FORM
    # =================
    @addSubView @passwordForm = passwordForm = new KDFormView
      callback     : @saveNewPassword.bind @

    passwordForm.addSubView passwordLabel = new KDLabelView
      title        : "Your password"
      cssClass     : "main-label"

    passwordInputs = new KDView cssClass : "hiddenval clearfix passwords"
    passwordInputs.addSubView passwordInput = new KDInputView
      label         : passwordLabel
      type          : "password"
      placeholder   : "type new password"
      name          : "password"
      validate      :
        rules       :
          required  : yes
        messages    :
          required  : "Password can't be empty..."


    passwordInputs.addSubView passwordConfirm = new KDInputView
      type          : "password"
      placeholder   : "re-type new password"
      name          : "passwordConfirm"
      validate      :
        rules       :
          match     : passwordInput
        messages    :
          match     : "Passwords do not match."

    passwordInputs.addSubView inputActions = new KDView cssClass : "actions-wrapper"
    inputActions.addSubView passwordSave = new KDButtonView
      title         : "Save"
      type          : 'submit'

    inputActions.addSubView passwordCancel = new KDCustomHTMLView
      tagName      : "a"
      partial      : "cancel"
      cssClass     : "cancel-link"

    # password STATIC PART
    nonPasswordInputs = new KDView cssClass : "initialval clearfix"
    nonPasswordInputs.addSubView passwordSpan = new KDCustomHTMLView
      tagName      : "span"
      partial      : "<i>your super secret password</i>"
      cssClass     : "static-text"
    nonPasswordInputs.addSubView passwordEdit = new KDCustomHTMLView
      tagName      : "a"
      partial      : "Edit"
      cssClass     : "action-link"

    # SET EMAIL SWAPPABLE
    passwordForm.addSubView @passwordSwappable = passwordSwappable = new AccountsSwappable
      views    : [passwordInputs,nonPasswordInputs]
      cssClass : "clearfix"

    @listenTo KDEventTypes : "click", listenedToInstance : passwordCancel, callback : passwordSwappable.swapViews
    @listenTo KDEventTypes : "click", listenedToInstance : passwordEdit,   callback : passwordSwappable.swapViews

  passwordDidUpdate:->
    @passwordSwappable.swapViews()
    new KDNotificationView
      type : "growl"
      title : "Password Updated!"
      duration : 1000
<<<<<<< HEAD

  saveNewPassword:(formData)->
    bongo.api.JUser.changePassword formData.password,(err,docs)=>
=======
  
  saveNewPassword:(formData)->    
    KD.remote.api.JUser.changePassword formData.password,(err,docs)=>
>>>>>>> dd488cfb
      unless err then do @passwordDidUpdate























<|MERGE_RESOLUTION|>--- conflicted
+++ resolved
@@ -70,15 +70,9 @@
       type : "growl"
       title : "Password Updated!"
       duration : 1000
-<<<<<<< HEAD
-
-  saveNewPassword:(formData)->
-    bongo.api.JUser.changePassword formData.password,(err,docs)=>
-=======
   
   saveNewPassword:(formData)->    
     KD.remote.api.JUser.changePassword formData.password,(err,docs)=>
->>>>>>> dd488cfb
       unless err then do @passwordDidUpdate
 
 
