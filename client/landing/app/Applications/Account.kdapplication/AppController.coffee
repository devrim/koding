--- conflicted
+++ resolved
@@ -191,93 +191,4 @@
         controller.leftToggler.hide()
 
   indexOfItem:(item)->
-<<<<<<< HEAD
-    @itemsOrdered.indexOf item
-
-  items :
-    personal :
-      title : "Personal"
-      items : [
-        { title : "Login & Email",        listHeader: "Email & username",           listType: "username",       id : 10,      parentId : null }
-        { title : "Password & Security",  listHeader: "Password & Security",        listType: "security",       id : 20,      parentId : null }
-        { title : "E-mail Notifications", listHeader: "E-mail Notifications",       listType: "emailNotifications", id : 22,  parentId : null }
-        { title : "Linked accounts",      listHeader: "Your Linked Accounts",       listType: "linkedAccounts", id : 30,      parentId : null }
-        { title : "Referrals",            listHeader: "Referrals ",                 listType: "referralSystem", id : 40,      parentId : null }
-      ]
-    billing :
-      title : "Billing"
-      items : [
-        { title : "Your subscriptions",   listHeader: "Your Active Subscriptions",  listType: "subscriptions",  id : 20,      parentId : null }
-        { title : "Billing history",      listHeader: "Billing History",            listType: "history",        id : 30,      parentId : null }
-      ]
-    develop :
-      title : "Develop"
-      items : [
-        { title : "SSH keys",             listHeader: "SSH Keys",              listType: "keys",           id : 5,       parentId : null }
-        { title : "Koding Keys",          listHeader: "Koding Keys",           listType: "kodingKeys",     id : 10,      parentId : null }
-      ]
-      # kites :
-      #   title : "Kites"
-      #   items : [
-      #     { title : "My Kites",             listHeader: "Your own Kites",             listType: "myKiteList",     id : 10,      parentId : null }
-      #     { title : "All Kites",            listHeader: "Your 3rd Party Kites",       listType: "kiteList",       id : 20,      parentId : null }
-      #   ]
-
-class AccountSideBarController extends KDViewController
-  constructor:(options, data)->
-    options.view = new KDView domId : options.domId
-    super options, data
-
-  loadView:(mainView)->
-    allNavItems = []
-    for controller in @sectionControllers
-      allNavItems = allNavItems.concat controller.itemsOrdered
-
-    @allNavItems = allNavItems
-
-    @setActiveNavItem 0
-
-  setActiveNavItem:(index)->
-    sectionControllers = @sectionControllers
-    totalIndex    = 0
-    controllerIndex = 0
-    while index >= totalIndex
-      activeNavController = sectionControllers[controllerIndex]
-      controllerIndex++
-      totalIndex += activeNavController.itemsOrdered.length
-
-    activeNavItem = @allNavItems[index]
-
-    @unselectAllNavItems activeNavController
-    activeNavController.selectItem activeNavItem
-
-  unselectAllNavItems:(clickedController)->
-    for controller in @sectionControllers
-      controller.deselectAllItems() unless clickedController is controller
-
-
-class AccountContentWrapperController extends KDViewController
-
-  getSectionIndexForScrollOffset:(offset)->
-
-    sectionIndex = 0
-    while @sectionLists[sectionIndex + 1]?.$().position().top <= offset
-      sectionIndex++
-    sectionIndex
-
-  scrollTo:(index)->
-
-    itemToBeScrolled = @sectionLists[index]
-    scrollToValue    = itemToBeScrolled.$().position().top
-    @getView().parent.$().animate scrollTop : scrollToValue, 300
-
-
-class AccountNavigationController extends KDListViewController
-
-  loadView:(mainView)->
-
-    mainView.setPartial "<h3>#{@getData().title}</h3>"
-    super
-=======
-    @itemsOrdered.indexOf item
->>>>>>> baf1b54a
+    @itemsOrdered.indexOf item