class MembersAppController extends AppController

  KD.registerAppClass this,
    name         : "Members"
    route        : "/:name?/Members"
    hiddenHandle : yes
    navItem      :
      title      : "Members"
      path       : "/Members"
      order      : 30

  constructor:(options = {}, data)->

    options.view    = new MembersMainView
      cssClass      : 'content-page members'
    options.appInfo =
      name          : 'Members'

    @appManager = KD.getSingleton "appManager"

    super options, data

  createFeed:(view, loadFeed = no)->
    @appManager.tell 'Feeder', 'createContentFeedController', {
      itemClass             : MembersListItemView
      listControllerClass   : MembersListViewController
      useHeaderNav          : no
      noItemFoundText       : "There is no member."
      limitPerPage          : 10
      help                  :
        subtitle            : "Learn About Members"
        tooltip             :
          title             : "<p class=\"bigtwipsy\">These people are all members of koding.com. Learn more about them and their interests, activity and coding prowess here.</p>"
          placement         : "above"
      filter                :
        everything          :
          title             : "All Members <span class='member-numbers-all'></span>"
          optional_title    : if @_searchValue then "<span class='optional_title'></span>" else null
          dataSource        : (selector, options, callback)=>
            {JAccount} = KD.remote.api
            if @_searchValue
              @setCurrentViewHeader "Searching for <strong>#{@_searchValue}</strong>..."
              JAccount.byRelevance @_searchValue, options, callback
            else
              group = KD.getSingleton('groupsController').getCurrentGroup()
              group.fetchMembersFromGraph options, callback
<<<<<<< HEAD
              if group.slug isnt 'koding'
                group.fetchMemberCountFromGraph options, (err, count)=>
                  unless err
                    @setCurrentViewNumber 'all', count
              else
                JAccount.count selector, (err, count)=>
                  @setCurrentViewNumber 'all', count
=======

              group.countMembers (err, count) =>
                @setCurrentViewNumber 'all', count
>>>>>>> 05c4c7c7

        followed            :
          loggedInOnly      : yes
          title             : "Followers <span class='member-numbers-followers'></span>"
          noItemFoundText   : "No one is following you yet."
          dataSource        : (selector, options, callback)=>
            options.groupId or= KD.getSingleton('groupsController').getCurrentGroup().getId()
            KD.whoami().fetchMyFollowersFromGraph options, callback

            KD.whoami().countFollowersWithRelationship selector, (err, count)=>
              @setCurrentViewNumber 'followers', count
        followings          :
          loggedInOnly      : yes
          title             : "Following <span class='member-numbers-following'></span>"
          noItemFoundText   : "You are not following anyone."
          dataSource        : (selector, options, callback)=>
            options.groupId or= KD.getSingleton('groupsController').getCurrentGroup().getId()
            KD.whoami().fetchMyFollowingsFromGraph options, callback

            KD.whoami().countFollowingWithRelationship selector, (err, count)=>
              @setCurrentViewNumber 'following', count
      sort                  :
        'meta.modifiedAt'   :
          title             : "Latest activity"
          direction         : -1
        'counts.followers'  :
          title             : "Most Followers"
          direction         : -1
        'counts.following'  :
          title             : "Most Following"
          direction         : -1
    }, (controller)=>
      @feedController = controller
      @feedController.loadFeed() if loadFeed
      view.addSubView @_lastSubview = controller.getView()
      @emit 'ready'
      controller.on "FeederListViewItemCountChanged", (count, filter)=>
        if @_searchValue and filter is 'everything'
          @setCurrentViewHeader count

  createFeedForContentDisplay:(view, account, followersOrFollowing, callback)->

    @appManager.tell 'Feeder', 'createContentFeedController', {
      # domId                 : 'members-feeder-split-view'
      itemClass             : MembersListItemView
      listControllerClass   : MembersListViewController
      limitPerPage          : 10
      noItemFoundText       : "There is no member."
      # singleDataSource      : (selector, options, callback)=>
        # filterFunc selector, options, callback
      help                  :
        subtitle            : "Learn About Members"
        tooltip             :
          title             : "<p class=\"bigtwipsy\">These people are all members of koding.com. Learn more about them and their interests, activity and coding prowess here.</p>"
          placement         : "above"
      filter                :
        everything          :
          title             : "All"
          dataSource        : (selector, options, callback)=>
            if followersOrFollowing is "followers"
              account.fetchFollowersWithRelationship selector, options, callback
            else
              account.fetchFollowingWithRelationship selector, options, callback
      sort                  :
        'meta.modifiedAt'   :
          title             : "Latest activity"
          direction         : -1
        'counts.followers'  :
          title             : "Most Followers"
          direction         : -1
        'counts.following'  :
          title             : "Most Following"
          direction         : -1
    }, (controller)=>
      view.addSubView controller.getView()
      contentDisplayController = KD.getSingleton "contentDisplayController"
      contentDisplayController.emit "ContentDisplayWantsToBeShown", view
      callback view, controller
      if controller.facetsController?.filterController?
        controller.emit 'ready'
      else
        controller.getView().on 'viewAppended', -> controller.emit 'ready'

  createFolloweeContentDisplay:(account, filter, callback)->
    # log "I need to create followee for", account, filter
    newView = new MembersContentDisplayView
      cssClass : "content-display #{filter}"
      # domId    : 'members-feeder-split-view'
    newView.createCommons(account, filter)
    @createFeedForContentDisplay newView, account, filter, callback

  createLikedFeedForContentDisplay:(view, account, callback)->

    @appManager.tell 'Feeder', 'createContentFeedController', {
      # domId                 : 'members-feeder-split-view'
      itemClass             : ActivityListItemView
      listControllerClass   : ActivityListController
      listCssClass          : "activity-related"
      noItemFoundText       : "There is no liked activity."
      limitPerPage          : 8
      help                  :
        subtitle            : "Learn Personal feed"
        tooltip             :
          title             : "<p class=\"bigtwipsy\">This is the liked feed of a single Koding user.</p>"
          placement         : "above"
      filter                :
        everything          :
          title             : "Everything"
          dataSource        : (selector, options, callback)=>
            account.fetchLikedContents options, callback
        statusupdates       :
          title             : 'Status Updates'
          dataSource        : (selector, options, callback)->
            selector = {sourceName: $in: ['JStatusUpdate']}
            account.fetchLikedContents options, selector, callback
        codesnippets        :
          title             : 'Code Snippets'
          dataSource        : (selector, options, callback)->
            selector = {sourceName: $in: ['JCodeSnip']}
            account.fetchLikedContents options, selector, callback
        # Discussions Disabled
        # discussions         :
        #   title             : 'Discussions'
        #   dataSource        : (selector, options, callback)->
        #     selector = {sourceName: $in: ['JDiscussion']}
        #     account.fetchLikedContents options, selector, callback
      sort                :
        'timestamp|new'   :
          title           : 'Latest activity'
          direction       : -1
        'timestamp|old'   :
          title           : 'Most activity'
          direction       : 1
    }, (controller)=>
      view.addSubView controller.getView()
      contentDisplayController = KD.getSingleton "contentDisplayController"
      contentDisplayController.emit "ContentDisplayWantsToBeShown", view
      callback view, controller

      if controller.facetsController?.filterController?
        controller.emit 'ready'
      else
        controller.getView().on 'viewAppended', -> controller.emit 'ready'

  createLikedContentDisplay:(account, callback)->
    newView = new MembersLikedContentDisplayView
      cssClass : "content-display likes"
      # domId    : 'members-feeder-split-view'

    newView.createCommons account
    @createLikedFeedForContentDisplay newView, account, callback

  loadView:(mainView, firstRun = yes, loadFeed = no)->
    if firstRun
      mainView.on "searchFilterChanged", (value) =>
        return if value is @_searchValue
        @_searchValue = Encoder.XSSEncode value
        @_lastSubview.destroy?()
        @loadView mainView, no, yes
      mainView.createCommons()
    @createFeed mainView, loadFeed

  # showMemberContentDisplay:({content})->
  #   contentDisplayController = KD.getSingleton "contentDisplayController"
  #   controller = new ContentDisplayControllerMember null, content
  #   contentDisplay = controller.getView()
  #   contentDisplayController.emit "ContentDisplayWantsToBeShown", contentDisplay

  createContentDisplay:(account, callback)->
    controller     = new ContentDisplayControllerMember null, account
    contentDisplay = controller.getView()
    contentDisplay.on 'handleQuery', (query)=>
      controller.ready -> controller.feedController?.handleQuery? query
    @showContentDisplay contentDisplay
    @utils.defer -> callback contentDisplay

  createContentDisplayWithOptions:(options, callback)->
    {model, route, query} = options
    kallback = (contentDisplay, controller)=>
      # needed to remove the member display which comes as HTML
      unless KD.getSingleton('router').openRoutes[KD.config.entryPoint?.slug]
        memberDisplay = document.getElementById('member-contentdisplay')
        memberDisplay?.parentNode.removeChild(memberDisplay)

      contentDisplay.on 'handleQuery', (query)->
        controller.ready -> controller.handleQuery? query
      callback contentDisplay

    switch route.split('/')[2]
      when 'Followers'
        @createFolloweeContentDisplay model, 'followers', kallback
      when 'Following'
        @createFolloweeContentDisplay model, 'following', kallback
      when 'Likes'
        @createLikedContentDisplay model, kallback

  showContentDisplay:(contentDisplay)->
    contentDisplayController = KD.getSingleton "contentDisplayController"
    contentDisplayController.emit "ContentDisplayWantsToBeShown", contentDisplay
    return contentDisplay

  setCurrentViewNumber:(type, count)->
    @getView().$(".feeder-header span.member-numbers-#{type}").html count ? "n/a"

  setCurrentViewHeader:(count)->
    if typeof 1 isnt typeof count
      @getView().$(".feeder-header span.optional_title").html count
      return no

    if count >= 10 then count = '10+'
    # return if count % 10 is 0 and count isnt 20
    # postfix = if count is 10 then '+' else ''
    count   = 'No' if count is 0
    result  = "#{count} member" + if count isnt 1 then 's' else ''
    title   = "#{result} found for <strong>#{@_searchValue}</strong>"
    @getView().$(".feeder-header span.optional_title").html title

  fetchFeedForHomePage:(callback)->
    options  =
      limit  : 6
      skip   : 0
      sort   : "meta.modifiedAt" : -1
    selector = {}
    KD.remote.api.JAccount.someWithRelationship selector, options, callback

  fetchSomeMembers:(options = {}, callback)->

    options.limit or= 6
    options.skip  or= 0
    options.sort  or= "meta.modifiedAt" : -1
    selector        = options.selector or {}

    console.log {selector}

    delete options.selector if options.selector

    KD.remote.api.JAccount.byRelevance selector, options, callback


class MembersListViewController extends KDListViewController
  # _windowDidResize:->
  #   @scrollView.setHeight @getView().getHeight() - 28

  loadView:(mainView)->
    super

    @getListView().on 'ItemWasAdded', (view)=> @addListenersForItem view

  addItem:(member, index, animation = null) ->
    @getListView().addItem member, index, animation

  addListenersForItem:(item)->
    data = item.getData()

    data.on 'FollowCountChanged', (followCounts)=>
      {followerCount, followingCount, newFollower, oldFollower} = followCounts
      data.counts.followers = followerCount
      data.counts.following = followingCount
      item.setFollowerCount followerCount
      switch KD.getSingleton('mainController').getVisitor().currentDelegate
        when newFollower, oldFollower
          if newFollower then item.unfollowTheButton() else item.followTheButton()

    return @

  # reloadView:->
  #   {query, skip, limit, currentFilter} = @getOptions()
  #   controller = @

  #   currentFilter query, {skip, limit}, (err, members)->
  #     controller.removeAllItems()
  #     controller.instantiateListItems members
  #     if (myItem = controller.itemForId KD.whoami().getId())?
  #       myItem.isMyItem()

  #       myItem.on "VisitorProfileWantsToBeShown", controller.getDelegate().bound
  #     controller._windowDidResize()

  # pageDown:->
  #   listController = @
  #   {query, skip, limit, currentFilter} = @getOptions()
  #   skip += @getItemCount()
  #   unless listController.isLoading
  #     listController.isLoading = yes
  #     currentFilter query, {skip, limit}, (err, members)->
  #       listController.addItem member for member in members
  #       if (myItem = listController.itemForId KD.whoami().getId())?
  #         myItem.isMyItem()
  #         myItem.on "VisitorProfileWantsToBeShown", listController.getDelegate().showMemberContentDisplay.bind listController
  #       listController._windowDidResize()
  #       listController.isLoading = no
  #       listController.hideLazyLoader()

  getTotalMemberCount:(callback)->
    KD.whoami().count? @getOptions().filterName, callback<|MERGE_RESOLUTION|>--- conflicted
+++ resolved
@@ -44,19 +44,9 @@
             else
               group = KD.getSingleton('groupsController').getCurrentGroup()
               group.fetchMembersFromGraph options, callback
-<<<<<<< HEAD
-              if group.slug isnt 'koding'
-                group.fetchMemberCountFromGraph options, (err, count)=>
-                  unless err
-                    @setCurrentViewNumber 'all', count
-              else
-                JAccount.count selector, (err, count)=>
-                  @setCurrentViewNumber 'all', count
-=======
 
               group.countMembers (err, count) =>
                 @setCurrentViewNumber 'all', count
->>>>>>> 05c4c7c7
 
         followed            :
           loggedInOnly      : yes
