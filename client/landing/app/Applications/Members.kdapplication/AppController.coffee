--- conflicted
+++ resolved
@@ -39,26 +39,10 @@
               JAccount.byRelevance @_searchValue, options, callback
             else
               group = KD.getSingleton('groupsController').getCurrentGroup()
-<<<<<<< HEAD
-              if group?
-                relationshipOptions = {
-                  targetOptions: {options}
-                }
-                console.log {options}
-                selector = {}
-                group.fetchMembers selector, relationshipOptions, callback
-                # group.countMembers selector, (err, count)=>
-                #   @setCurrentViewNumber 'all', count
-              else
-                JAccount.someWithRelationship selector, options, callback
-                JAccount.count selector, (err, count)=>
-                  @setCurrentViewNumber 'all', count
-=======
               group.fetchMembersFromGraph options, callback
               JAccount.count selector, (err, count)=>
                 @setCurrentViewNumber 'all', count
 
->>>>>>> 310eba29
         followed            :
           loggedInOnly      : yes
           title             : "Followers <span class='member-numbers-followers'></span>"
