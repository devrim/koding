class MembersMainView extends KDView
<<<<<<< HEAD

  createCommons:->

    @addSubView header = new HeaderViewSection
      type  : "big"
      title : "Members"

    header.setSearchInput()
=======
  createCommons:->
    @addSubView header = new HeaderViewSection type : "big", title : "Members"
    header.setSearchInput()

    # @addSubView new CommonFeedMessage
    #   title           : "<p>Here you'll find a list of members of the Koding community. We haven't quite finished our search functionality yet, but it will be available soon.</p>"
    #   messageLocation : 'Members'
    # @listenWindowResize()

class MembersInnerNavigation extends CommonInnerNavigation
  viewAppended:()->
    filterController = @setListController itemClass : MembersListGroupFilterItem,@filterMenuData
    @addSubView filterListWrapper = filterController.getView()

    filterItemToBeSelected = filterController.getItemsOrdered()[0]
    filterController.selectItem filterItemToBeSelected
    @propagateEvent (KDEventType : 'MembersFilter'), filterItemToBeSelected.getData()

    filterController.getListView().registerListener KDEventTypes : 'MembersFilter', listener : @, callback : (pubInst, data)=>
      @propagateEvent KDEventType : 'MembersFilter', data

    sortController = @setListController {},@sortMenuData, yes
    @addSubView sortListWrapper = sortController.getView()
    sortItemToBeSelected = sortController.getItemsOrdered()[0]
    sortController.selectItem sortItemToBeSelected
    @propagateEvent (KDEventType : 'MembersSort'), sortItemToBeSelected.getData()

    # @addSubView helpBox = new HelpBox

class MembersListGroupFilterItem extends KDListItemView
  setDomElement:(cssClass)->
    @domElement = $ "<li class='kdview #{cssClass}'></li>"

  click: (event) ->
    event.stopPropagation()
    event.preventDefault()
    @getDelegate().propagateEvent (KDEventType : 'MembersFilter'), @getData()

  partial:()->
    data = @getData()
    @setClass data.type
    partial = $ "<a href='#'>#{data.title}</a>"

class MembersListGroupSortItem extends KDListItemView
  setDomElement:(cssClass)->
    @domElement = $ "<li class='kdview #{cssClass}'></li>"

  click: (event) ->
    event.stopPropagation()
    event.preventDefault()
    @getDelegate().propagateEvent (KDEventType : 'MembersSort'), @getData()

  partial:()->
    data = @getData()
    @setClass data.type
    data.title

# class MembersPaneController extends KDViewController
#   loadView:(mainView)->
#     super
#
#     searchArea = new MembersSearchView
#       cssClass  : "search-area"
#
#     mainView.addSubView container = new KDView
#     container.addSubView searchArea
#
#     container.addSubView membersList = new KDListView {cssClass : "kdlistview kdlistview-members"}
#     new MembersListViewController view : membersList, query : {}, page : {}
#     # membersList.setScroller scrollView : mainView.getDelegate(), fractionBelowTrigger : 1
#     searchArea.setDelegate membersList
#     # searchArea.search()
>>>>>>> 255e534f

class MembersListItemView extends KDListItemView
  constructor:(options, data)->

    options = options ? {}
    options.type = "members"
    options.avatarSizes or= [60, 60] # [width, height]

    super options,data

    memberData = @getData()
    options    = @getOptions()

    @avatar = new AvatarView
      size:
        width: options.avatarSizes[0]
        height: options.avatarSizes[1]
    , memberData

    defaultState  = if memberData.followee then "Unfollow" else "Follow"

    @followButton = new MemberFollowToggleButton
      style           : "follow-btn"
      title           : "Follow"
      dataPath        : "followee"
      defaultState    : defaultState
      loader          :
        color         : "#333333"
        diameter      : 18
        top           : 11
      states          : [
        title         : "Follow"
        callback      : (callback)->
          memberData.follow (err, response)=>
            @hideLoader()
            unless err
              @setClass 'following-btn'
              callback? null
      ,
        title         : "Unfollow"
        callback      : (callback)->
          memberData.unfollow (err, response)=>
            @hideLoader()
            unless err
              @unsetClass 'following-btn'
              callback? null
      ]
    , memberData

    memberData.locationTags or= []
    if memberData.locationTags.length < 1
      memberData.locationTags[0] = "Earth"

    @location = new LocationView {},memberData

    @profileLink = new ProfileLinkView {}, memberData

  click:(event)->
    $trg = $(event.target)
    more = "span.collapsedtext a.more-link"
    less = "span.collapsedtext a.less-link"
    $trg.parent().addClass("show").removeClass("hide") if $trg.is(more)
    $trg.parent().removeClass("show").addClass("hide") if $trg.is(less)
    member = @getData()
    targetATag = $(event.target).closest('a')
    if targetATag.is(".followers") and targetATag.find('.data').text() isnt '0'
      KD.getSingleton("appManager").tell "Members", "createFollowsContentDisplay", member, 'followers'
    else if targetATag.is(".following") and targetATag.find('.data').text() isnt '0'
      KD.getSingleton("appManager").tell "Members", "createFollowsContentDisplay", @getData(), 'following'


  clickOnMyItem:(event)->
    if $(event.target).is ".propagateProfile"
      @emit "VisitorProfileWantsToBeShown", {content : @getData(), contentType : "member"}

  isMyItem:()->
    @followButton.destroy() if @followButton?

  viewAppended:->
    @setClass "member-item"
    @setTemplate @pistachio()
    @template.update()
    {profile} = @getData()
    #{currentDelegate} = @getSingleton('mainController').getVisitor()

    @isMyItem() if profile.nickname is KD.whoami().profile.nickname

  pistachio:->
    """
      <span>
        {{> @avatar}}
      </span>

      <div class='member-details'>
        <header class='personal'>
          <h3>{{> @profileLink}}</h3> <span>{{> @location}}</span>
        </header>

        <p>{{ @utils.applyTextExpansions #(profile.about), yes}}</p>

        <footer>
          <span class='button-container'>{{> @followButton}}</span>
          <a class='followers' href='#'> <cite></cite> {{#(counts.followers)}} Followers</a>
          <a class='following' href='#'> <cite></cite> {{#(counts.following)}} Following</a>
          <time class='timeago hidden'>
            <span class='icon'></span>
            <span>
              Active <cite title='{{#(meta.modifiedAt)}}'></cite>
            </span>
          </time>
        </footer>

      </div>
    """


class MembersLocationView extends KDCustomHTMLView
  constructor: (options, data) ->
    options = $.extend {tagName: 'p', cssClass: 'place'}, options
    super options, data

  viewAppended: ->
    locations = @getData()
    @setPartial locations?[0] or ''

class MembersLikedContentDisplayView extends KDView

  constructor:(options = {}, data)->

    options.view     or= mainView = new KDView
    options.cssClass or= 'member-followers content-page-members'

    super options, data

  createCommons:(account)->
    contentDisplayController = @getSingleton "contentDisplayController"
    headerTitle              = "Activities which #{account.profile.firstName} #{account.profile.lastName} liked"

    @addSubView header = new HeaderViewSection
      type  : "big"
      title : headerTitle

    @addSubView subHeader = new KDCustomHTMLView
      tagName  : "h2"
      cssClass : 'sub-header'

    subHeader.addSubView backLink = new KDCustomHTMLView
      tagName : "a"
      partial : "<span>&laquo;</span> Back"
      click   : => contentDisplayController.emit "ContentDisplayWantsToBeHidden", @

    @listenWindowResize()



class MembersContentDisplayView extends KDView
  constructor:(options={}, data)->
    options = $.extend
      view : mainView = new KDView
      cssClass : 'member-followers content-page-members'
    ,options

    super options, data

  createCommons:(account, filter)->
    headerTitle = if filter is "following" then "Members who #{account.profile.firstName} #{account.profile.lastName} follows" else "Members who follow #{account.profile.firstName} #{account.profile.lastName}"
    @addSubView header = new HeaderViewSection
      type  : "big"
      title : headerTitle

    @addSubView subHeader = new KDCustomHTMLView
      tagName  : "h2"
      cssClass : 'sub-header'

    subHeader.addSubView backLink = new KDCustomHTMLView
      tagName : "a"
      partial : "<span>&laquo;</span> Back"
      click   : => contentDisplayController.emit "ContentDisplayWantsToBeHidden", @

    @listenWindowResize()


class MemberFollowToggleButton extends KDToggleButton

  decorateState:(name)->

    @setClass 'following-btn' if name is 'Unfollow'
    super<|MERGE_RESOLUTION|>--- conflicted
+++ resolved
@@ -1,5 +1,4 @@
 class MembersMainView extends KDView
-<<<<<<< HEAD
 
   createCommons:->
 
@@ -8,80 +7,6 @@
       title : "Members"
 
     header.setSearchInput()
-=======
-  createCommons:->
-    @addSubView header = new HeaderViewSection type : "big", title : "Members"
-    header.setSearchInput()
-
-    # @addSubView new CommonFeedMessage
-    #   title           : "<p>Here you'll find a list of members of the Koding community. We haven't quite finished our search functionality yet, but it will be available soon.</p>"
-    #   messageLocation : 'Members'
-    # @listenWindowResize()
-
-class MembersInnerNavigation extends CommonInnerNavigation
-  viewAppended:()->
-    filterController = @setListController itemClass : MembersListGroupFilterItem,@filterMenuData
-    @addSubView filterListWrapper = filterController.getView()
-
-    filterItemToBeSelected = filterController.getItemsOrdered()[0]
-    filterController.selectItem filterItemToBeSelected
-    @propagateEvent (KDEventType : 'MembersFilter'), filterItemToBeSelected.getData()
-
-    filterController.getListView().registerListener KDEventTypes : 'MembersFilter', listener : @, callback : (pubInst, data)=>
-      @propagateEvent KDEventType : 'MembersFilter', data
-
-    sortController = @setListController {},@sortMenuData, yes
-    @addSubView sortListWrapper = sortController.getView()
-    sortItemToBeSelected = sortController.getItemsOrdered()[0]
-    sortController.selectItem sortItemToBeSelected
-    @propagateEvent (KDEventType : 'MembersSort'), sortItemToBeSelected.getData()
-
-    # @addSubView helpBox = new HelpBox
-
-class MembersListGroupFilterItem extends KDListItemView
-  setDomElement:(cssClass)->
-    @domElement = $ "<li class='kdview #{cssClass}'></li>"
-
-  click: (event) ->
-    event.stopPropagation()
-    event.preventDefault()
-    @getDelegate().propagateEvent (KDEventType : 'MembersFilter'), @getData()
-
-  partial:()->
-    data = @getData()
-    @setClass data.type
-    partial = $ "<a href='#'>#{data.title}</a>"
-
-class MembersListGroupSortItem extends KDListItemView
-  setDomElement:(cssClass)->
-    @domElement = $ "<li class='kdview #{cssClass}'></li>"
-
-  click: (event) ->
-    event.stopPropagation()
-    event.preventDefault()
-    @getDelegate().propagateEvent (KDEventType : 'MembersSort'), @getData()
-
-  partial:()->
-    data = @getData()
-    @setClass data.type
-    data.title
-
-# class MembersPaneController extends KDViewController
-#   loadView:(mainView)->
-#     super
-#
-#     searchArea = new MembersSearchView
-#       cssClass  : "search-area"
-#
-#     mainView.addSubView container = new KDView
-#     container.addSubView searchArea
-#
-#     container.addSubView membersList = new KDListView {cssClass : "kdlistview kdlistview-members"}
-#     new MembersListViewController view : membersList, query : {}, page : {}
-#     # membersList.setScroller scrollView : mainView.getDelegate(), fractionBelowTrigger : 1
-#     searchArea.setDelegate membersList
-#     # searchArea.search()
->>>>>>> 255e534f
 
 class MembersListItemView extends KDListItemView
   constructor:(options, data)->
