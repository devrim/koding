class Topics12345 extends AppController

  constructor:(options, data)->
    options = $.extend
      # view : if /localhost/.test(location.host) then new TopicsMainView cssClass : "content-page topics" else new TopicsComingSoon
      # view : new TopicsComingSoon
      view : new TopicsMainView(cssClass : "content-page topics")
    ,options
    super options,data
    @listItemClass = TopicsListItemView
    @controllers = {}

  bringToFront:()->
    @propagateEvent (KDEventType : 'ApplicationWantsToBeShown', globalEvent : yes),
      options :
        name : 'Topics'
      data : @getView()

  initAndBringToFront:(options,callback)->
    @bringToFront()
    callback()

  createFeed:(view)->
    appManager.tell 'Feeder', 'createContentFeedController', {
      itemClass          : @listItemClass
      limitPerPage          : 20
      noItemFoundText       : "There is no topics."
      # feedMessage           :
      #   title                 : "Topics organize shared content on Koding. Tag items when you share, and follow topics to see content relevant to you in your activity feed."
      #   messageLocation       : 'Topics'
      help                  :
        subtitle            : "Learn About Topics"
        tooltip             :
          title             : "<p class=\"bigtwipsy\">Topic Tags organize content that users share on Koding. Follow the topics you are interested in and we'll include the tagged items in your activity feed.</p>"
          placement         : "above"
      filter                :
        everything          :
          title             : "All topics"
          optional_title    : if @_searchValue then "<span class='optional_title'></span>" else null
          dataSource        : (selector, options, callback)=>
            if @_searchValue
              @setCurrentViewHeader "Searching for <strong>#{@_searchValue}</strong>..."
              KD.remote.api.JTag.byRelevance @_searchValue, options, callback
            else
              # log selector, options, "AAA"
              KD.remote.api.JTag.someWithRelationship selector, options, callback
        following           :
          title             : "Following"
          noItemFoundText   : "There is no topics that you follow."
          dataSource        : (selector, options, callback)=>
            KD.whoami().fetchTopics selector, options, (err, items)=>
              for item in items
                item.followee = true
              callback err, items
        # recommended         :
        #   title             : "Recommended"
        #   dataSource        : (selector, options, callback)=>
        #     callback 'Coming soon!'
      sort                  :
        'counts.followers'  :
          title             : "Most popular"
          direction         : -1
        'meta.modifiedAt'   :
          title             : "Latest activity"
          direction         : -1
        'counts.tagged'     :
          title             : "Most activity"
          direction         : -1
    }, (controller)=>
      view.addSubView @_lastSubview = controller.getView()
      controller.on "FeederListViewItemCountChanged", (count)=>
        if @_searchValue then @setCurrentViewHeader count

  loadView:(mainView, firstRun = yes)->

    if firstRun
      mainView.on "searchFilterChanged", (value) =>
        return if value is @_searchValue
        @_searchValue = value
        @_lastSubview.destroy?()
        @loadView mainView, no

      mainView.createCommons()

    KD.whoami().fetchRole? (err, role) =>
      if role is "super-admin"
        @listItemClass = TopicsListItemViewEditable
        if firstRun
          @getSingleton('mainController').on "TopicItemEditLinkClicked", (topicItem)=>
            @updateTopic topicItem

      @createFeed mainView
    # mainView.on "AddATopicFormSubmitted",(formData)=> @addATopic formData

  updateTopic:(topicItem)->
    topic = topicItem.data
    # log "Update this: ", topic
    controller = @
    modal = new KDModalViewWithForms
      title                       : "Update topic " + topic.title
      height                      : "auto"
      cssClass                    : "compose-message-modal"
      width                       : 500
      overlay                     : yes
      tabs                        :
        navigable              : yes
        goToNextFormOnSubmit      : no
        forms                     :
          update                  :
            title                 : "Update Topic Details"
            callback              : (formData) =>
              formData.slug = @utils.slugify formData.slug.trim().toLowerCase()
              topic.modify formData, (err)=>
                new KDNotificationView
                  title : if err then err.message else "Updated successfully"
                modal.modalTabs.forms.update.buttons.Update.hideLoader()
                modal.destroy()
            buttons               :
              Update              :
                style             : "modal-clean-gray"
                type              : "submit"
                loader            :
                  color           : "#444444"
                  diameter        : 12
              Delete              :
                style             : "modal-clean-red"
                loader            :
                  color           : "#ffffff"
                  diameter        : 16
                callback          : =>
                  topic.delete (err)=>
                    modal.modalTabs.forms.update.buttons.Delete.hideLoader()
                    modal.destroy()
                    new KDNotificationView
                      title : if err then err.message else "Deleted!"
                    topicItem.hide() unless err
            fields                :
              Title               :
                label             : "Title"
                itemClass         : KDInputView
                name              : "title"
                defaultValue      : topic.title
              Slug                :
                label             : "Slug"
                itemClass         : KDInputView
                name              : "slug"
                defaultValue      : topic.slug
              Details             :
                label             : "Details"
                type              : "textarea"
                itemClass         : KDInputView
                name              : "body"
                defaultValue      : Encoder.htmlDecode topic.body or ""

  fetchSomeTopics:(options = {}, callback)->

<<<<<<< HEAD
    options.limit or= 6
    options.skip  or= 0
    options.sort  or= "counts.followers": -1
    selector        = options.selector
=======
    options.limit    or= 6
    options.skip     or= 0
    options.sort     or=
      "counts.followers": -1
    selector = options.selector or ''
>>>>>>> d7af8d0f
    delete options.selector if options.selector
    
    if selector
      KD.remote.api.JTag.byRelevance selector, options, callback
    else
      KD.remote.api.JTag.someWithRelationship {}, options, callback

  # addATopic:(formData)->
  #   # log formData,"controller"
  #   KD.remote.api.JTag.create formData, (err, tag)->
  #     if err
  #       warn err,"there was an error creating topic!"
  #     else
  #       log tag,"created topic #{tag.title}"

  createContentDisplay:(tag,doShow = yes)->
    @showContentDisplay tag

  setCurrentViewHeader:(count)->
    if typeof 1 isnt typeof count
      @getView().$(".activityhead span.optional_title").html count
      return no
    if count >= 20 then count = '20+'
    # return if count % 20 is 0 and count isnt 20
    # postfix = if count is 20 then '+' else ''
    count   = 'No' if count is 0
    result  = "#{count} result" + if count isnt 1 then 's' else ''
    title   = "#{result} found for <strong>#{@_searchValue}</strong>"
    @getView().$(".activityhead").html title

  showContentDisplay:(content)->
    contentDisplayController = @getSingleton "contentDisplayController"
    controller = new ContentDisplayControllerTopic null, content
    contentDisplay = controller.getView()
    contentDisplayController.emit "ContentDisplayWantsToBeShown", contentDisplay

  fetchTopics:({inputValue, blacklist}, callback)->

    KD.remote.api.JTag.byRelevance inputValue, {blacklist}, (err, tags)->
      unless err
        callback? tags
      else
        warn "there was an error fetching topics"<|MERGE_RESOLUTION|>--- conflicted
+++ resolved
@@ -42,7 +42,6 @@
               @setCurrentViewHeader "Searching for <strong>#{@_searchValue}</strong>..."
               KD.remote.api.JTag.byRelevance @_searchValue, options, callback
             else
-              # log selector, options, "AAA"
               KD.remote.api.JTag.someWithRelationship selector, options, callback
         following           :
           title             : "Following"
@@ -154,18 +153,10 @@
 
   fetchSomeTopics:(options = {}, callback)->
 
-<<<<<<< HEAD
     options.limit or= 6
     options.skip  or= 0
     options.sort  or= "counts.followers": -1
     selector        = options.selector
-=======
-    options.limit    or= 6
-    options.skip     or= 0
-    options.sort     or=
-      "counts.followers": -1
-    selector = options.selector or ''
->>>>>>> d7af8d0f
     delete options.selector if options.selector
     
     if selector
