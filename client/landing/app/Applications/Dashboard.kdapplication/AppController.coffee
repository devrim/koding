class DashboardAppController extends AppController

  KD.registerAppClass this,
    name         : "Dashboard"
    route        : "/:name?/Dashboard"
    hiddenHandle : yes
    navItem      :
      title      : "Group"
      path       : "/Dashboard"
      order      : 75
      role       : "admin"
      type       : "account"

  constructor:(options={},data)->

    options.view = new DashboardAppView
    data or= KD.getSingleton("groupsController").getCurrentGroup()

    super options, data

    @tabData = [
      #   name        : 'Readme'
      #   viewOptions :
      #     viewClass : GroupReadmeView
      #     lazy      : no
      # ,
        name         : 'Settings'
        viewOptions  :
          viewClass  : GroupGeneralSettingsView
          lazy       : yes
      ,
        name         : 'Members'
        viewOptions  :
          viewClass  : GroupsMemberPermissionsView
          lazy       : yes
          callback   : @membersViewAdded
      ,
        name         : 'Invitations'
        hiddenHandle : data.privacy is 'public'
        viewOptions  :
          viewClass  : GroupsInvitationView
          lazy       : yes
      ,
        name         : 'Permissions'
        viewOptions  :
          viewClass  : GroupPermissionsView
          lazy       : yes
      ,
        name         : 'Membership policy'
        hiddenHandle : data.privacy is 'public'
        viewOptions  :
          viewClass  : GroupsMembershipPolicyDetailView
          lazy       : yes
          callback   : @policyViewAdded
      ,
<<<<<<< HEAD
        name         : 'Payment'
        viewOptions  :
          viewClass  : GroupPaymentSettingsView
          lazy       : yes
          callback   : @paymentViewAdded
      ,
        name         : 'Products'
        viewOptions  :
          viewClass  : GroupProductSettingsView
          lazy       : yes
          callback   : @productViewAdded
=======
        name         : 'Blocked Users'
        hiddenHandle : data.privacy is 'public'
        kodingOnly   : yes # this is only intended for koding group, we assume koding group is super-group
        viewOptions  :
          viewClass  : GroupsBlockedUserView
          lazy       : yes
>>>>>>> 8ddf0526

      # CURRENTLY DISABLED

      # ,
      #   name        : 'Vocabulary'
      #   viewOptions :
      #     viewClass : GroupsVocabulariesView
      #     lazy      : yes
      #     callback  : @vocabularyViewAdded
      # ,
      #   name        : 'Bundle'
      #   viewOptions :
      #     viewClass : GroupsBundleView
      #     lazy      : yes
      #     callback  : @bundleViewAdded
    ]

  fetchTabData:(callback)-> callback @tabData

  membersViewAdded:(pane, view)->
    group = view.getData()
    # pane.on 'PaneDidShow', ->
    #   view.refresh()  if pane.tabHandle.isDirty
    #   pane.tabHandle.markDirty no
    group.on 'MemberAdded', ->
      log 'MemberAdded'
      # {tabHandle} = pane
      # tabHandle.markDirty()

  policyViewAdded:(pane, view)->

  paymentViewAdded:(pane, view)->

  productViewAdded:(pane, view)->

  vocabularyViewAdded:(pane, view)->
    group = view.getData()
    group.fetchVocabulary (err, vocab)-> view.setVocabulary vocab
    view.on 'VocabularyCreateRequested', ->
      {JVocabulary} = KD.remote.api
      JVocabulary.create {}, (err, vocab)-> view.setVocabulary vocab

  bundleViewAdded:(pane, view)-> console.log 'bundle view', view<|MERGE_RESOLUTION|>--- conflicted
+++ resolved
@@ -53,7 +53,6 @@
           lazy       : yes
           callback   : @policyViewAdded
       ,
-<<<<<<< HEAD
         name         : 'Payment'
         viewOptions  :
           viewClass  : GroupPaymentSettingsView
@@ -65,15 +64,13 @@
           viewClass  : GroupProductSettingsView
           lazy       : yes
           callback   : @productViewAdded
-=======
+      ,
         name         : 'Blocked Users'
         hiddenHandle : data.privacy is 'public'
         kodingOnly   : yes # this is only intended for koding group, we assume koding group is super-group
         viewOptions  :
           viewClass  : GroupsBlockedUserView
           lazy       : yes
->>>>>>> 8ddf0526
-
       # CURRENTLY DISABLED
 
       # ,
