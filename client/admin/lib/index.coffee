kd                        = require 'kd'
Encoder                   = require 'htmlencode'
AdminAppView              = require './adminappview'
AppController             = require 'app/appcontroller'
AdminMembersView          = require './views/members/adminmembersview'
AdministrationView        = require './views/administrationview'
CustomViewsManager        = require './views/customviews/customviewsmanager'
<<<<<<< HEAD
TopicModerationView       = require './views/moderation/topicmoderationview'
=======
GroupStackSettings        = require './views/groupstacksettings'
>>>>>>> 176fb8c8
OnboardingAdminView       = require './views/onboarding/onboardingadminview'
GroupPermissionsView      = require './views/grouppermissionsview'
GroupsInvitationView      = require './views/groupsinvitationview'
GroupsBlockedUserView     = require './views/groupsblockeduserview'
GroupGeneralSettingsView  = require './views/groupgeneralsettingsview'

require('./routehandler')()


module.exports = class AdminAppController extends AppController

  @options =
    name       : 'Admin'
    background : yes

  constructor: (options = {}, data) ->

    options.view = new AdminAppView
    data       or= kd.singletons.groupsController.getCurrentGroup()

    super options, data

    @tabData = [
        name         : 'Settings'
        viewOptions  :
          viewClass  : GroupGeneralSettingsView
          lazy       : yes
      ,
        name         : 'Members'
        viewOptions  :
          viewClass  : AdminMembersView
          lazy       : yes
          callback   : @bound 'membersViewAdded'
      ,
        name         : 'Invitations'
        viewOptions  :
          viewClass  : GroupsInvitationView
          lazy       : yes
      ,
        name         : 'Permissions'
        viewOptions  :
          viewClass  : GroupPermissionsView
          lazy       : yes
      ,
<<<<<<< HEAD
        name         : 'Topic Moderation'
        viewOptions  :
          viewClass  : TopicModerationView
=======
        name         : 'Stacks'
        viewOptions  :
          viewClass  : GroupStackSettings
>>>>>>> 176fb8c8
          lazy       : yes
      ,
        name         : 'Membership policy'
        viewOptions  :
          viewClass  : kd.View
          lazy       : yes
          callback   : ->
    ]

    if data.slug is "koding"
      @tabData.push
          name         : 'Blocked users'
          kodingOnly   : yes # this is only intended for koding group, we assume koding group is super-group
          viewOptions  :
            viewClass  : GroupsBlockedUserView
            lazy       : yes
        ,
          name         : 'Widgets'
          kodingOnly   : yes # this is only intended for koding group, we assume koding group is super-group
          viewOptions  :
            viewClass  : CustomViewsManager
            lazy       : yes
        ,
          name         : 'Onboarding'
          kodingOnly   : yes # this is only intended for koding group, we assume koding group is super-group
          viewOptions  :
            viewClass  : OnboardingAdminView
            lazy       : yes
        ,
          name         : 'Administration'
          kodingOnly   : yes # this is only intended for koding group, we assume koding group is super-group
          viewOptions  :
            viewClass  : AdministrationView
            lazy       : yes


  fetchTabData: (callback) -> kd.utils.defer => callback @tabData

  membersViewAdded: (pane, view) ->
    group = view.getData()
    # pane.on 'PaneDidShow', ->
    #   view.refresh()  if pane.tabHandle.isDirty
    #   pane.tabHandle.markDirty no
    group.on 'MemberAdded', ->
      kd.log 'MemberAdded'
      # {tabHandle} = pane
      # tabHandle.markDirty()

  loadSection: ({title}) ->
    view = @getView()
    view.ready -> view.tabs.showPaneByName title

  loadView: (mainView, firstRun = yes, loadFeed = no)->
    return unless firstRun
    @on "SearchFilterChanged", (value) =>
      return if value is @_searchValue
      @_searchValue = Encoder.XSSEncode value
      @getOptions().view.search @_searchValue
      @loadView mainView, no, yes

  handleQuery:(query={})->
    @getOptions().view.ready =>
      {q} = query
      @emit "SearchFilterChanged", q or ""<|MERGE_RESOLUTION|>--- conflicted
+++ resolved
@@ -5,11 +5,8 @@
 AdminMembersView          = require './views/members/adminmembersview'
 AdministrationView        = require './views/administrationview'
 CustomViewsManager        = require './views/customviews/customviewsmanager'
-<<<<<<< HEAD
 TopicModerationView       = require './views/moderation/topicmoderationview'
-=======
 GroupStackSettings        = require './views/groupstacksettings'
->>>>>>> 176fb8c8
 OnboardingAdminView       = require './views/onboarding/onboardingadminview'
 GroupPermissionsView      = require './views/grouppermissionsview'
 GroupsInvitationView      = require './views/groupsinvitationview'
@@ -54,15 +51,13 @@
           viewClass  : GroupPermissionsView
           lazy       : yes
       ,
-<<<<<<< HEAD
         name         : 'Topic Moderation'
         viewOptions  :
           viewClass  : TopicModerationView
-=======
+      ,
         name         : 'Stacks'
         viewOptions  :
           viewClass  : GroupStackSettings
->>>>>>> 176fb8c8
           lazy       : yes
       ,
         name         : 'Membership policy'
