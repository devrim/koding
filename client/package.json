--- conflicted
+++ resolved
@@ -5,7 +5,6 @@
   "dependencies": {
     "accounting": "^0.4.1",
     "backoff": "2.4.1",
-    "bant": "^0.2.1",
     "bluebird": "^2.8.2",
     "bongo-client": "git+ssh://git@github.com:koding/bongo-client#v0.2.0",
     "broker-client": "git+ssh://git@github.com:koding/broker-client#v0.2.0",
@@ -17,30 +16,20 @@
     "jquery": "^2.1.3",
     "js-yaml": "^3.0.1",
     "kd-shim-algoliasearch": "2.9.2-commonjs",
-    "kd-shim-jquery-sketchpad": "^0.1.1",
-<<<<<<< HEAD
-    "kd.js": "^1.0.11",
-    "kite.js": "git://github.com/tetsuo/kite.js#0.4.0",
-=======
     "kd-shim-jspath": "^0.2.0",
     "kd-shim-sockjs-client": "^0.3.4",
-    "kd.js": "^1.0.10",
+    "kd-shim-jquery-sketchpad": "^0.1.1",
+    "kd.js": "^1.0.11",
     "kite.js": "git://github.com/tetsuo/kite.js#v0.5.0",
->>>>>>> 952225da
     "kookies": "^0.1.1",
     "lodash": "^2.4.1",
     "machina": "1.0.0-1",
     "marked": "^0.3.2",
     "ndpane": "^0.1.2",
     "node-uuid": "^1.4.2",
-<<<<<<< HEAD
-    "sinkrow": "git+ssh://git@github.com:koding/sinkrow",
+    "sinkrow": "git+ssh://git@github.com:koding/sinkrow#v0.1.2",
     "timeago": "^0.2.0",
     "validator": "^3.33.0"
-=======
-    "sinkrow": "git+ssh://git@github.com:koding/sinkrow#v0.1.2",
-    "timeago": "^0.2.0"
->>>>>>> 952225da
   },
   "scripts": {
     "preinstall": "npm --unsafe-perm --silent --prefix builder install && npm --unsafe-perm --silent --prefix landing install"
