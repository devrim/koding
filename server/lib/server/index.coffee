--- conflicted
+++ resolved
@@ -394,19 +394,6 @@
           else if view? then res.send view
           else res.send 500, error_500()
 
-<<<<<<< HEAD
-isLoggedIn = (req, callback)->
-  {clientId} = req.cookies
-  unless clientId then callback no
-  else
-    {JSession} = koding.models
-    JSession.one {clientId}, (err, session)->
-      if err or not session
-        callback no
-      else
-        {username} = session.data
-        callback !!username
-=======
 saveOauthToSession = (resp, callback)->
   {provider, access_token, id, login, email, firstName, lastName, clientId} = resp
   JSession.one {clientId}, (err, session)->
@@ -497,20 +484,17 @@
   #       if err then next err
   #       else res.send view
 
-# app.get '/:userName', (req, res, next)->
-#   {JAccount} = koding.models
-#   {userName} = req.params
-#   JAccount.one { 'profile.nickname': userName }, (err, account)->
-#     if err or !account? then next err
-#     else
-#       if account.profile.staticPage?.show is yes
-#         account.fetchHomepageView (err, view)->
-#           if err then next err
-#           else res.send view
-#       else
-#         res.header 'Location', '/Activity'
-#         res.send 302
->>>>>>> 898609d2
+isLoggedIn = (req, callback)->
+  {clientId} = req.cookies
+  unless clientId then callback no
+  else
+    {JSession} = koding.models
+    JSession.one {clientId}, (err, session)->
+      if err or not session
+        callback no
+      else
+        {username} = session.data
+        callback !!username
 
 renderLoginTemplate =(resp, res)->
   saveOauthToSession resp, ->
@@ -525,7 +509,6 @@
   if frag = req.query._escaped_fragment_?
     res.send 'this is crawlable content'
   else
-<<<<<<< HEAD
     isLoggedIn req, (loggedIn)->
       {JGroup, JName} = koding.models
       if loggedIn
@@ -541,11 +524,6 @@
         # go to koding home
         homePage = JGroup.renderKodingHomeLoggedOut()
         serve homePage, res
-
-=======
-    {defaultTemplate} = require './staticpages'
-    serve defaultTemplate, res
->>>>>>> 898609d2
 
 ###
 app.get "/-/kd/register/:key", (req, res)->
