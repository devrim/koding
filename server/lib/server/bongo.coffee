nodePath = require 'path'
Bongo    = require 'bongo'
Broker   = require 'broker'
{argv}   = require 'optimist'
{extend} = require 'underscore'

KONFIG = require('koding-config-manager').load("main.#{argv.c}")
{mongo, mq, projectRoot, webserver} = KONFIG

mqOptions = extend {}, mq
mqOptions.login = webserver.login  if webserver?.login?
mqOptions.productName = 'koding-webserver'
<<<<<<< HEAD

modelsDir = 'workers/social/lib/social/models/'
=======
>>>>>>> 48931526

module.exports = new Bongo {
  mongo
  models: [
<<<<<<< HEAD
    "#{modelsDir}activity/cache.coffee"
=======
    "workers/social/lib/social/models/activity/cache.coffee"
>>>>>>> 48931526
  ].map (path)-> nodePath.join projectRoot, path
  mq: new Broker mqOptions
  resourceName: webserver.queueName
}<|MERGE_RESOLUTION|>--- conflicted
+++ resolved
@@ -10,20 +10,11 @@
 mqOptions = extend {}, mq
 mqOptions.login = webserver.login  if webserver?.login?
 mqOptions.productName = 'koding-webserver'
-<<<<<<< HEAD
-
-modelsDir = 'workers/social/lib/social/models/'
-=======
->>>>>>> 48931526
 
 module.exports = new Bongo {
   mongo
   models: [
-<<<<<<< HEAD
-    "#{modelsDir}activity/cache.coffee"
-=======
     "workers/social/lib/social/models/activity/cache.coffee"
->>>>>>> 48931526
   ].map (path)-> nodePath.join projectRoot, path
   mq: new Broker mqOptions
   resourceName: webserver.queueName
