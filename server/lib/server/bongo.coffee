--- conflicted
+++ resolved
@@ -13,9 +13,4 @@
   mongo: mongoReplSet or mongo
   root: projectRoot
   models: 'workers/social/lib/social/models'
-<<<<<<< HEAD
-  # mq: new Broker mqOptions
-  # resourceName: webserver.queueName
-=======
->>>>>>> d20c4981
 }