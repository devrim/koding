{ isLoggedIn, error_404, error_500 } = require '../server/helpers'
{htmlEncode} = require 'htmlencode'
kodinghome = require './staticpages/kodinghome'
activity = require './staticpages/activity'
crawlableFeed = require './staticpages/feed'
profile = require './staticpages/profile'
{Relationship} = require 'jraphical'

{
  forceTwoDigits
  formatDate
  getFullName
  getNickname
  getUserHash
  createActivityContent
  decorateComment
}          = require './helpers'

<<<<<<< HEAD
decorateComment = (JAccount, comment, callback) ->
  createdAt = formatDate(new Date(comment.timestamp_))
  commentSummary = {body: comment.data.body, createdAt: createdAt}
  selector =
  {
    "targetId" : comment.getId(),
    "sourceName": "JAccount"
  }
  Relationship.one selector, (err, rel) =>
    if err
      console.error err
      callback err, null
    sel = { "_id" : rel.data.sourceId}

    JAccount.one sel, (err, acc) =>
      if err
        console.error err
        callback err, null
      commentSummary.authorName = getFullName acc
      commentSummary.authorNickname = getNickname acc
      callback null, commentSummary

fetchLastStatusUpdatesOfUser = (account, Relationship, JNewStatusUpdate, callback) ->
=======
fetchLastStatusUpdatesOfUser = (account, Relationship, JStatusUpdate, callback) ->
>>>>>>> a02d4ad3
  {daisy} = require "bongo"
  originId = account._id
  selector =
    "targetId"   : originId
    "targetName" : "JAccount"
    "sourceName" : "JNewStatusUpdate"
    "as"         : "author"

  Relationship.some selector, limit: 3, (err, relationships)->
    return callback err, null if err
    return callback null, null unless relationships?.length > 0
    queue = [0..relationships.length - 1].map (index)=>=>
      rel = relationships[index]
      queue.next unless rel?.sourceId?
      sel =
        _id        : rel.sourceId
        originType : "JAccount"
      JNewStatusUpdate.one sel, {}, (error, statusUpdate)=>
        queue.next() if error
        queue.next() unless statusUpdate
        queue.statusUpdates or= []
        queue.statusUpdates.push statusUpdate
        queue.next()
    queue.push =>
      return callback null, queue.statusUpdates
    daisy queue

<<<<<<< HEAD
createActivityContent = (JAccount, models, comments, section, callback) ->
  model = models.first if models and Array.isArray models
  unless model
    callback new Error "JNewStatusUpdate cannot be found.", null
  statusUpdateId = model.getId()
  jAccountId = model.data.originId
  selector =
  {
    "sourceId" : statusUpdateId,
    "as" : "author"
  }

  return callback new Error "Cannot call fetchTeaser function.", null unless typeof model.fetchTeaser is "function"
  model.fetchTeaser (error, teaser)=>
    tags = []
    if teaser?.tags?
      tags = (tag.title for tag in teaser.tags)

    codeSnippet = ""
    if model.bongo_?.constructorName is "JCodeSnip"
      codeSnippet = model.data?.attachments[0]?.content

    Relationship.one selector, (err, rel) =>
      if err
          console.error err
          callback err, null
      sel =
      {
        "_id" : rel.data.targetId
      }
      JAccount.one sel, (err, acc) =>
        if err
          console.error err
          callback err, null

        fullName = getFullName acc
        nickname = getNickname acc

        hash = getUserHash acc

        activityContent = {
          fullName : fullName
          nickname : nickname
          hash : hash
          title : if model?.title? then model.title else model.body or ""
          body : if model?.body?  then model.body  else ""
          codeSnippet : htmlEncode codeSnippet
          createdAt : formatDate(model?.data?.meta?.createdAt)
          numberOfComments : teaser.repliesCount or 0
          numberOfLikes : model?.data?.meta?.likes or 0
          comments : comments
          tags : tags
          type : model?.bongo_?.constructorName
        }
        content = activity {activityContent, section, models}
        callback null, content

=======
>>>>>>> a02d4ad3
module.exports =
  crawl: (bongo, req, res, slug)->
    {Base, race, dash, daisy} = require "bongo"
    {JName, JAccount} = bongo.models
    {Relationship} = require 'jraphical'

    unless slug[0] is "/"
      slug = "/" + slug
    [slash, name, section] = slug.split("/")
    [firstLetter] = name

    # if there is no firstLetter, serve homepage to bot.
    unless firstLetter
      content = kodinghome()
      return res.send 200, content

    if firstLetter.toUpperCase() is firstLetter
      if section
        isLoggedIn req, res, (err, loggedIn, account)->
          # Serve homepage for Develop tab, instead of empty content.
          if name is "Develop"
            content = kodinghome()
            return res.send 200, content

          JName.fetchModels "#{name}/#{section}", (err, models)=>
            if err
              console.error err
              return res.send 500, error_500()

            model = models.first if models and Array.isArray models
            return res.send 404, error_404()  unless model

            if typeof model.fetchRelativeComments is "function"
              model?.fetchRelativeComments? limit:3, after:"", (error, comments)=>
                queue = [0..comments.length].map (index)=>=>
                  comment = comments[index]
                  if comment?
                    # Get comments authors, put comment info into commentSummaries
                    decorateComment JAccount, comment, (error, commentSummary)=>
                      queue.next() if error
                      queue.commentSummaries or= []
                      if commentSummary.body
                        queue.commentSummaries.push commentSummary
                      queue.next()
                  else queue.next()
                queue.push =>
                  createFullHTML = yes
                  putBody = yes
                  createActivityContent JAccount, model, queue.commentSummaries, createFullHTML, putBody, (error, content)=>
                    queue.next() if error
                    return res.send 200, content
                daisy queue
            else
              createActivityContent JAccount, model, {}, yes, (error, content)=>
                return res.send 200, content
      else
        if /^(Activity)|(Topics)/.test name
          if /\?page=/.test name
            parts = name.split "?"
            if parts[0] in ["Activity", "Topics"]
              name = parts[0]
            else
              return res.send 404, error_404()
            if parts[1]
              querystringParams = parts[1].split "&"
              for param in querystringParams
                if /page=/.test param
                  [key, value] = param.split "="
                  page = parseInt(value) ? 1  if value
            else
              return res.send 500, error_500()

          if isNaN page
            page = 1

          crawlableFeed bongo, page, name, (error, content)->
            return res.send 500, error_500()  if error
            return res.send 404, error_404()  unless content
            return res.send 200, content
        else
          return res.send 404, error_404("No section is given.")
    else
      isLoggedIn req, res, (err, loggedIn, account)->
        JName.fetchModels name, (err, models, jname)->
          return res.send 500, error_500()  if err
          return res.send 404, error_404()  if not models
          # this is a group, we are not serving groups to bots anymore.
          if jname.slugs.first.usedAsPath is "slug"
            return res.send 404, error_404()

          # this is a user
          else
            models.last.fetchOwnAccount (err, account)->
<<<<<<< HEAD
              {JNewStatusUpdate} = bongo.models
              fetchLastStatusUpdatesOfUser account, Relationship, JNewStatusUpdate, (error, statusUpdates) =>
=======
              {JStatusUpdate} = bongo.models
              # TODO user's other activity types must be shown, such as blogposts, code snippets etc.
              fetchLastStatusUpdatesOfUser account, Relationship, JStatusUpdate, (error, statusUpdates) =>
>>>>>>> a02d4ad3
                return res.send 500, error_500()  if error
                content = profile {account, statusUpdates}
                return res.send 200, content
<|MERGE_RESOLUTION|>--- conflicted
+++ resolved
@@ -16,33 +16,7 @@
   decorateComment
 }          = require './helpers'
 
-<<<<<<< HEAD
-decorateComment = (JAccount, comment, callback) ->
-  createdAt = formatDate(new Date(comment.timestamp_))
-  commentSummary = {body: comment.data.body, createdAt: createdAt}
-  selector =
-  {
-    "targetId" : comment.getId(),
-    "sourceName": "JAccount"
-  }
-  Relationship.one selector, (err, rel) =>
-    if err
-      console.error err
-      callback err, null
-    sel = { "_id" : rel.data.sourceId}
-
-    JAccount.one sel, (err, acc) =>
-      if err
-        console.error err
-        callback err, null
-      commentSummary.authorName = getFullName acc
-      commentSummary.authorNickname = getNickname acc
-      callback null, commentSummary
-
 fetchLastStatusUpdatesOfUser = (account, Relationship, JNewStatusUpdate, callback) ->
-=======
-fetchLastStatusUpdatesOfUser = (account, Relationship, JStatusUpdate, callback) ->
->>>>>>> a02d4ad3
   {daisy} = require "bongo"
   originId = account._id
   selector =
@@ -70,66 +44,6 @@
       return callback null, queue.statusUpdates
     daisy queue
 
-<<<<<<< HEAD
-createActivityContent = (JAccount, models, comments, section, callback) ->
-  model = models.first if models and Array.isArray models
-  unless model
-    callback new Error "JNewStatusUpdate cannot be found.", null
-  statusUpdateId = model.getId()
-  jAccountId = model.data.originId
-  selector =
-  {
-    "sourceId" : statusUpdateId,
-    "as" : "author"
-  }
-
-  return callback new Error "Cannot call fetchTeaser function.", null unless typeof model.fetchTeaser is "function"
-  model.fetchTeaser (error, teaser)=>
-    tags = []
-    if teaser?.tags?
-      tags = (tag.title for tag in teaser.tags)
-
-    codeSnippet = ""
-    if model.bongo_?.constructorName is "JCodeSnip"
-      codeSnippet = model.data?.attachments[0]?.content
-
-    Relationship.one selector, (err, rel) =>
-      if err
-          console.error err
-          callback err, null
-      sel =
-      {
-        "_id" : rel.data.targetId
-      }
-      JAccount.one sel, (err, acc) =>
-        if err
-          console.error err
-          callback err, null
-
-        fullName = getFullName acc
-        nickname = getNickname acc
-
-        hash = getUserHash acc
-
-        activityContent = {
-          fullName : fullName
-          nickname : nickname
-          hash : hash
-          title : if model?.title? then model.title else model.body or ""
-          body : if model?.body?  then model.body  else ""
-          codeSnippet : htmlEncode codeSnippet
-          createdAt : formatDate(model?.data?.meta?.createdAt)
-          numberOfComments : teaser.repliesCount or 0
-          numberOfLikes : model?.data?.meta?.likes or 0
-          comments : comments
-          tags : tags
-          type : model?.bongo_?.constructorName
-        }
-        content = activity {activityContent, section, models}
-        callback null, content
-
-=======
->>>>>>> a02d4ad3
 module.exports =
   crawl: (bongo, req, res, slug)->
     {Base, race, dash, daisy} = require "bongo"
@@ -223,14 +137,9 @@
           # this is a user
           else
             models.last.fetchOwnAccount (err, account)->
-<<<<<<< HEAD
               {JNewStatusUpdate} = bongo.models
+              # TODO user's other activity types must be shown, such as blogposts, code snippets etc.
               fetchLastStatusUpdatesOfUser account, Relationship, JNewStatusUpdate, (error, statusUpdates) =>
-=======
-              {JStatusUpdate} = bongo.models
-              # TODO user's other activity types must be shown, such as blogposts, code snippets etc.
-              fetchLastStatusUpdatesOfUser account, Relationship, JStatusUpdate, (error, statusUpdates) =>
->>>>>>> a02d4ad3
                 return res.send 500, error_500()  if error
                 content = profile {account, statusUpdates}
                 return res.send 200, content
