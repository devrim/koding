class JUser extends jraphical.Module

  @bannedUserList = ['abrt','amykhailov','apache','about','visa',
                     'cthorn','daemon','dbus','dyasar','ec2-user',
                     'games','ggoksel','gopher','haldaemon','halt','mail',
                     'nfsnobody','nginx','nobody','node','operator',
                     'root','rpcuser','saslauth','shutdown','sinanlocal',
                     'sshd','sync','tcpdump','uucp','vcsa','zabbix',
                     'search','blog','activity','guest','credits','about',
                     'kodingen','alias','backup','bin','bind','daemon',
                     'Debian-exim','dhcp','drweb','games','gnats','klog',
                     'kluser','libuuid','list','mhandlers-user','more',
                     'mysql','nagios','news','nobody','popuser','postgres',
                     'proxy','psaadm','psaftp','qmaild','qmaill','qmailp',
                     'qmailq','qmailr','qmails','sshd','statd','sw-cp-server',
                     'sync','syslog','tomcat','tomcat55','uucp','what',
                     'www-data','fuck','porn','p0rn','porno','fucking',
                     'fucker','admin','postfix','puppet','main','invite',
                     'administrator','members','register','activate',
                     'groups','blogs','forums','topics','develop','terminal',
                     'term','twitter','facebook','google','framework']

  @hashUnhashedPasswords =->
    @all {salt: $exists: no}, (err, users)->
      users.forEach (user)-> user.changePassword user.getAt('password')

  hashPassword =(value, salt)->
    require('crypto').createHash('sha1').update(salt+value).digest('hex')

  createSalt = require 'hat'

  @share()

  @::mixin Flaggable::

  @getFlagRole =-> 'owner'

  @set
    indexes         :
      username      : 'unique'
      email         : 'unique'

    sharedMethods   :
      instance      : []
      static        : [
        'login','logout','register','usernameAvailable','emailAvailable','changePassword','changeEmail'
        'fetchUser','setDefaultHash','whoami'
      ]

    schema          :
      username      :
        type        : String
        validate    : (value)->
          3 < value.length < 26 and /^[^-][a-z0-9-]+$/.test value
        set         : (value)-> value.toLowerCase()
      email         :
        type        : String
        email       : yes
      password      : String
      salt          : String
      status        :
        type        : String
        enum        : [
          'invalid status type', [
            'unconfirmed','confirmed','blocked'
          ]
        ]
        default     : 'unconfirmed'
      registeredAt  :
        type        : Date
        default     : -> new Date
      lastLoginDate :
        type        : Date
        default     : -> new Date
      tenderAppLink : String
      emailFrequency: Object

    relationships       :
      ownAccount        :
        targetType      : JAccount
        as              : 'owner'
      emailConfirmation :
        targetType      : JEmailConfirmation
        as              : 'confirmation'

  sessions  = {}
  users     = {}
  guests    = {}

  # @fetchUser = bongo.secure (client,options,callback)->
  #   {username} = options
  #   constructor = @
  #   connection.remote.fetchClientId (clientId)->
  #     visitor = JVisitor.visitors[clientId]
  #     unless visitor
  #       callback new KodingError 'No visitor instance was found.'
  #     else
  #       constructor.one {username}, callback

  createNewMemberActivity =(account, callback=->)->
    bucket = new CNewMemberBucket
      anchor      : account
      sourceName  : 'JAccount'
    bucket.save (err)->
      if err
        callback err
      else
        activity = CBucketActivity.create bucket
        activity.save (err)->
          if err
            callback err
          else
            activity.addSubject bucket, (err)->
              if err
                callback err
              else
                activity.update
                  $set          :
                    snapshot    : JSON.stringify(bucket)
                  $addToSet     :
                    snapshotIds : bucket.getId()
                , callback

  getHash =(value)->
    require('crypto').createHash('md5').update(value.toLowerCase()).digest('hex')

  fetchTenderAppLink : (callback)->
    {username,email} = @
    nodeRequest.get uri: "http://devrim.kodingen.com/_/tender.php?name=#{username}&email=#{email}", (err,res,body)->
      if err
        callback err
      else
        callback null, body

  @setDefaultHash =->
    JUser.all {}, (err, users)->
      users.forEach (user)->
        user.fetchOwnAccount (err, account)->
          account.profile.hash = getHash user.email
          account.save (err)-> throw err if err

  @whoami = bongo.secure ({connection:{delegate}}, callback)-> callback delegate

  @login = bongo.secure ({connection}, credentials, callback)->
    {username, password} = credentials
    constructor = @
    connection.remote.fetchClientId (clientId)->
      visitor = JVisitor.visitors[clientId]
      unless visitor
        callback new KodingError 'No visitor instance was found.'
      JUser.one {username, status: $ne: 'blocked'}, (err, user)->
        if err
          callback new KodingError err.message
        else unless user?
          callback new KodingError 'Unknown username!'
        else unless user.getAt('password') is hashPassword password, user.getAt('salt')
          callback new KodingError 'Access denied!'
        else
          JSession.one {clientId}, (err, session)->
            if err
              callback err
            else unless session
              callback new KodingError 'Could not restore your session!'
            else
              session.update {
                $set            :
                  username      : user.username
                  lastLoginDate : new Date
                $addToSet       :
                  tokens        :
                    token       : hat()
                    expires     : new Date(Date.now() + 1000*60*60*24*14)
                    authority   : 'koding.com'
                    requester   : 'api.koding.com'
              }, (err)->
                if err
                  callback err
                else
                  if err
                    callback err
                  else user.fetchOwnAccount (err, account)->
                    if err
                      callback err
                    else
                      connection.delegate = account
                      callback null, account
                      visitor.emit ['change','login'], account
                      userToCreate = user.get()
                      user.fetchTenderAppLink (err, link)->
                        if err
                          console.log err
                        else
                          user.update $set: tenderAppLink: link, (err)->
                            if err
                              console.log err
                            else
                              console.log 'user link was added'

  @logout = bongo.secure ({connection}, callback)->
    connection.remote.fetchClientId (clientId)->
      visitor = JVisitor.visitors[clientId]
      JSession.one {clientId}, (err, session)->
        if err
          callback err
        else if session
          session.update {
            $unset      :
              username  : 1
              tokens    : 1
          }, (err, docs)->
            if err
              callback err
            else
              {guestId} = session
              JGuest.one {guestId}, (err, guest)->
                if err
                  callback err
                else if guest
                  connection.delegate = guest
                  callback null, guest
                  visitor.emit ['change','logout'], guest
        else callback new KodingError 'Could not restore your session!'

  @verifyEnrollmentEligibility = ({email, inviteCode}, callback)->
    JRegistrationPreferences.one {}, (err, prefs)->
      if err
        callback err
      else unless prefs.isRegistrationEnabled
        callback new Error 'Registration is currently disabled!'
      else if inviteCode
        JInvitation.one {
          code: inviteCode
          status: $in : ['active','sent']
        }, (err, invite)->
          # callback null, yes, invite
          if err or !invite?
            callback new KodingError 'Invalid invitation ID!'
          else
            callback null, yes, invite
      else
        callback new KodingError 'Invitation code is required!'

  @verifyKodingenPassword = ({username, password, kodingenUser}, callback)->
    if kodingenUser isnt 'on'
      callback null
    else
      require('https').get
        hostname  : 'kodingen.com'
        path      : "/bridge_.php?username=#{encodeURIComponent username}&password=#{encodeURIComponent password}"
      , (res)->
        data = ''
        res.setEncoding 'utf-8'
        res.on 'data', (chunk)-> data += chunk
        res.on 'error', (err)-> callback err, r
        res.on 'end', ->
          data = JSON.parse data.substr(1, data.length - 2)
          if data.error then callback yes else callback null

  @register = bongo.secure (client, userFormData, callback)->
    {connection} = client
    {username, email, password, passwordConfirm,
     firstName, lastName, agree, inviteCode, kodingenUser} = userFormData
    @usernameAvailable username, (err, r)=>
      isAvailable = yes

      # r =
      #   forbidden    : yes/no
      #   kodingenUser : yes/no
      #   kodingUser   : yes/no

      if err
        callback err
      else if r.forbidden
        callback new KodingError 'That username is forbidden!'
      else if r.kodingUser
        callback new KodingError 'That username is taken!'
      else
        @verifyEnrollmentEligibility {email, inviteCode}, (err, isEligible, invite)=>
          if err
            callback new KodingError err.message
          else
            if passwordConfirm isnt password
              return callback new KodingError 'Passwords must be the same'
            else if agree isnt 'on'
              return callback new KodingError 'You have to agree to the TOS'
            else if not username? or not email?
              return callback new KodingError 'Username and email are required fields'

            @verifyKodingenPassword {username, password, kodingenUser}, (err)->
              if err
                return callback new KodingError 'Wrong password'
              else
                nickname = username
                connection.remote.fetchClientId (clientId)->
                  visitor = JVisitor.visitors[clientId]
                  JSession.one {clientId}, (err, session)->
                    if err
                      callback err
                    else unless session
                      callback new KodingError 'Could not restore your session!'
                    else
                      salt = createSalt()
                      user = new JUser {
                        username
                        email
                        salt
                        password: hashPassword(password, salt)
                      }
                      user.save (err)->
                        if err
                          callback err
                        else
                          hash = getHash email
                          account = new JAccount
                            profile: {
                              nickname
                              firstName
                              lastName
                              hash
                            }
                          account.save (err)->
                            if err
                              callback err
                            else
                              user.addOwnAccount account, (err)->
                                if err
                                  callback err
                                else
                                  session.update {
                                    $set:
                                      username: user.username
                                    $addToSet:
                                      tokens        :
                                        token       : hat()
                                        expires     : new Date(Date.now() + 1000*60*60*24*14)
                                        authority   : 'koding.com'
                                        requester   : 'api.koding.com'
                                  }, (err, docs)->
                                    if err
                                      callback err
                                    else
                                      invite?.redeem? client
                                      connection.delegate = account
                                      visitor.emit ['change','login'], account
                                      user.fetchTenderAppLink (err, link)->
                                        if err
                                          console.log err
                                        else
                                          user.update $set: tenderAppLink: link, (err)->
                                            if err
                                              console.log err
                                            else
                                              user.sendEmailConfirmation()
                                              JInvitation.grant {'profile.nickname': user.username}, 3, (err)->
                                                console.log 'An error granting invitations', err if err
                                              createNewMemberActivity account
                                              # added by sinan 30 apr 2012, is that ok??? success state wasnt firing callback
                                              callback?()


  @fetchUser = bongo.secure ({connection},callback)->
    connection.remote.fetchClientId (clientId)->
      JSession.one {clientId},(err,session)->
        if err
          callback err
        else
          {username} = session
          JUser.one {username}, (err, user)->
            callback null, user

  @changePassword = bongo.secure (client,password,callback)->
    @fetchUser client, (err,user)-> user.changePassword password, callback

<<<<<<< HEAD
=======
  @changeEmail = bongo.secure (client,email,callback)->
    @emailAvailable email, (err, res)=>

      if err
        callback new KodingError "Something went wrong please try again!"
      else if res is no
        callback new KodingError "Email is already in use!"
      else
        @fetchUser client, (err,user)->
          account = client.connection.delegate
          user.changeEmail account, email, callback

>>>>>>> a1c2f928
  @emailAvailable = (email, callback)->
    @count {email}, (err, count)->
      if err
        callback err
      else if count is 1
        callback null, no
      else
        callback null, yes

  @usernameAvailable = (username, callback)->
    username += ''
    r =
      kodingUser   : no
      kodingenUser : no
      forbidden    : yes

    @count {username}, (err, count)=>
      if err or username.length < 4 or username.length > 25
        callback err, r
      else
        r.kodingUser = if count is 1 then yes else no
        r.forbidden = if username in @bannedUserList then yes else no
        require('https').get
          hostname  : 'kodingen.com'
          path      : "/bridge.php?username=#{username}"
        , (res)->
          res.setEncoding 'utf-8'
          res.on 'data', (chunk)->
            r.kodingenUser = if !+chunk then no else yes
            callback null, r
          res.on 'error', (err)-> callback err, r

  changePassword:(newPassword, callback)->
    salt = createSalt()
    @update $set: {
      salt
      password: hashPassword(newPassword, salt)
    }, callback

<<<<<<< HEAD
=======
  changeEmail:(account, email, callback)->

    @update $set: {email}, (err, res)->
      if err
        callback err
      else
        account.profile.hash = getHash email
        account.save (err)-> throw err if err
        callback null


>>>>>>> a1c2f928
  sendEmailConfirmation:(callback=->)->
    JEmailConfirmation.create @, (err, confirmation)->
      if err
        callback err
      else
        confirmation.send callback

  confirmEmail:(callback)-> @update {$set: status: 'confirmed'}, callback
  block:(callback)-> @update {$set: status: 'blocked'}, callback<|MERGE_RESOLUTION|>--- conflicted
+++ resolved
@@ -371,8 +371,6 @@
   @changePassword = bongo.secure (client,password,callback)->
     @fetchUser client, (err,user)-> user.changePassword password, callback
 
-<<<<<<< HEAD
-=======
   @changeEmail = bongo.secure (client,email,callback)->
     @emailAvailable email, (err, res)=>
 
@@ -385,7 +383,6 @@
           account = client.connection.delegate
           user.changeEmail account, email, callback
 
->>>>>>> a1c2f928
   @emailAvailable = (email, callback)->
     @count {email}, (err, count)->
       if err
@@ -425,8 +422,6 @@
       password: hashPassword(newPassword, salt)
     }, callback
 
-<<<<<<< HEAD
-=======
   changeEmail:(account, email, callback)->
 
     @update $set: {email}, (err, res)->
@@ -438,7 +433,6 @@
         callback null
 
 
->>>>>>> a1c2f928
   sendEmailConfirmation:(callback=->)->
     JEmailConfirmation.create @, (err, confirmation)->
       if err
