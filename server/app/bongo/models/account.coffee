class JAccount extends jraphical.Module
  log4js          = require "log4js"
  log             = log4js.getLogger("[JAccount]")
  
  @mixin Followable
  @::mixin Followable::
  @mixin Filterable       # brings only static methods
  @::mixin Taggable::
  @::mixin Notifiable::
  @::mixin Flaggable::
  
  @getFlagRole = 'content'

  {ObjectId,secure,race,dash} = bongo
  {Relationship} = jraphical
  @share()
  Experience = 
    company           : String
    website           : String
    position          : String
    type              : String
    fromDate          : String
    toDate            : String
    description       : String
    # endorsements      : [
    #       endorser    : String
    #       title       : String
    #       text        : String
    #     ]
  @set
    emitFollowingActivities : yes # create buckets for follower / followees
    tagRole             : 'skill'
    taggedContentRole   : 'developer'
    indexes:
      'profile.nickname' : 'unique'
    sharedMethods :
      static      : [
        'one', 'some', 'someWithRelationship'
        'someData', 'getAutoCompleteData', 'count'
        'byRelevance'
      ]
      instance    : [
        'on','modify','follow','unfollow','fetchFollowersWithRelationship'
        'fetchFollowingWithRelationship','getDefaultEnvironment'
        'fetchMounts','fetchActivityTeasers','fetchRepos','fetchDatabases'
        'fetchMail','fetchNotificationsTimeline','fetchActivities'
        'fetchStorage','count','addTags','fetchLimit'
        'fetchFollowedTopics', 'fetchKiteChannelId', 'setEmailPreferences'
        'fetchNonces', 'glanceMessages', 'glanceActivities', 'fetchRole'
<<<<<<< HEAD
        'fetchAllKiteClusters','setKiteConnection'
=======
        'fetchAllKites','flagAccount','unflagAccount'
>>>>>>> 06e2457f
      ]
    schema                  :
      skillTags             : [String]
      locationTags          : [String]
      systemInfo            :
        # defaultEnvironment  : JEnvironment
        defaultToLastUsedEnvironment :
          type              : Boolean
          default           : yes
      # counts                : Followable.schema.counts
      counts                :
        followers           :
          type              : Number
          default           : 0
        following           :
          type              : Number
          default           : 0
        topics              :
          type              : Number
          default           : 0
      environmentIsCreated  : Boolean
      profile               :
        about               : String
        nickname            :
          type              : String
          validate          : (value)->
            3 < value.length < 26 and /^[^-][a-z0-9-]+$/.test value
          set               : (value)-> value.toLowerCase()
        hash                :
          type              : String
          # email             : yes
        ircNickname         : String
        firstName           :
          type              : String
          required          : yes
        lastName            : 
          type              : String
          default           : ''
        description         : String
        avatar              : String
        status              : String
        experience          : String
        experiencePoints    :
          type              : Number
          default           : 0
        lastStatusUpdate    : String
      globalFlags           : [String]
      meta                  : require 'bongo/bundles/meta'
    relationships           : ->
      environment   :
        as          : 'owner'
        targetType  : JEnvironment

      mount         :
        as          : 'owner'
        targetType  : JMount

      repo          :
        as          : 'owner'
        targetType  : JRepo

      database      :
        as          : 'owner'
        targetType  : JDatabase

      follower      :
        as          : 'follower'
        targetType  : JAccount

      # followee      :
      #   as          : 'followee'
      #   targetType  : JAccount
      
      activity      :
        as          : 'activity'
        targetType  : CActivity
      
      privateMessage:
        as          : ['recipient','sender']
        targetType  : JPrivateMessage

      appStorage    :
        as          : 'appStorage'
        targetType  : JAppStorage
      
      limit:
        as          : 'invite'
        targetType  : JLimit
      
      tag:
        as          : 'skill'
        targetType  : JTag
      
<<<<<<< HEAD
      kiteSubscription  :
        as              : 'owner'
        targetType      : JKiteSubscription
  
  # # oldFetchLimit = @::fetchLimit
  # fetchLimit:->
  #   debugger
  #   #oldFetchLimit.call @, arguments...
  
=======
      content       :
        as          : 'creator'
        targetType  : [CActivity, JStatusUpdate, JCodeSnip, JComment]

>>>>>>> 06e2457f
  @findSuggestions = (seed, options, callback)->
    {limit,blacklist}  = options
    
    @some {
      $or : [
          ( 'profile.nickname'  : seed )
          ( 'profile.firstName' : seed )
          ( 'profile.lastName'  : seed )
        ],
      _id     :
        $nin  : blacklist
    },{
      limit
      sort    : 'profile.firstName' : 1
    }, callback

  @getAutoCompleteData = (fieldString, queryString, callback)->
    query = {}
    desiredData = {}
    query[fieldString] = RegExp queryString, 'i'
    desiredData[fieldString] = yes
    @someData query, desiredData, (err, cursor)->
      cursor.toArray (err, docs)->
        results = []
        for doc in docs
          results.push doc.profile.fullname
        callback err, results
  
  setEmailPreferences: secure (client, prefs, callback)->
    JUser.fetchUser client, (err, user)->
      if err
        callback err
      else
        Object.keys(prefs).forEach (granularity)->
          prefs[granularity] = if prefs[granularity] then 'instant' else 'never'
        user.update {$set: emailFrequency: prefs}, callback
  
  glanceMessages: secure (client, callback)->
  
  glanceActivities: secure (client, callback)->
    @fetchActivities {'data.flags.glanced': $ne: yes}, (err, activities)->
      if err
        callback err
      else
        queue = activities.map (activity)->
          -> activity.mark client, 'glanced', -> queue.fin()
        dash queue, callback
  
  fetchNonces: secure (client, callback)->
    {delegate} = client.connection
    unless @equals delegate
      callback new KodingError 'Access denied.'
    else
      client.connection.remote.fetchClientId (clientId)->
        JSession.one {clientId}, (err, session)->
          if err
            callback err
          else
            nonces = (hat() for i in [0...10])
            session.update $addToSet: nonces: $each: nonces, (err)->
              if err
                callback err
              else
                callback null, nonces
  
  fetchKiteChannelId: secure (client, kiteName, callback)->
    {delegate} = client.connection
    unless delegate instanceof JAccount
      callback new KodingError 'Access denied.'
    else
      callback null, "private-#{kiteName}-#{delegate.profile.nickname}"

  dummyAdmins = ["sinan", "devrim", "aleksey", "gokmen", "chris"]

  flagAccount: secure (client, flag, callback)->
    {delegate} = client.connection
    JAccount.taint @getId()
    if delegate.can 'flag', this
      @update {$addToSet: globalFlags: flag}, callback
      if flag is 'exempt'
        console.log 'is exempt'
        @markAllContentAsLowQuality()
      else
        console.log 'aint exempt'
    else
      callback new KodingError 'Access denied'
  
  unflagAccount: secure (client, flag, callback)->
    {delegate} = client.connection
    JAccount.taint @getId()
    if delegate.can 'flag', this
      @update {$pullAll: globalFlags: [flag]}, callback
      if flag is 'exempt'
        console.log 'is exempt'
        @unmarkAllContentAsLowQuality()
      else
        console.log 'aint exempt'
    else
      callback new KodingError 'Access denied'
  
  checkFlag:(flag)->
    flags = @getAt('globalFlags')
    flags and (flag in flags)
  
  isDummyAdmin = (nickname)-> if nickname in dummyAdmins then yes else no
  
  @getFlagRole =-> 'owner'
  
  can:(action, target)->
    switch action
      when 'delete','flag'
        @profile.nickname in dummyAdmins or target.originId?.equals @getId()
  
  fetchRole: secure ({connection}, callback)->
    
    if isDummyAdmin connection.delegate.profile.nickname
      callback null, "super-admin"
    else
      callback null, "regular"
  
  setKiteConnection: secure ({connection}, kiteName, kiteUri, callback=->)->
    username = connection.delegate.getAt 'profile.nickname'
    if isDummyAdmin username
      JKiteConnection.update {username, kiteName}, $set: {kiteUri}, callback
    else
      callback new KodingError "Permission denied!"
  
  fetchAllKiteClusters: secure ({connection}, callback)->
    username = connection.delegate.getAt 'profile.nickname'
    if isDummyAdmin username
      JKiteCluster.all {
        kiteName:
          $ne: 'pinger'
        kites:
          $exists: yes
      }, (err, clusters)->
        if err
          callback err
        else
          clusterData = []
          queue = clusters.map (cluster)->->
            {kiteName} = cluster
            JKiteConnection.one {username, kiteName}, (err, connection)->
              if err
                queue.fin err
              else
                {data} = cluster
                delete data.connectionCount
                data.currentKiteUri = connection?.getAt('kiteUri')
                clusterData.push data
                queue.fin()
          dash queue, -> callback null, clusterData
    else
      callback new KodingError "Permission denied!"

  # temp dummy stuff ends

  fetchPrivateChannel:(callback)->
    bongo.fetchChannel @getPrivateChannelName(), callback
  
  getPrivateChannelName:-> "private-#{@getAt('profile.nickname')}-private"

  addTags: secure (client, tags, callback)->
    Taggable::addTags.call @, client, tags, (err)->
      if err then callback err
      else callback null
  
  fetchMail:do ->
    collectParticipants = (messages, delegate, callback)->
      fetchParticipants = race (i, message, fin)->
        register = new Register # a register per message...
        jraphical.Relationship.all 
          targetName  : 'JPrivateMessage', 
          targetId    : message.getId(), 
          sourceId    : 
            $ne       : delegate.getId()
        , (err, rels)->
          if err
            callback err
          else
            # only include unique participants.
            message.participants = (rel for rel in rels when register.sign rel.sourceId)
            fin()
      , callback
      fetchParticipants(message) for message in messages when message?
    
    secure ({connection}, options, callback)->
      [callback, options] = [options, callback] unless callback
      unless @equals connection.delegate
        callback new KodingError 'Access denied.'
      else
        options or= {}
        selector = 
          if options.as
            as: options.as
          else
            {}
        options.limit     = 8
        options.fetchMail = yes
        @fetchPrivateMessages selector, options, (err, messages)->
          if err
            callback err
          else
            collectParticipants messages, connection.delegate, (err)->
              if err
                callback err
              else
                callback null, messages
  
  fetchNotificationsTimeline: secure ({connection}, selector, options, callback)->
    unless @equals connection.delegate
      callback new KodingError 'Access denied.'
    else
      @fetchActivities selector, options, @constructor.collectTeasersAllCallback callback
  
  fetchActivityTeasers : secure ({connection}, selector, options, callback)->
    unless @equals connection.delegate
      callback new KodingError 'Access denied.'
    else
      @fetchActivities selector, options, callback
  
  modify: secure (client, fields, callback) ->
    if @equals(client.connection.delegate) and 'globalFlags' not in Object.keys(fields)
      @update $set: fields, callback
  
  oldFetchMounts = @::fetchMounts
  fetchMounts: secure (client,callback)->
    if @equals client.connection.delegate
      oldFetchMounts.call @,callback
    else
      callback new KodingError "access denied for guest."

  oldFetchRepos = @::fetchRepos  
  fetchRepos: secure (client,callback)->
    if @equals client.connection.delegate
      oldFetchRepos.call @,callback
    else
      callback new KodingError "access denied for guest."    

  oldFetchDatabases = @::fetchDatabases  
  fetchDatabases: secure (client,callback)->
    if @equals client.connection.delegate
      oldFetchDatabases.call @,callback
    else
      callback new KodingError "access denied for guest."    
  
  createEnvironment:(options,callback)->
    @fetchEnvironment "hosts.hostname":res.backend,(err,environment)=>
      if err then callback err
      else if environment
        callback null,environment
      else
        environment = {hosts:[hostname:res.backend,port:0]}
        environment.save (err)=>
          if err then callback err
          else
            @addEnvironment environment,(err)=>
              if err then callback err
              else
                callback null,environment    
  
  getDefaultEnvironment: secure (client, callback)->
    unless @equals client.connection.delegate
      return callback null, 'Not enough privileges'

    defaultEnvironment = new JEnvironment environmentId : 'wikiwikiblueblue'
    callback defaultEnvironment

  setClientId:(@clientId)->
  
  getFullName:->
    {profile} = @data
    profile.firstName+' '+profile.lastName
  
  fetchStorage: secure (client, options, callback)->
    account = @
    unless @equals client.connection.delegate
      return callback "Attempt to access unauthorized application storage"
    
    {appId, version} = options
    @fetchAppStorage {}, {targetOptions:query:{appId}}, (error, storage)->
      if error then callback error
      else
        unless storage?
          log.info 'creating new storage for application', appId, version
          newStorage = new JAppStorage {appId, version}
          newStorage.save (error) =>
            if error then callback error
            else
              account.addAppStorage newStorage, (err)->
                callback err, newStorage
        else
          callback error, storage
  
  markAllContentAsLowQuality:->
    @fetchContents (err, contents)->
      contents.forEach (item)->
        item.update {$set: isLowQuality: yes}, console.log
        item.emit 'ContentMarkedAsLowQuality', null
  
  unmarkAllContentAsLowQuality:->
    @fetchContents (err, contents)->
      contents.forEach (item)->
        item.update {$set: isLowQuality: no}, console.log
        item.emit 'ContentUnmarkedAsLowQuality', null
  
  @taintedAccounts = {}
  @taint =(id)->
    @taintedAccounts[id] = yes
  
  @untaint =(id)->
    delete @taintedAccounts[id]
  
  @isTainted =(id)->
    isTainted = @taintedAccounts[id]
    isTainted

  bongo.pre 'methodIsInvoked', (client, callback)=>
    delegate = client?.connection?.delegate
    id = delegate?.getId()
    unless id
      callback client
    else if @isTainted id
      JAccount.one _id: id, (err, account)=>
        if err
          console.log 'there was an error'
        else
          @untaint id
          client.connection.delegate = account
          console.log 'delegate is force-loaded from db'
          callback client
    else
      callback client<|MERGE_RESOLUTION|>--- conflicted
+++ resolved
@@ -47,11 +47,7 @@
         'fetchStorage','count','addTags','fetchLimit'
         'fetchFollowedTopics', 'fetchKiteChannelId', 'setEmailPreferences'
         'fetchNonces', 'glanceMessages', 'glanceActivities', 'fetchRole'
-<<<<<<< HEAD
-        'fetchAllKiteClusters','setKiteConnection'
-=======
-        'fetchAllKites','flagAccount','unflagAccount'
->>>>>>> 06e2457f
+        'fetchAllKiteClusters','setKiteConnection','flagAccount','unflagAccount'
       ]
     schema                  :
       skillTags             : [String]
@@ -145,22 +141,14 @@
         as          : 'skill'
         targetType  : JTag
       
-<<<<<<< HEAD
       kiteSubscription  :
         as              : 'owner'
         targetType      : JKiteSubscription
   
-  # # oldFetchLimit = @::fetchLimit
-  # fetchLimit:->
-  #   debugger
-  #   #oldFetchLimit.call @, arguments...
-  
-=======
       content       :
         as          : 'creator'
         targetType  : [CActivity, JStatusUpdate, JCodeSnip, JComment]
 
->>>>>>> 06e2457f
   @findSuggestions = (seed, options, callback)->
     {limit,blacklist}  = options
     
