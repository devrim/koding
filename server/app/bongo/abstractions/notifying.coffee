class Notifying

  {ObjectRef} = bongo
  {Relationship} = jraphical

  @getNotificationEmail =-> 'hi@koding.com'

  @getNotificationSubject =-> 'You have pending notifications.'
<<<<<<< HEAD

  @getNotificationBody =(event, contents)->
=======
  
  @getNotificationTextBody =(event, contents)-> 
>>>>>>> d603f18f
    """
    event name: #{event};
    contents: #{JSON.stringify(contents)};
    """

  setNotifiers:(events, listener)->
    events.forEach (event)=> @on event, listener.bind null, event

  notifyAll:(receivers, event, contents)->
    receivers.forEach (receiver)=>
      @notify receiver, event, contents

  notify:(receiver, event, contents)->
    actor = contents[contents.actorType]
    {origin} = contents
    if actor? and not receiver.getId().equals actor.id
      receiver?.sendNotification? event, contents
    relationship = new Relationship contents.relationship
    CBucket.addActivities relationship, origin, actor, (err)->
      # console.log 'There was an error adding bucket activities'
      if receiver instanceof JAccount
        username = receiver.getAt('profile.nickname')
        JUser.someData {username}, {email: 1}, (err, cursor)->
          if err
            console.log "Could not load user record for #{username}"
          else cursor.nextObject (err, user)->
            {email} = user
            notification = new JEmailNotification(
              email
              receiver
              event
              contents
            )
            notification.save (err)->
              if err
                console.dir err

  notifyOriginWhen:(events...)->
    @setNotifiers events, (event, contents)=>
      @notify contents.origin, event, contents

  notifyFollowersWhen:(events...)->
    @setNotifiers events, (event, contents)=>
      {origin} = contents
      @fetchFollowers (err, followers)=>
        if err then console.log 'Could not fetch followers.'
        else
          receivers = followers.filter (follower)->
            follower? and not follower.equals? origin
          @notifyAll receivers, event, contents<|MERGE_RESOLUTION|>--- conflicted
+++ resolved
@@ -1,30 +1,25 @@
 class Notifying
-
+  
   {ObjectRef} = bongo
   {Relationship} = jraphical
-
+  
   @getNotificationEmail =-> 'hi@koding.com'
-
+  
   @getNotificationSubject =-> 'You have pending notifications.'
-<<<<<<< HEAD
-
-  @getNotificationBody =(event, contents)->
-=======
   
   @getNotificationTextBody =(event, contents)-> 
->>>>>>> d603f18f
     """
     event name: #{event};
     contents: #{JSON.stringify(contents)};
     """
-
+  
   setNotifiers:(events, listener)->
     events.forEach (event)=> @on event, listener.bind null, event
-
+  
   notifyAll:(receivers, event, contents)->
     receivers.forEach (receiver)=>
       @notify receiver, event, contents
-
+  
   notify:(receiver, event, contents)->
     actor = contents[contents.actorType]
     {origin} = contents
